####### Configuration for CommCareHQ Running in docker #######

from __future__ import absolute_import
from __future__ import unicode_literals
import os

DATABASES = {
    'default': {
        'ENGINE': 'django.db.backends.postgresql_psycopg2',
        'NAME': 'commcarehq',
        'USER': 'commcarehq',
        'PASSWORD': 'commcarehq',
        'HOST': 'postgres',
        'PORT': '5432',
        'TEST': {
            'SERIALIZE': False,
        },
    },
    'icds-ucr': {
        'ENGINE': 'django.db.backends.postgresql_psycopg2',
<<<<<<< HEAD
        'NAME': 'icds-ucr_commcarehq',
=======
        'NAME': 'icds_commcarehq',
>>>>>>> 72f8935a
        'USER': 'commcarehq',
        'PASSWORD': 'commcarehq',
        'HOST': 'postgres',
        'PORT': '5432',
        'TEST': {
            'SERIALIZE': False,
        },
    },
    'aaa-data': {
        'ENGINE': 'django.db.backends.postgresql_psycopg2',
        'NAME': 'aaa_commcarehq',
        'USER': 'commcarehq',
        'PASSWORD': 'commcarehq',
        'HOST': 'postgres',
        'PORT': '5432',
        'TEST': {
            'SERIALIZE': False,
        },
    },
}

USE_PARTITIONED_DATABASE = os.environ.get('USE_PARTITIONED_DATABASE', 'no') == 'yes'
if USE_PARTITIONED_DATABASE:
    DATABASES.update({
        'proxy': {
            'ENGINE': 'django.db.backends.postgresql_psycopg2',
            'NAME': 'commcarehq_proxy',
            'USER': 'commcarehq',
            'PASSWORD': 'commcarehq',
            'HOST': 'postgres',
            'PORT': '5432',
            'TEST': {
                'SERIALIZE': False,
            },
        },
        'p1': {
            'ENGINE': 'django.db.backends.postgresql_psycopg2',
            'NAME': 'commcarehq_p1',
            'USER': 'commcarehq',
            'PASSWORD': 'commcarehq',
            'HOST': 'postgres',
            'PORT': '5432',
            'TEST': {
                'SERIALIZE': False,
            },
        },
        'p2': {
            'ENGINE': 'django.db.backends.postgresql_psycopg2',
            'NAME': 'commcarehq_p2',
            'USER': 'commcarehq',
            'PASSWORD': 'commcarehq',
            'HOST': 'postgres',
            'PORT': '5432',
            'TEST': {
                'SERIALIZE': False,
            },
        },
        'warehouse': {
             'ENGINE': 'django.db.backends.postgresql_psycopg2',
             'NAME': 'commcarehq_warehouse',
             'USER': 'commcarehq',
             'PASSWORD': 'commcarehq',
             'HOST': 'postgres',
             'PORT': '5432',
             'TEST': {
                 'SERIALIZE': False,
             },
         },
    })

    PARTITION_DATABASE_CONFIG = {
        'shards': {
            'p1': [0, 1],
            'p2': [2, 3]
        },
        'groups': {
            'main': ['default'],
            'proxy': ['proxy'],
            'form_processing': ['p1', 'p2'],
        },
        'host_map': {
            'postgres': 'localhost'
        }
    }

    WAREHOUSE_DATABASE_ALIAS = 'warehouse'

####### Couch Config ######
COUCH_DATABASES = {
    'default': {
        # for production this ought to be set to true on your configured couch instance
        'COUCH_HTTPS': False,
        'COUCH_SERVER_ROOT': 'couch:5984',  # 6984 for https couch
        'COUCH_USERNAME': '',
        'COUCH_PASSWORD': '',
        'COUCH_DATABASE_NAME': 'commcarehq'
    }
}

redis_host = 'redis'

redis_cache = {
    'BACKEND': 'django_redis.cache.RedisCache',
    'LOCATION': 'redis://{}:6379/0'.format(redis_host),
    'OPTIONS': {
        'PICKLE_VERSION': 2,  # After PY3 migration: remove
    },
}

CACHES = {
    'default': redis_cache,
    'redis': redis_cache
}

WS4REDIS_CONNECTION = {
    'host': redis_host,
}

ELASTICSEARCH_HOST = 'elasticsearch'
ELASTICSEARCH_PORT = 9200

S3_BLOB_DB_SETTINGS = {
    "url": "http://riakcs:9980/",
    "access_key": "admin-key",
    "secret_key": "admin-secret",
    "config": {
        "connect_timeout": 3,
        "read_timeout": 5,
        "signature_version": "s3"
    },
}

KAFKA_BROKERS = ['kafka:9092']

SHARED_DRIVE_ROOT = '/sharedfiles'

ALLOWED_HOSTS = ['*']
#FIX_LOGGER_ERROR_OBFUSCATION = True

# faster compressor that doesn't do source maps
COMPRESS_JS_COMPRESSOR = 'compressor.js.JsCompressor'
CELERY_ALWAYS_EAGER = True
CELERY_EAGER_PROPAGATES_EXCEPTIONS = True
INACTIVITY_TIMEOUT = 60 * 24 * 365
SHARED_DRIVE_ROOT = '/sharedfiles'

BASE_ADDRESS = '{}:8000'.format(os.environ.get('HQ_PORT_8000_TCP_ADDR', 'localhost'))

######## Email setup ########
# email settings: these ones are the custom hq ones
EMAIL_LOGIN = "notifications@dimagi.com"
EMAIL_PASSWORD = "******"
EMAIL_SMTP_HOST = "smtp.gmail.com"
EMAIL_SMTP_PORT = 587
EMAIL_BACKEND = 'django.core.mail.backends.console.EmailBackend'

####### Bitly ########

BITLY_LOGIN = None

####### Jar signing config ########

_ROOT_DIR = os.path.dirname(os.path.abspath(__file__))
JAR_SIGN = {
    "jad_tool": os.path.join(_ROOT_DIR, "corehq", "apps", "app_manager", "JadTool.jar"),
    "key_store": os.path.join(_ROOT_DIR, "InsecureTestingKeyStore"),
    "key_alias": "javarosakey",
    "store_pass": "onetwothreefourfive",
    "key_pass": "onetwothreefourfive",
}

AUDIT_MODEL_SAVE = ['django.contrib.auth.models.User']

AUDIT_ADMIN_VIEWS = False

SECRET_KEY = 'secrettravis'

# No logging
LOCAL_LOGGING_HANDLERS = {
    'null': {
        'level': 'DEBUG',
        'class': 'logging.NullHandler',
    },
}

LOCAL_LOGGING_LOGGERS = {
    '': {
        'level': 'CRITICAL',
        'handler': 'null',
        'propagate': True,
    },
    'pillowtop': {
        'level': 'CRITICAL',
        'handler': 'null',
        'propagate': True,
    },
    'notify': {
        'level': 'CRITICAL',
        'handler': 'null',
        'propagate': True,
    },
}


PHONE_TIMEZONES_HAVE_BEEN_PROCESSED = True
PHONE_TIMEZONES_SHOULD_BE_PROCESSED = True

ENABLE_PRELOGIN_SITE = True

TESTS_SHOULD_TRACK_CLEANLINESS = True

# touchforms must be running when this is false or not set
# see also corehq.apps.sms.tests.util.TouchformsTestCase
SKIP_TOUCHFORMS_TESTS = True

UNIT_TESTING = True

PILLOWTOP_MACHINE_ID = 'testhq'

CACHE_REPORTS = True

if os.environ.get("COMMCAREHQ_BOOTSTRAP") == "yes":
    UNIT_TESTING = False
    ADMINS = (('Admin', 'admin@example.com'),)

    LESS_DEBUG = True
    COMPRESS_OFFLINE = False

    FORMPLAYER_URL = 'http://formplayer:8010'

    CCHQ_API_THROTTLE_REQUESTS = 200
    CCHQ_API_THROTTLE_TIMEFRAME = 10

    RESTORE_PAYLOAD_DIR_NAME = 'restore'
    SHARED_TEMP_DIR_NAME = 'temp'

BIGCOUCH = True

LOCAL_APPS = (
    'kombu.transport.django',  # required for celery
)<|MERGE_RESOLUTION|>--- conflicted
+++ resolved
@@ -18,11 +18,7 @@
     },
     'icds-ucr': {
         'ENGINE': 'django.db.backends.postgresql_psycopg2',
-<<<<<<< HEAD
-        'NAME': 'icds-ucr_commcarehq',
-=======
         'NAME': 'icds_commcarehq',
->>>>>>> 72f8935a
         'USER': 'commcarehq',
         'PASSWORD': 'commcarehq',
         'HOST': 'postgres',
