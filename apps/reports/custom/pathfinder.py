#!/usr/bin/env python
# vim: ai ts=4 sts=4 et sw=4

from django.template.loader import render_to_string
from datetime import datetime, timedelta
from apps.reports.models import Case
from apps.hq.utils import get_dates
import logging
import calendar
<<<<<<< HEAD
=======
from phone.models import PhoneUserInfo
>>>>>>> de75acc2
'''Report file for custom Pathfinder reports'''
# see mvp.py for an explanation of how these are used.

    
def government(request):
    '''Government Report'''
    context = {}
    case_name = "Pathfinder CHBCP"
    startdate, enddate = get_dates(request, 30)
    maxrows = 10
    show_test = False
    if "showtest" in request.GET:
        show_test = True
    if "maxrows" in request.GET:
        try:
            maxrows = int(request.GET["maxrows"])
        except Exception:
            # just default to the above if we couldn't 
            # parse it
            pass
    if enddate < startdate:
        return '''<p><b><font color="red">The date range you selected is not valid.  
                  End date of %s must fall after start date of %s.</font></b></p>'''\
                  % (enddate, startdate)

    try:
        case = Case.objects.get(name=case_name)
    except Case.DoesNotExist:
        return '''Sorry, it doesn't look like the forms that this report 
                  depends on have been uploaded.'''
    all_data = case.get_all_data_maps()
    # the case ids come back as chwid|case
    # we want to bucketize them by chw first
    data_by_chw = {}
    for id, map in all_data.items():
        chw_id = id.split("|")[0]
        if not chw_id in data_by_chw:
            data_by_chw[chw_id] = {}
        data_by_chw[chw_id][id] = map
    chw_data_list = []
    for chw_id, chw_data in data_by_chw.items():
        chw_obj = PathfinderCHWData(case, chw_id, chw_data, startdate, enddate)
        chw_data_list.append(chw_obj)
    context["all_data"] = chw_data_list[:maxrows]
    context["startdate"] = startdate
    context["enddate"] = enddate
    context["showtest"] = show_test
    # todo: stop hard coding these
    context["supervisor_name"] = "Neal Lesh"
    context["supervisor_code"] = 1234
    context["ward"] = "A Ward"
    context["district"] = "A District"
    return render_to_string("custom/pathfinder/government_report.html", context)

class PathfinderCHWData(object):
    '''Class to store all the data we need to access in a single
       row of the government report'''
    
    # initialize all the fields 
    case = None
    chw_id = None
    chw_name = None
    deaths = 0
    transfers = 0
    not_at_home = 0
    new_plha = 0
    new_chron = 0
    first_visit_plha = 0
    first_visit_chron = 0
    freq_visits_plha = 0
    freq_visits_chron = 0
    male = 0
    female = 0
    ref_vct = 0
    ref_oi = 0
    ref_ctc = 0
    ref_ctc_arv = 0
    ref_pmtct = 0
    ref_fp = 0
    ref_sg = 0
    ref_ovc = 0
    ref_tb = 0
    drug_counts = {}
    itns_waterguard_supplied = {}
    pcg_new_male = 0
    pcg_new_female = 0
    pcg_existing_male = 0
    pcg_existing_female = 0
    reg_forms = 0
    followup_forms = 0
    clients = 0
    reg_forms_in_period = 0
    followup_forms_in_period = 0
    clients_in_period = 0
            
    def __init__(self, case, chw_id, data_map, startdate, enddate):
        self.case = case
        self.chw_id = chw_id
        self.startdate = startdate
        self.enddate = enddate
        
        self.drug_counts = { 1:0, 2:0, 3:0, 4:0, 5:0, 6:0 }
        self.itns_waterguard_supplied = { 1:0, 2:0 }
        for client_id, client_data in data_map.items():
            self.clients += 1
            
            [reg_forms, followup_forms] =\
                [client_data[form] for form in case.form_identifiers]
            
            self.reg_forms += len(reg_forms)
            self.followup_forms += len(followup_forms)
            matching_reg_forms = []
            matching_followups = []
            # filter on dates, set usernames
            for reg in reg_forms:
                date = reg['meta_timeend']
                if date and date.date() >= startdate and date.date() <= enddate:
                    matching_reg_forms.append(reg)

                if not self.chw_name and reg["meta_username"]:
                    self.chw_name = reg["meta_username"]
                elif self.chw_name and reg["meta_username"]:
                    if self.chw_name != reg["meta_username"]:
                        logging.debug("Warning, multiple ids found for %s: %s and %s" %\
                            (self.chw_id, self.chw_name, reg["meta_username"]))
            for follow in followup_forms:
                date = follow['meta_timeend']
                if date and date.date() >= startdate and date.date() <= enddate:
                    matching_followups.append(follow)
            
                if not self.chw_name and follow["meta_username"]:
                    self.chw_name = follow["meta_username"]
                elif self.chw_name and follow["meta_username"]:
                    if self.chw_name != follow["meta_username"]:
                        logging.debug("Warning, multiple ids found for %s: %s and %s" %\
                            (self.chw_id, self.chw_name, follow["meta_username"]))

            self.reg_forms_in_period += len(matching_reg_forms)
            self.followup_forms_in_period += len(matching_followups)
            if matching_reg_forms or matching_followups:
                self.clients_in_period += 1

            reg_form = None
            if matching_reg_forms:
                if len(matching_reg_forms)!= 1:
                    logging.debug("Warning, multiple registration forms found for %s" %\
                                  client_id)
                reg_form = matching_reg_forms[0]
                status = reg_form["pathfinder_registration_patient_status"]
                if status == "People_living_with_HIV_(PLHA)":
                    self.new_plha += 1
                # should we explicitly check?  these could be empty
                #elif status == "Chronic_Ill":
                else:
                    self.new_chron += 1
                
                
                if reg_form["pathfinder_registration_patient_existing_female_pcg"]:
                    self.pcg_new_female += reg_form["pathfinder_registration_patient_existing_female_pcg"]
                if reg_form["pathfinder_registration_patient_existing_male_pcg"]:
                    self.pcg_new_male += reg_form["pathfinder_registration_patient_existing_male_pcg"]
                
            elif reg_forms:
                if len(reg_forms)!= 1:
                    logging.debug("Warning, multiple registration forms found for %s" %\
                                  client_id)
                reg_form = reg_forms[0]
            
            if matching_followups:
                first_followup = followup_forms[len(followup_forms)- 1]
                
                matching_follow = matching_followups[0]
                # use this one to do counts for pcgs
                if matching_follow["pathfinder_followup_new_male_pcg"]:
                    self.pcg_existing_male += matching_follow["pathfinder_followup_new_male_pcg"]
                if matching_follow["pathfinder_followup_existing_male_pcg"]:
                    self.pcg_existing_male += matching_follow["pathfinder_followup_existing_male_pcg"]
                if matching_follow["pathfinder_followup_new_female_pcg"]:
                    self.pcg_existing_female += matching_follow["pathfinder_followup_new_female_pcg"]
                if matching_follow["pathfinder_followup_existing_female_pcg"]:
                    self.pcg_existing_female += matching_follow["pathfinder_followup_existing_female_pcg"]
        
                count = 0
                if reg_form:
                    sex = reg_form["pathfinder_registration_patient_sex"]
                    if sex == "M":
                        self.male += 1
                    elif sex == "F":
                        self.female += 1
                for followup in matching_followups:
                    count += 1
                    counted_second_followup = False
                    type = followup["pathfinder_followup_type_of_client"]
                    if followup == first_followup:
                        # first followup ever, and it was in the report period
                        if type == "HIV":
                            self.first_visit_plha += 1
                        else:
                            self.first_visit_chron += 1
                    elif not counted_second_followup:
                        # second or later followup
                        if type == "HIV":
                            self.freq_visits_plha += 1
                        else:
                            self.freq_visits_chron += 1
                        counted_second_followup = True
                            
                    found_not_home = False
                    
                    # why missing?
                    why_missing = followup["pathfinder_followup_why_missing"]
                    if why_missing == "dead":
                        self.deaths += 1
                    elif why_missing == "moved":
                        self.transfers += 1
                    elif not found_not_home and why_missing == "not_home":
                        # only count the first instance of this
                        self.not_at_home += 1
                        found_not_home = True
                        
                    # referrals
                    for key, property_name in REFERRAL_MAPPING:
                        if follow[key]:
                            prev_val = getattr(self, property_name)
                            setattr(self, property_name, prev_val + 1)
                    
                    for key, code in MED_MAPPING:
                        if follow[key]:
                            self.drug_counts[code] += 1
                    
                    for key, code in WATER_ITN_MAPPING:
                        if follow[key]:
                            self.itns_waterguard_supplied[code] += 1
             
    
    def get_drug_counts_string(self):
        """Gets the drug counts as a displayable string, showing only
           those values with counts"""
        return self._get_map_string(self.drug_counts)
    
    def get_water_itn_counts_string(self):
        """Gets the water/itn counts as a displayable string, showing only
           those values with counts"""
        return self._get_map_string(self.itns_waterguard_supplied)
               
        
    def _get_map_string(self, dict, delim="<br>"):
        keys = dict.keys()
        keys.sort()
        vals = []
        for key in keys:
            if dict[key]:
                vals.append("%s=%s" % (key, dict[key]))
        return delim.join(vals)

def ward_summary(request):
    '''Ward Summary Report'''
    context = {}
    year = datetime.now().date().year
    years = []
    for i in range(0, 5):
        years.append(year-i)
    context["years"] = years
<<<<<<< HEAD
=======
    
    wards = []
    puis = PhoneUserInfo.objects.all()
    if puis != None:
        for pui in puis:
            additional_data = pui.additional_data
            if additional_data != None and "ward" in additional_data:
                ward = additional_data["ward"]
                if ward != None and not ward in wards:
                    wards.append(ward)
    if len(wards) == 0:
        return '''Sorry, it doesn't look like there are any wards.'''
    context["wards"] = wards
>>>>>>> de75acc2
    return render_to_string("custom/pathfinder/select_info_ward_summary.html", context)

class WardSummaryData(object):
    '''Contains the information for one row within the ward summary report'''
    
    # initialize all the fields 
    case = None
    chw_id = None
<<<<<<< HEAD
=======
    hcbpid = None
>>>>>>> de75acc2
    chw_name = None
    region = None
    district = None
    ward = None
    new_plha_m = 0
    new_plha_f = 0
    new_cip_m = 0
    new_cip_f = 0
    existing_plha_m = 0
    existing_plha_f = 0
    existing_cip_m = 0
    existing_cip_f = 0
    adult_m = 0
    adult_f = 0
    child_m = 0
    child_f = 0
    death_plha_m = 0
    death_plha_f = 0
    death_cip_m = 0
    death_cip_f = 0
    transfer_plha_m = 0
    transfer_plha_f = 0
    transfer_cip_m = 0
    transfer_cip_f = 0
    ref_vct = 0
    ref_ois = 0
    ref_ctc = 0
    ref_pmtct = 0
    ref_fp = 0
    ref_sg = 0
    ref_tb = 0
    conf_ref = 0
<<<<<<< HEAD
=======
    data = []
    data_counter = 0
    
    def __iter__(self):
        return self

    def next(self):
        if self.data_counter == len(self.data):
            raise StopIteration
        else:
            item = self.data[self.data_counter]
            self.data_counter += 1
            return item
>>>>>>> de75acc2
    
    def __init__(self, case, chw_id, data_map, startdate, enddate):
        self.case = case
        self.chw_id = chw_id
        self.startdate = startdate
        self.enddate = enddate
<<<<<<< HEAD
        # go through all of this chw's clients
        for client_id, client_data in data_map.items():
            # use form_type?
            [reg_forms, followup_forms, ref_forms] = [client_data[form] for 
                                                      form in 
                                                      case.form_identifiers]

            birthdate = datetime.date(datetime(1000, 01, 01))
            matching_reg_forms = []
            sex = None
            # collect reg_forms matching the correct dates
            # get general data like birthdate, sex, chw_name. location info
            for reg in reg_forms:
                date = reg[COLS["timeend"]]
                if date and date.date() >= startdate and date.date() \
                    < enddate:
                    matching_reg_forms.append(reg)
                birthdate = reg[COLS["dob"]]
                sex = reg[COLS["sex"]]
                if not self.chw_name and reg[COLS["username"]]:
                    self.chw_name = reg[COLS["username"]]
                elif self.chw_name and reg[COLS["username"]]:
                    if self.chw_name != reg[COLS["username"]]:
                        logging.debug("Warning, multiple ids found for %s: %s and %s" %\
                            (self.chw_id, self.chw_name, 
                             reg[COLS["username"]]))
                # TODO: find out how to really get these values
                #if not self.region and reg[COLS["region"]]:
                    #self.region = reg[COLS["region"]]
                #if not self.district and reg[COLS["district"]]:
                    #self.district = reg[COLS["district"]]
                #if not self.ward and reg[COLS["ward"]]:
                    #self.ward = reg[COLS["ward"]]
                    
            # collect followup forms matching the correct dates
            matching_followups = []
            for follow in followup_forms:
                date = follow[COLS["timeend"]]
                if date and date.date() >= startdate and date.date() \
                    < enddate:
                    matching_followups.append(follow)
                # if there will always be a registration form, could leave this out
                if not self.chw_name and follow[COLS["username"]]:
                    self.chw_name = follow[COLS["username"]]
                elif self.chw_name and follow[COLS["username"]]:
                    if self.chw_name != follow[COLS["username"]]:
                        logging.debug("Warning, multiple ids found for %s: %s and %s" %\
                            (self.chw_id, self.chw_name, 
                             follow[COLS["username"]]))
            
            # collect resolved referral forms matching the correct dates
            matching_refs = []
            for ref in ref_forms:
                date = ref[COLS["timeend"]]
                if date and date.date() >= startdate and date.date() \
                    < enddate:
                    matching_refs.append(ref)
                # if there will always be a registration form, could leave this out
                if not self.chw_name and ref[COLS["username"]]:
                    self.chw_name = ref[COLS["username"]]
                elif self.chw_name and ref[COLS["username"]]:
                    if self.chw_name != ref[COLS["username"]]:
                        logging.debug("Warning, multiple ids found for %s: %s and %s" %\
                            (self.chw_id, self.chw_name, 
                             ref[COLS["username"]]))
                        
            # collect counts for new clients
            reg_form = None
            if matching_reg_forms:
                if len(matching_reg_forms)!= 1:
                    logging.debug("Warning, multiple registration forms found for %s" %\
                                  client_id)
                reg_form = matching_reg_forms[0]
                if reg_form[COLS["reg_hiv"]] == 1:
                    if sex == "m":
                        self.new_plha_m += 1
                    elif sex == "f":
                        self.new_plha_f += 1
                else:
                    if sex == "m":
                        self.new_cip_m += 1
                    elif sex == "f":
                        self.new_cip_f += 1
                        
            # collect counts for existing clients
            first_follow = None
            if matching_followups:
                # collect counts for existing, death, transfer and referral categories
                # a single client could have multiple counts for any of these if multiple
                # followup forms were submitted for them in the last month
                for followup in matching_followups:
                    type_of_client = followup[COLS["type_client"]] 
                    if type_of_client == "hiv":
                        if sex == "m":
                            self.existing_plha_m += 1
                        elif sex == "f":
                            self.existing_plha_f += 1
                    else:
                        if sex == "m":
                            self.existing_cip_m += 1
                        elif sex == "f":
                            self.existing_cip_f += 1
                            
                    why_missing = followup[COLS["status"]]
                    if why_missing == "dead":
                        if type_of_client == "hiv":
                            if sex == "m":
                                self.death_plha_m += 1
                            elif sex == "f":
                                self.death_plha_f += 1
                        else:
                            if sex == "m":
                                self.death_cip_m += 1
                            elif sex == "f":
                                self.death_cip_f += 1
                    elif why_missing == "transferred":
                        if type_of_client == "hiv":
                            if sex == "m":
                                self.transfer_plha_m += 1
                            elif sex == "f":
                                self.transfer_plha_f += 1
                        else:
                            if sex == "m":
                                self.transfer_cip_m += 1
                            elif sex == "f":
                                self.transfer_cip_f += 1
                    if followup[COLS["VCT"]] == 1:
                        self.ref_vct += 1
                    if followup[COLS["OIS"]] == 1:
                        self.ref_ois += 1
                    if followup[COLS["CTC"]] == 1:
                        self.ref_ctc += 1
                    if followup[COLS["PMTCT"]] == 1:
                        self.ref_pmtct += 1
                    if followup[COLS["FP"]] == 1:
                        self.ref_fp += 1
                    if followup[COLS["SG"]] == 1:
                        self.ref_sg += 1 
                    if followup[COLS["TB"]] == 1:
                        self.ref_tb += 1
            
            # Counts for confirmed referrals this month
            if matching_refs:
                for ref in matching_refs:
                    if ref[COLS["ref_done"]] == "yes":
                        self.conf_ref += 1
                        
            # Get counts of adults and children
            if reg_form != None or first_follow != None and birthdate > \
                datetime.date(datetime(1000, 01, 01)):
                # at least one form was submitted for this client this month
                age = enddate - birthdate
                years = age.days/365
                if years > 18:
                    if sex == "m":
                        self.adult_m += 1
                    elif sex == "f":
                        self.adult_f += 1
                else:
                    if sex == "m":
                        self.child_m += 1
                    elif sex == "f":
                        self.child_f += 1
=======
        
        #add ward, district, region for this chw
        puis = PhoneUserInfo.objects.all()
        userinfo = None
        if puis != None:
            for pui in puis:
                if chw_id == pui.username + pui.phone.device_id:
                    userinfo = pui
                    self.chw_name = pui.username
        if userinfo != None:
            additional_data = userinfo.additional_data
            if additional_data != None:
                if "region" in additional_data:
                    self.region = additional_data["region"]
                if "ward" in additional_data:
                    self.ward = additional_data["ward"]
                if "district" in additional_data:
                    self.district = additional_data["district"]
                if "hcbpid" in additional_data:
                    self.hcbpid = additional_data["hcbpid"]
        
        # go through all of this chw's clients
        if data_map != None:
            for client_id, client_data in data_map.items():
                # use form_type?
                [reg_forms, followup_forms, ref_forms] = [client_data[form] for 
                                                          form in 
                                                          case.form_identifiers]
    
                birthdate = datetime.date(datetime(1000, 01, 01))
                matching_reg_forms = []
                sex = None
                # collect reg_forms matching the correct dates
                # get general data like birthdate, sex, chw_name. location info
                for reg in reg_forms:
                    date = reg[COLS["timeend"]]
                    if date and date.date() >= startdate and date.date() \
                        < enddate:
                        matching_reg_forms.append(reg)
                    birthdate = reg[COLS["dob"]]
                    sex = reg[COLS["sex"]]
                    if not self.chw_name and reg[COLS["username"]]:
                        self.chw_name = reg[COLS["username"]]
                    elif self.chw_name and reg[COLS["username"]]:
                        if self.chw_name != reg[COLS["username"]]:
                            logging.debug("Warning, multiple ids found for %s: %s and %s" %\
                                (self.chw_id, self.chw_name, 
                                 reg[COLS["username"]]))
                        
                # collect followup forms matching the correct dates
                matching_followups = []
                for follow in followup_forms:
                    date = follow[COLS["timeend"]]
                    if date and date.date() >= startdate and date.date() \
                        < enddate:
                        matching_followups.append(follow)
                    # if there will always be a registration form, could leave this out
                    if not self.chw_name and follow[COLS["username"]]:
                        self.chw_name = follow[COLS["username"]]
                    elif self.chw_name and follow[COLS["username"]]:
                        if self.chw_name != follow[COLS["username"]]:
                            logging.debug("Warning, multiple ids found for %s: %s and %s" %\
                                (self.chw_id, self.chw_name, 
                                 follow[COLS["username"]]))
                
                # collect resolved referral forms matching the correct dates
                matching_refs = []
                for ref in ref_forms:
                    date = ref[COLS["timeend"]]
                    if date and date.date() >= startdate and date.date() \
                        < enddate:
                        matching_refs.append(ref)
                    # if there will always be a registration form, could leave this out
                    if not self.chw_name and ref[COLS["username"]]:
                        self.chw_name = ref[COLS["username"]]
                    elif self.chw_name and ref[COLS["username"]]:
                        if self.chw_name != ref[COLS["username"]]:
                            logging.debug("Warning, multiple ids found for %s: %s and %s" %\
                                (self.chw_id, self.chw_name, 
                                 ref[COLS["username"]]))
                            
                # collect counts for new clients
                reg_form = None
                if matching_reg_forms:
                    if len(matching_reg_forms)!= 1:
                        logging.debug("Warning, multiple registration forms found for %s" %\
                                      client_id)
                    reg_form = matching_reg_forms[0]
                    if reg_form[COLS["reg_hiv"]] == 1:
                        if sex == "m":
                            self.new_plha_m += 1
                        elif sex == "f":
                            self.new_plha_f += 1
                    else:
                        if sex == "m":
                            self.new_cip_m += 1
                        elif sex == "f":
                            self.new_cip_f += 1
                            
                # collect counts for existing clients
                first_follow = None
                if matching_followups:
                    # collect counts for existing, death, transfer and referral categories
                    # a single client could have multiple counts for any of these if multiple
                    # followup forms were submitted for them in the last month
                    for followup in matching_followups:
                        type_of_client = followup[COLS["type_client"]] 
                        if type_of_client == "hiv":
                            if sex == "m":
                                self.existing_plha_m += 1
                            elif sex == "f":
                                self.existing_plha_f += 1
                        else:
                            if sex == "m":
                                self.existing_cip_m += 1
                            elif sex == "f":
                                self.existing_cip_f += 1
                                
                        why_missing = followup[COLS["status"]]
                        if why_missing == "dead":
                            if type_of_client == "hiv":
                                if sex == "m":
                                    self.death_plha_m += 1
                                elif sex == "f":
                                    self.death_plha_f += 1
                            else:
                                if sex == "m":
                                    self.death_cip_m += 1
                                elif sex == "f":
                                    self.death_cip_f += 1
                        elif why_missing == "transferred":
                            if type_of_client == "hiv":
                                if sex == "m":
                                    self.transfer_plha_m += 1
                                elif sex == "f":
                                    self.transfer_plha_f += 1
                            else:
                                if sex == "m":
                                    self.transfer_cip_m += 1
                                elif sex == "f":
                                    self.transfer_cip_f += 1
                        if followup[COLS["VCT"]] == 1:
                            self.ref_vct += 1
                        if followup[COLS["OIS"]] == 1:
                            self.ref_ois += 1
                        if followup[COLS["CTC"]] == 1:
                            self.ref_ctc += 1
                        if followup[COLS["PMTCT"]] == 1:
                            self.ref_pmtct += 1
                        if followup[COLS["FP"]] == 1:
                            self.ref_fp += 1
                        if followup[COLS["SG"]] == 1:
                            self.ref_sg += 1 
                        if followup[COLS["TB"]] == 1:
                            self.ref_tb += 1
                
                # Counts for confirmed referrals this month
                if matching_refs:
                    for ref in matching_refs:
                        if ref[COLS["ref_done"]] == "yes":
                            self.conf_ref += 1
                            
                # Get counts of adults and children
                if reg_form != None or first_follow != None and birthdate > \
                    datetime.date(datetime(1000, 01, 01)):
                    # at least one form was submitted for this client this month
                    age = enddate - birthdate
                    years = age.days/365
                    if years > 18:
                        if sex == "m":
                            self.adult_m += 1
                        elif sex == "f":
                            self.adult_f += 1
                    else:
                        if sex == "m":
                            self.child_m += 1
                        elif sex == "f":
                            self.child_f += 1
                        
        self.data = [self.region, self.district, self.ward, self.chw_name, 
                     self.hcbpid, self.new_plha_m, self.new_plha_f, 
                     self.new_cip_m, self.new_cip_f, self.existing_plha_m,
                     self.existing_plha_f, self.existing_cip_m, 
                     self.existing_cip_f, self.adult_m, self.adult_f, 
                     self.child_m, self.child_f, self.death_plha_m,
                     self.death_plha_f, self.death_cip_m, self.death_cip_f,
                     self.transfer_plha_m, self.transfer_plha_f, 
                     self.transfer_cip_m, self.transfer_cip_f, self.ref_vct,
                     self.ref_ois, self.ref_ctc, self.ref_pmtct, self.ref_fp,
                     self.ref_sg, self.ref_tb, self.conf_ref]
>>>>>>> de75acc2

def summary_by_provider_report(request):
    '''Summary by Provider Report'''
    context = {}
<<<<<<< HEAD
    case_name = "Pathfinder_1" 
    
    try:
        case = Case.objects.get(name=case_name)
    except Case.DoesNotExist:
        return '''Sorry, it doesn't look like the forms that this report 
                  depends on have been uploaded.'''
    all_data = case.get_all_data_maps()
    data_by_chw = {}
    for id, map in all_data.items():
        chw_id = id.split("|")[0]
        if not chw_id in data_by_chw:
            data_by_chw[chw_id] = {}
        data_by_chw[chw_id][id] = map
    
    year = datetime.now().date().year
    years = []
    for i in range(0, 5):
        years.append(year-i)
    context["years"] = years
    context["providers"] = data_by_chw.keys()
    return render_to_string("custom/pathfinder/select_provider.html", context)
=======
    wards = []
    puis = PhoneUserInfo.objects.all()
    if puis != None:
        for pui in puis:
            additional_data = pui.additional_data
            if additional_data != None and "ward" in additional_data:
                ward = additional_data["ward"]
                if ward != None and not ward in wards:
                    wards.append(ward)
    if len(wards) == 0:
        return '''Sorry, it doesn't look like there are any wards.'''
    context["wards"] = wards
    return render_to_string("custom/pathfinder/provider_select_ward.html", context)
>>>>>>> de75acc2

class ProviderSummaryData(object):
    '''Contains the information for one row within the provider summary report'''
    
    # initialize all the fields 
    case = None
    client_id = None
    client_data = None
    startdate = None
    enddate = None
    patient_code = None
    age = 0
    sex = ""
    hbc_status = ""
    num_visits = 0
    hiv_status = ""
    functional_status = ""
    ctc_status = ""
    ctc_num = ""
    items_provided = ""
    services_provided = ""
    referrals_made = 0
    referrals_completed = 0
<<<<<<< HEAD
=======
    data = []
    data_counter = 0
    
    def __iter__(self):
        return self

    def next(self):
        if self.data_counter == len(self.data):
            raise StopIteration
        else:
            item = self.data[self.data_counter]
            self.data_counter += 1
            return item
>>>>>>> de75acc2
    
    def __init__(self, case, client_id, client_data, startdate, enddate):
        self.case = case
        self.client_id = client_id
        self.client_data = client_data
        self.startdate = startdate
        self.enddate = enddate
        # use form_type? 
        [reg_forms, followup_forms, ref_forms] = [client_data[form] for form 
                                                  in case.form_identifiers]
        for reg in reg_forms:
            date = reg[COLS["timeend"]]
            if date and date.date() >= startdate and date.date() < enddate:
                self.num_visits += 1
            diff = enddate - reg[COLS["dob"]]
            self.age = diff.days/365
            if reg[COLS["sex"]] == 'm':
                self.sex = "Male"
            elif reg[COLS["sex"]] == 'f':
                self.sex = "Female"
            self.patient_code = reg[COLS["patient_id"]]
            self.hiv_status = reg[COLS["hiv_status"]]
            self.ctc_num = reg[COLS["ctc_num"]]
        
        matching_follow_forms = []
        for follow in followup_forms:
            date = follow[COLS['timeend']]
            if date and date.date() >= startdate and date.date() < enddate:
                matching_follow_forms.append(follow)
        
        for ref in ref_forms:
            date = ref[COLS['timeend']]
            if date and date.date() >= startdate and date.date() < enddate:
                self.num_visits += 1
                if ref[COLS["ref_done"]] == "yes":
                        self.referrals_completed += 1
        
        for follow in matching_follow_forms:
            self.num_visits += 1
<<<<<<< HEAD
            self.hbc_status += follow[COLS['status']] +";"
            self.functional_status += follow[COLS['func_status']] +";"
            self.ctc_status += follow[COLS['ctc_status']] +";"
            self.items_provided += follow[COLS['items']] +";"
            if follow[COLS['services_nut']] == 1:
                self.services_provided += 'nutritional counselling;'
            if follow[COLS['services_infec']] == 1:
                self.services_provided += 'infectious education;'
            if follow[COLS['services_fp']] == 1:
                self.services_provided += 'family planning;'
            if follow[COLS['services_testing']] == 1:
                self.services_provided += 'testing;'
            if follow[COLS['services_counselling']] == 1:
                self.services_provided += 'counselling;'
            if follow[COLS['services_house']] == 1:
                self.services_provided += 'house;'
            if follow[COLS['services_health']] == 1:
                self.services_provided += 'health;'
            if follow[COLS['services_treatment']] == 1:
                self.services_provided += 'treatment;'
            if follow[COLS['services_delivery']] == 1:
                self.services_provided += 'delivery;'
            if follow[COLS['services_net']] == 1:
                self.services_provided += 'net;'
            if follow[COLS['services_std']] == 1:
                self.services_provided += 'std;'
=======
            self.hbc_status += follow[COLS['status']] +"; "
            self.functional_status += follow[COLS['func_status']] +"; "
            if follow[COLS['ctc_status']] == 'registered_no_arvs':
                self.ctc_status += 'registered no arvs; '
            if follow[COLS['ctc_status']] == 'registered_and_arvs':
                self.ctc_status += 'registered and arvs; '
            if follow[COLS['ctc_status']] == 'not_registered':
                self.ctc_status += 'not registered; '
            self.items_provided += follow[COLS['items']] +"; "
            if follow[COLS['services_nut']] == 1:
                self.services_provided += 'nutritional counselling; '
            if follow[COLS['services_infec']] == 1:
                self.services_provided += 'infectious education; '
            if follow[COLS['services_fp']] == 1:
                self.services_provided += 'family planning; '
            if follow[COLS['services_testing']] == 1:
                self.services_provided += 'testing; '
            if follow[COLS['services_counselling']] == 1:
                self.services_provided += 'counselling; '
            if follow[COLS['services_house']] == 1:
                self.services_provided += 'house; '
            if follow[COLS['services_health']] == 1:
                self.services_provided += 'health; '
            if follow[COLS['services_treatment']] == 1:
                self.services_provided += 'treatment; '
            if follow[COLS['services_delivery']] == 1:
                self.services_provided += 'delivery; '
            if follow[COLS['services_net']] == 1:
                self.services_provided += 'net; '
            if follow[COLS['services_std']] == 1:
                self.services_provided += 'std; '
>>>>>>> de75acc2
            if follow[COLS['VCT']] == 1:
                self.referrals_made += 1
            if follow[COLS['OIS']] == 1:
                self.referrals_made +=1
            if follow[COLS['CTC']] == 1:
                self.referrals_made += 1
            if follow[COLS['PMTCT']] == 1:
                self.referrals_made +=1
            if follow[COLS['FP']] == 1:
                self.referrals_made += 1
            if follow[COLS['SG']] == 1:
                self.referrals_made +=1
            if follow[COLS['TB']] == 1:
                self.referrals_made += 1
        self.services_provided = self.services_provided.rsplit(';',1)[0]
        self.items_provided = self.items_provided.rsplit(';',1)[0]
        self.hbc_status = self.hbc_status.rsplit(';',1)[0]
        self.functional_status = self.functional_status.rsplit(';',1)[0]
        self.ctc_status = self.ctc_status.rsplit(';',1)[0]
<<<<<<< HEAD
=======
        
        self.data = [self.patient_code, self.age, self.sex, self.hbc_status,
                     self.num_visits, self.hiv_status, self.functional_status,
                     self.ctc_status, self.ctc_num, self.items_provided, 
                     self.services_provided, self.referrals_made, 
                     self.referrals_completed]
>>>>>>> de75acc2


def hbc_monthly_summary_report(request):
    '''Home based care monthly summary report'''
    context = {}
    year = datetime.now().date().year
    years = []
    for i in range(0, 5):
        years.append(year-i)
    context["years"] = years
<<<<<<< HEAD
=======
    
    wards = []
    puis = PhoneUserInfo.objects.all()
    if puis != None:
        for pui in puis:
            additional_data = pui.additional_data
            if additional_data != None and "ward" in additional_data:
                ward = additional_data["ward"]
                if ward != None and not ward in wards:
                    wards.append(ward)
    if len(wards) == 0:
        return '''Sorry, it doesn't look like there are any wards.'''
    context["wards"] = wards
>>>>>>> de75acc2
    return render_to_string("custom/pathfinder/select_info_hbc_summary.html", 
                            context)

class HBCMonthlySummaryData(object):
    '''Contains the information for one row within the provider summary report'''
    
    # initialize all the fields 
    case = None
    data_by_chw = None
    startdate = None
    enddate = None
<<<<<<< HEAD
=======
    ward = None
>>>>>>> de75acc2
    providers_reporting = 0
    providers_not_reporting = 0
    new_total_m = 0
    new_total_f = 0
    new_0_14_m = 0
    new_0_14_f = 0
    new_15_24_m = 0
    new_15_24_f = 0
    new_25_49_m = 0
    new_25_49_f = 0
    new_50_m = 0
    new_50_f = 0
    all_total_m = 0
    all_total_f = 0
    positive_m = 0
    positive_f = 0
    negative_m = 0
    negative_f = 0
    unknown_m = 0
    unknown_f = 0
    ctc_m = 0
    ctc_f = 0
    ctc_arv_m = 0
    ctc_arv_f = 0
    no_ctc_m = 0
    no_ctc_f = 0
    enrolled_m = 0
    enrolled_f = 0
    died = 0
    lost = 0
    transferred = 0
    migrated = 0
    no_need = 0
    opt_out = 0
    total_no_services = 0
    
<<<<<<< HEAD
    def __init__(self, case, data_by_chw, startdate, enddate):
=======
    def __init__(self, case, data_by_chw, startdate, enddate, ward):
>>>>>>> de75acc2
        self.case = case
        self.data_by_chw = data_by_chw
        self.startdate = startdate
        self.enddate = enddate
<<<<<<< HEAD
        for chw_data in data_by_chw.values():
            form_this_month = False
            for client_data in chw_data.values():
                # use form_type? 
                [reg_forms, followup_forms, ref_forms] = [client_data[form] 
                                                          for form in 
                                                          case.form_identifiers]
                sex = None
                years = 0
                client_new = False
                client_new_cont = False
                client_ever = False
                match_reg_forms = []
                for reg in reg_forms:
                    date = reg[COLS["timeend"]]
                    if date and date.date() >= startdate and date.date() \
                        < enddate:
                        match_reg_forms.append(reg)
                    sex = reg[COLS["sex"]]
                    diff = enddate - reg[COLS["dob"]]
                    years = diff.days/365
                
                match_follow_forms = []
                for follow in followup_forms:
                    date = follow[COLS['timeend']]
                    if date and date.date() >= startdate and date.date() \
                        < enddate:
                        match_follow_forms.append(follow)
                
                match_ref_forms = []
                for ref in ref_forms:
                    date = ref[COLS['timeend']]
                    if date and date.date() >= startdate and date.date() \
                        < enddate:
                        match_ref_forms.append(ref)
                
                if match_reg_forms or match_follow_forms or match_ref_forms:
                    form_this_month = True
                
                if match_reg_forms:
                    reg = match_reg_forms[0]
                    client_new = True
                    client_new_cont = True
                    client_ever = True
                    
                    # Count HIV status
                    hiv = reg[COLS['hiv_status']]
                    if hiv == 'Positive':
                        if sex == 'm':
                            self.positive_m += 1
                        elif sex == 'f':
                            self.positive_f += 1
                    elif hiv == 'Negative':
                        if sex == 'm':
                            self.negative_m += 1
                        elif sex == 'f':
                            self.negative_f += 1
                    elif hiv == 'Not_sure':
                        if sex == 'm':
                            self.unknown_m += 1
                        elif sex == 'f':
                            self.unknown_f += 1

                ctc_no_arv = False
                ctc_and_arv = False
                no_ctc = False
                lost = False
                died = False
                transferred = False
                migrated = False
                no_need = False
                opted_out = False
                if match_follow_forms:
                    for follow in match_follow_forms:
                        status = follow[COLS['status']]
                        if status == 'new':
                            client_new = True
                        if status  == 'new' or status == 'continuing':
                            client_new_cont = True
                        ctc = follow[COLS['ctc_status']]
                        if ctc == 'registered_no_arvs':
                            ctc_no_arv = True
                        elif ctc == 'registered_and_arvs':
                            ctc_and_arv = True
                        elif ctc == 'not_registered':
                            no_ctc = True
                        
                        if status == 'new' or status == 'continuing' or \
                            status == 'dead' or status == 'lost' or status ==\
                            'transferred' or status == 'migrated' or \
                            status == 'no_need' or status == 'opted_out':
                            client_ever = True
                        if status == 'dead':
                            died = True
                        if status == 'lost':
                            lost = True
                        if status == 'transferred':
                            transferred = True
                        if status == 'migrated':
                            migrated = True
                        if status == 'no_need':
                            no_need = True
                        if status == 'opted_out':
                            opted_out = True
                
                # Count all new clients enrolled this month
                if client_new:
                    if sex == 'm':
                        self.new_total_m += 1
                        if years < 15:
                            self.new_0_14_m += 1
                        elif years < 25:
                            self.new_15_24_m += 1
                        elif years < 50:
                            self.new_25_49_m += 1
                        else:
                            self.new_50_m += 1
                    elif sex == 'f':
                        self.new_total_f += 1
                        if years < 15:
                            self.new_0_14_f += 1
                        elif years < 25:
                            self.new_15_24_f += 1
                        elif years < 50:
                            self.new_25_49_f += 1
                        else:
                            self.new_50_f += 1
                
                # Count all new or continuing clients            
                if client_new_cont and sex == 'm':
                    self.all_total_m += 1
                elif client_new_cont and sex == 'f':
                    self.all_total_f += 1
                
                # Count CTC enrollment status    
                if ctc_no_arv and sex == 'm':
                    self.ctc_m += 1
                elif ctc_no_arv and sex == 'f':
                    self.ctc_f += 1
                elif ctc_and_arv and sex == 'm':
                    self.ctc_arv_m += 1
                elif ctc_and_arv and sex == 'f':
                    self.ctc_arv_f += 1
                elif no_ctc and sex == 'm':
                    self.no_ctc_m += 1
                elif no_ctc and sex == 'f':
                    self.no_ctc_f += 1
                
                # Count all clients ever enrolled this month    
                if client_ever and sex == 'm':
                    self.enrolled_m += 1
                elif client_ever and sex == 'f':
                    self.enrolled_f += 1
                
                # Count clients no longer receiving services    
                if died:
                    self.died += 1
                if lost:
                    self.lost += 1
                if transferred:
                    self.transferred += 1
                if migrated:
                    self.migrated += 1
                if no_need:
                    self.no_need += 1
                if opted_out:
                    self.opt_out += 1
            
            # Count the number of providers reporting this month
            if form_this_month:
                self.providers_reporting += 1
            else:
                self.providers_not_reporting += 1
=======
        self.ward = ward
        puis = PhoneUserInfo.objects.all()
        if puis != None:
            for pui in puis:
                form_this_month = False
                in_ward = False
                chw_data = None
                chw_id = pui.username + pui.phone.device_id
                ad_data = pui.additional_data
                if ad_data != None and "ward" in ad_data and \
                        ad_data["ward"] == ward:
                    in_ward = True
                    if chw_id in data_by_chw:
                        chw_data = data_by_chw[chw_id]
                        
                if chw_data != None:
                    for client_data in chw_data.values():
                        # use form_type? 
                        [reg_forms, followup_forms, ref_forms] = [client_data[form] 
                                                                  for form in 
                                                                  case.form_identifiers]
                        sex = None
                        years = 0
                        client_new = False
                        client_new_cont = False
                        client_ever = False
                        match_reg_forms = []
                        for reg in reg_forms:
                            date = reg[COLS["timeend"]]
                            if date and date.date() >= startdate and date.date() \
                                < enddate:
                                match_reg_forms.append(reg)
                            sex = reg[COLS["sex"]]
                            diff = enddate - reg[COLS["dob"]]
                            years = diff.days/365
                        
                        match_follow_forms = []
                        for follow in followup_forms:
                            date = follow[COLS['timeend']]
                            if date and date.date() >= startdate and date.date() \
                                < enddate:
                                match_follow_forms.append(follow)
                        
                        match_ref_forms = []
                        for ref in ref_forms:
                            date = ref[COLS['timeend']]
                            if date and date.date() >= startdate and date.date() \
                                < enddate:
                                match_ref_forms.append(ref)
                        
                        if match_reg_forms or match_follow_forms or match_ref_forms:
                            form_this_month = True
                        
                        if match_reg_forms:
                            reg = match_reg_forms[0]
                            client_new = True
                            client_new_cont = True
                            client_ever = True
                            
                            # Count HIV status
                            hiv = reg[COLS['hiv_status']]
                            if hiv == 'Positive':
                                if sex == 'm':
                                    self.positive_m += 1
                                elif sex == 'f':
                                    self.positive_f += 1
                            elif hiv == 'Negative':
                                if sex == 'm':
                                    self.negative_m += 1
                                elif sex == 'f':
                                    self.negative_f += 1
                            elif hiv == 'Not_sure':
                                if sex == 'm':
                                    self.unknown_m += 1
                                elif sex == 'f':
                                    self.unknown_f += 1
        
                        ctc_no_arv = False
                        ctc_and_arv = False
                        no_ctc = False
                        lost = False
                        died = False
                        transferred = False
                        migrated = False
                        no_need = False
                        opted_out = False
                        if match_follow_forms:
                            for follow in match_follow_forms:
                                status = follow[COLS['status']]
                                if status == 'new':
                                    client_new = True
                                if status  == 'new' or status == 'continuing':
                                    client_new_cont = True
                                ctc = follow[COLS['ctc_status']]
                                if ctc == 'registered_no_arvs':
                                    ctc_no_arv = True
                                elif ctc == 'registered_and_arvs':
                                    ctc_and_arv = True
                                elif ctc == 'not_registered':
                                    no_ctc = True
                                
                                if status == 'new' or status == 'continuing' or \
                                    status == 'dead' or status == 'lost' or status ==\
                                    'transferred' or status == 'migrated' or \
                                    status == 'no_need' or status == 'opted_out':
                                    client_ever = True
                                if status == 'dead':
                                    died = True
                                if status == 'lost':
                                    lost = True
                                if status == 'transferred':
                                    transferred = True
                                if status == 'migrated':
                                    migrated = True
                                if status == 'no_need':
                                    no_need = True
                                if status == 'opted_out':
                                    opted_out = True
                        
                        # Count all new clients enrolled this month
                        if client_new:
                            if sex == 'm':
                                self.new_total_m += 1
                                if years < 15:
                                    self.new_0_14_m += 1
                                elif years < 25:
                                    self.new_15_24_m += 1
                                elif years < 50:
                                    self.new_25_49_m += 1
                                else:
                                    self.new_50_m += 1
                            elif sex == 'f':
                                self.new_total_f += 1
                                if years < 15:
                                    self.new_0_14_f += 1
                                elif years < 25:
                                    self.new_15_24_f += 1
                                elif years < 50:
                                    self.new_25_49_f += 1
                                else:
                                    self.new_50_f += 1
                        
                        # Count all new or continuing clients            
                        if client_new_cont and sex == 'm':
                            self.all_total_m += 1
                        elif client_new_cont and sex == 'f':
                            self.all_total_f += 1
                        
                        # Count CTC enrollment status    
                        if ctc_no_arv and sex == 'm':
                            self.ctc_m += 1
                        elif ctc_no_arv and sex == 'f':
                            self.ctc_f += 1
                        elif ctc_and_arv and sex == 'm':
                            self.ctc_arv_m += 1
                        elif ctc_and_arv and sex == 'f':
                            self.ctc_arv_f += 1
                        elif no_ctc and sex == 'm':
                            self.no_ctc_m += 1
                        elif no_ctc and sex == 'f':
                            self.no_ctc_f += 1
                        
                        # Count all clients ever enrolled this month    
                        if client_ever and sex == 'm':
                            self.enrolled_m += 1
                        elif client_ever and sex == 'f':
                            self.enrolled_f += 1
                        
                        # Count clients no longer receiving services    
                        if died:
                            self.died += 1
                        if lost:
                            self.lost += 1
                        if transferred:
                            self.transferred += 1
                        if migrated:
                            self.migrated += 1
                        if no_need:
                            self.no_need += 1
                        if opted_out:
                            self.opt_out += 1
                    
                # Count the number of providers reporting this month
                if in_ward and form_this_month:
                    self.providers_reporting += 1
                elif in_ward:
                    self.providers_not_reporting += 1
>>>>>>> de75acc2
            
        self.total_no_services = self.died + self.lost + self.transferred + \
            self.migrated + self.no_need + self.opt_out
            
# maps fields in the xform to properties on the model
REFERRAL_MAPPING = (("pathfinder_followup_referral_hiv_test", "ref_vct"),
                    ("pathfinder_followup_referral_hiv_other_illness", "ref_oi"),
                    ("pathfinder_followup_referral_health_facility", "ref_ctc"),
                    ("pathfinder_followup_referral_prevention_from_mother_to_child", "ref_pmtct"),
                    ("pathfinder_followup_referral_aid_from_other_groups", "ref_sg"),
                    ("pathfinder_followup_referral_family_planning", "ref_fp"),
                    ("pathfinder_followup_referral_tb", "ref_tb"),
                    ("pathfinder_followup_referral_ophans", "ref_ovc"))

# maps meds to their number codes
MED_MAPPING = (("pathfinder_followup_type_med_septrini", 1),
               ("pathfinder_followup_type_med_arv", 2),
               ("pathfinder_followup_type_med_anti_tb", 3),
               ("pathfinder_followup_type_med_kinga_ya_tb", 4),
               ("pathfinder_followup_type_med_local_medicine", 5),
               ("pathfinder_followup_type_med_other", 6))

# maps meds to their number codes
WATER_ITN_MAPPING = (("pathfinder_followup_mosquito_net", 1),
                     ("pathfinder_followup_water_guard", 2))

COLS = {"timeend":"meta_timeend", 
        "dob":"pathfinder_registration_patient_date_of_birth", 
        "sex":"pathfinder_registration_patient_sex", 
        "username":"meta_username", 
        "region":"pathfinder_registration_patient_region", #ask joachim -- definitely wrong
        "district":"pathfinder_registration_patient_district", #ask joachim -- definitely wrong
        "ward":"pathfinder_registration_patient_ward", #ask joachim -- definitely wrong
        "reg_hiv":"pathfinder_registration_patient_registration_cause_hiv", 
        "type_client":"pathfinder_followup_patient_type_of_client",
        "status":"pathfinder_followup_patient_registration_and_followup_hiv",
        "VCT":"pathfinder_followup_patient_referrals_hiv_counselling_and_testin",
        "OIS":"pathfinder_followup_patient_referrals_hiv_opportunistic_infectio", 
        "CTC":"pathfinder_followup_patient_referrals_hiv_referred_to_ctc", 
        "PMTCT":"pathfinder_followup_patient_referrals_hiv_pmtct", 
        "FP":"pathfinder_followup_patient_referrals_hiv_ref_fp", 
        "SG":"pathfinder_followup_patient_referrals_hiv_other_services", 
        "TB":"pathfinder_followup_patient_referrals_hiv_tb_clinic", 
        "ref_done":"pathfinder_referral_client_referral", 
        "patient_id":"pathfinder_registration_patient_patient_id",
        "hiv_status":"inder_registration_patient_hiv_status_during_registration",
        "func_status":"pathfinder_followup_patient_client_condition",
        "ctc_status":"pathfinder_followup_patient_ctc",
        "ctc_num":"pathfinder_registration_patient_number_given_at_ctc",
        "items":"pathfinder_followup_patient_medication_given",
        "services_nut":"pathfinder_followup_patient_services_given_nutritional_counselli",
        "services_infec":"pathfinder_followup_patient_services_given_infectious_education",
        "services_fp":"pathfinder_followup_patient_services_given_fp",
        "services_testing":"pathfinder_followup_patient_services_given_testing",
        "services_counselling":"pathfinder_followup_patient_services_given_counselling",
        "services_house":"pathfinder_followup_patient_services_given_house",
        "services_health":"pathfinder_followup_patient_services_given_health",
        "services_treatment":"pathfinder_followup_patient_services_given_treatment",
        "services_delivery":"pathfinder_followup_patient_services_given_safe_delivery",
        "services_net":"pathfinder_followup_patient_services_given_net",
        "services_std":"pathfinder_followup_patient_services_given_std"}<|MERGE_RESOLUTION|>--- conflicted
+++ resolved
@@ -7,10 +7,7 @@
 from apps.hq.utils import get_dates
 import logging
 import calendar
-<<<<<<< HEAD
-=======
 from phone.models import PhoneUserInfo
->>>>>>> de75acc2
 '''Report file for custom Pathfinder reports'''
 # see mvp.py for an explanation of how these are used.
 
@@ -274,8 +271,6 @@
     for i in range(0, 5):
         years.append(year-i)
     context["years"] = years
-<<<<<<< HEAD
-=======
     
     wards = []
     puis = PhoneUserInfo.objects.all()
@@ -289,7 +284,6 @@
     if len(wards) == 0:
         return '''Sorry, it doesn't look like there are any wards.'''
     context["wards"] = wards
->>>>>>> de75acc2
     return render_to_string("custom/pathfinder/select_info_ward_summary.html", context)
 
 class WardSummaryData(object):
@@ -298,10 +292,7 @@
     # initialize all the fields 
     case = None
     chw_id = None
-<<<<<<< HEAD
-=======
     hcbpid = None
->>>>>>> de75acc2
     chw_name = None
     region = None
     district = None
@@ -334,8 +325,6 @@
     ref_sg = 0
     ref_tb = 0
     conf_ref = 0
-<<<<<<< HEAD
-=======
     data = []
     data_counter = 0
     
@@ -349,178 +338,13 @@
             item = self.data[self.data_counter]
             self.data_counter += 1
             return item
->>>>>>> de75acc2
     
     def __init__(self, case, chw_id, data_map, startdate, enddate):
         self.case = case
         self.chw_id = chw_id
         self.startdate = startdate
         self.enddate = enddate
-<<<<<<< HEAD
-        # go through all of this chw's clients
-        for client_id, client_data in data_map.items():
-            # use form_type?
-            [reg_forms, followup_forms, ref_forms] = [client_data[form] for 
-                                                      form in 
-                                                      case.form_identifiers]
-
-            birthdate = datetime.date(datetime(1000, 01, 01))
-            matching_reg_forms = []
-            sex = None
-            # collect reg_forms matching the correct dates
-            # get general data like birthdate, sex, chw_name. location info
-            for reg in reg_forms:
-                date = reg[COLS["timeend"]]
-                if date and date.date() >= startdate and date.date() \
-                    < enddate:
-                    matching_reg_forms.append(reg)
-                birthdate = reg[COLS["dob"]]
-                sex = reg[COLS["sex"]]
-                if not self.chw_name and reg[COLS["username"]]:
-                    self.chw_name = reg[COLS["username"]]
-                elif self.chw_name and reg[COLS["username"]]:
-                    if self.chw_name != reg[COLS["username"]]:
-                        logging.debug("Warning, multiple ids found for %s: %s and %s" %\
-                            (self.chw_id, self.chw_name, 
-                             reg[COLS["username"]]))
-                # TODO: find out how to really get these values
-                #if not self.region and reg[COLS["region"]]:
-                    #self.region = reg[COLS["region"]]
-                #if not self.district and reg[COLS["district"]]:
-                    #self.district = reg[COLS["district"]]
-                #if not self.ward and reg[COLS["ward"]]:
-                    #self.ward = reg[COLS["ward"]]
-                    
-            # collect followup forms matching the correct dates
-            matching_followups = []
-            for follow in followup_forms:
-                date = follow[COLS["timeend"]]
-                if date and date.date() >= startdate and date.date() \
-                    < enddate:
-                    matching_followups.append(follow)
-                # if there will always be a registration form, could leave this out
-                if not self.chw_name and follow[COLS["username"]]:
-                    self.chw_name = follow[COLS["username"]]
-                elif self.chw_name and follow[COLS["username"]]:
-                    if self.chw_name != follow[COLS["username"]]:
-                        logging.debug("Warning, multiple ids found for %s: %s and %s" %\
-                            (self.chw_id, self.chw_name, 
-                             follow[COLS["username"]]))
-            
-            # collect resolved referral forms matching the correct dates
-            matching_refs = []
-            for ref in ref_forms:
-                date = ref[COLS["timeend"]]
-                if date and date.date() >= startdate and date.date() \
-                    < enddate:
-                    matching_refs.append(ref)
-                # if there will always be a registration form, could leave this out
-                if not self.chw_name and ref[COLS["username"]]:
-                    self.chw_name = ref[COLS["username"]]
-                elif self.chw_name and ref[COLS["username"]]:
-                    if self.chw_name != ref[COLS["username"]]:
-                        logging.debug("Warning, multiple ids found for %s: %s and %s" %\
-                            (self.chw_id, self.chw_name, 
-                             ref[COLS["username"]]))
-                        
-            # collect counts for new clients
-            reg_form = None
-            if matching_reg_forms:
-                if len(matching_reg_forms)!= 1:
-                    logging.debug("Warning, multiple registration forms found for %s" %\
-                                  client_id)
-                reg_form = matching_reg_forms[0]
-                if reg_form[COLS["reg_hiv"]] == 1:
-                    if sex == "m":
-                        self.new_plha_m += 1
-                    elif sex == "f":
-                        self.new_plha_f += 1
-                else:
-                    if sex == "m":
-                        self.new_cip_m += 1
-                    elif sex == "f":
-                        self.new_cip_f += 1
-                        
-            # collect counts for existing clients
-            first_follow = None
-            if matching_followups:
-                # collect counts for existing, death, transfer and referral categories
-                # a single client could have multiple counts for any of these if multiple
-                # followup forms were submitted for them in the last month
-                for followup in matching_followups:
-                    type_of_client = followup[COLS["type_client"]] 
-                    if type_of_client == "hiv":
-                        if sex == "m":
-                            self.existing_plha_m += 1
-                        elif sex == "f":
-                            self.existing_plha_f += 1
-                    else:
-                        if sex == "m":
-                            self.existing_cip_m += 1
-                        elif sex == "f":
-                            self.existing_cip_f += 1
-                            
-                    why_missing = followup[COLS["status"]]
-                    if why_missing == "dead":
-                        if type_of_client == "hiv":
-                            if sex == "m":
-                                self.death_plha_m += 1
-                            elif sex == "f":
-                                self.death_plha_f += 1
-                        else:
-                            if sex == "m":
-                                self.death_cip_m += 1
-                            elif sex == "f":
-                                self.death_cip_f += 1
-                    elif why_missing == "transferred":
-                        if type_of_client == "hiv":
-                            if sex == "m":
-                                self.transfer_plha_m += 1
-                            elif sex == "f":
-                                self.transfer_plha_f += 1
-                        else:
-                            if sex == "m":
-                                self.transfer_cip_m += 1
-                            elif sex == "f":
-                                self.transfer_cip_f += 1
-                    if followup[COLS["VCT"]] == 1:
-                        self.ref_vct += 1
-                    if followup[COLS["OIS"]] == 1:
-                        self.ref_ois += 1
-                    if followup[COLS["CTC"]] == 1:
-                        self.ref_ctc += 1
-                    if followup[COLS["PMTCT"]] == 1:
-                        self.ref_pmtct += 1
-                    if followup[COLS["FP"]] == 1:
-                        self.ref_fp += 1
-                    if followup[COLS["SG"]] == 1:
-                        self.ref_sg += 1 
-                    if followup[COLS["TB"]] == 1:
-                        self.ref_tb += 1
-            
-            # Counts for confirmed referrals this month
-            if matching_refs:
-                for ref in matching_refs:
-                    if ref[COLS["ref_done"]] == "yes":
-                        self.conf_ref += 1
-                        
-            # Get counts of adults and children
-            if reg_form != None or first_follow != None and birthdate > \
-                datetime.date(datetime(1000, 01, 01)):
-                # at least one form was submitted for this client this month
-                age = enddate - birthdate
-                years = age.days/365
-                if years > 18:
-                    if sex == "m":
-                        self.adult_m += 1
-                    elif sex == "f":
-                        self.adult_f += 1
-                else:
-                    if sex == "m":
-                        self.child_m += 1
-                    elif sex == "f":
-                        self.child_f += 1
-=======
+
         
         #add ward, district, region for this chw
         puis = PhoneUserInfo.objects.all()
@@ -711,35 +535,11 @@
                      self.transfer_cip_m, self.transfer_cip_f, self.ref_vct,
                      self.ref_ois, self.ref_ctc, self.ref_pmtct, self.ref_fp,
                      self.ref_sg, self.ref_tb, self.conf_ref]
->>>>>>> de75acc2
 
 def summary_by_provider_report(request):
     '''Summary by Provider Report'''
     context = {}
-<<<<<<< HEAD
-    case_name = "Pathfinder_1" 
-    
-    try:
-        case = Case.objects.get(name=case_name)
-    except Case.DoesNotExist:
-        return '''Sorry, it doesn't look like the forms that this report 
-                  depends on have been uploaded.'''
-    all_data = case.get_all_data_maps()
-    data_by_chw = {}
-    for id, map in all_data.items():
-        chw_id = id.split("|")[0]
-        if not chw_id in data_by_chw:
-            data_by_chw[chw_id] = {}
-        data_by_chw[chw_id][id] = map
-    
-    year = datetime.now().date().year
-    years = []
-    for i in range(0, 5):
-        years.append(year-i)
-    context["years"] = years
-    context["providers"] = data_by_chw.keys()
-    return render_to_string("custom/pathfinder/select_provider.html", context)
-=======
+
     wards = []
     puis = PhoneUserInfo.objects.all()
     if puis != None:
@@ -753,7 +553,6 @@
         return '''Sorry, it doesn't look like there are any wards.'''
     context["wards"] = wards
     return render_to_string("custom/pathfinder/provider_select_ward.html", context)
->>>>>>> de75acc2
 
 class ProviderSummaryData(object):
     '''Contains the information for one row within the provider summary report'''
@@ -777,8 +576,6 @@
     services_provided = ""
     referrals_made = 0
     referrals_completed = 0
-<<<<<<< HEAD
-=======
     data = []
     data_counter = 0
     
@@ -792,7 +589,6 @@
             item = self.data[self.data_counter]
             self.data_counter += 1
             return item
->>>>>>> de75acc2
     
     def __init__(self, case, client_id, client_data, startdate, enddate):
         self.case = case
@@ -832,34 +628,7 @@
         
         for follow in matching_follow_forms:
             self.num_visits += 1
-<<<<<<< HEAD
-            self.hbc_status += follow[COLS['status']] +";"
-            self.functional_status += follow[COLS['func_status']] +";"
-            self.ctc_status += follow[COLS['ctc_status']] +";"
-            self.items_provided += follow[COLS['items']] +";"
-            if follow[COLS['services_nut']] == 1:
-                self.services_provided += 'nutritional counselling;'
-            if follow[COLS['services_infec']] == 1:
-                self.services_provided += 'infectious education;'
-            if follow[COLS['services_fp']] == 1:
-                self.services_provided += 'family planning;'
-            if follow[COLS['services_testing']] == 1:
-                self.services_provided += 'testing;'
-            if follow[COLS['services_counselling']] == 1:
-                self.services_provided += 'counselling;'
-            if follow[COLS['services_house']] == 1:
-                self.services_provided += 'house;'
-            if follow[COLS['services_health']] == 1:
-                self.services_provided += 'health;'
-            if follow[COLS['services_treatment']] == 1:
-                self.services_provided += 'treatment;'
-            if follow[COLS['services_delivery']] == 1:
-                self.services_provided += 'delivery;'
-            if follow[COLS['services_net']] == 1:
-                self.services_provided += 'net;'
-            if follow[COLS['services_std']] == 1:
-                self.services_provided += 'std;'
-=======
+
             self.hbc_status += follow[COLS['status']] +"; "
             self.functional_status += follow[COLS['func_status']] +"; "
             if follow[COLS['ctc_status']] == 'registered_no_arvs':
@@ -891,7 +660,6 @@
                 self.services_provided += 'net; '
             if follow[COLS['services_std']] == 1:
                 self.services_provided += 'std; '
->>>>>>> de75acc2
             if follow[COLS['VCT']] == 1:
                 self.referrals_made += 1
             if follow[COLS['OIS']] == 1:
@@ -911,15 +679,12 @@
         self.hbc_status = self.hbc_status.rsplit(';',1)[0]
         self.functional_status = self.functional_status.rsplit(';',1)[0]
         self.ctc_status = self.ctc_status.rsplit(';',1)[0]
-<<<<<<< HEAD
-=======
         
         self.data = [self.patient_code, self.age, self.sex, self.hbc_status,
                      self.num_visits, self.hiv_status, self.functional_status,
                      self.ctc_status, self.ctc_num, self.items_provided, 
                      self.services_provided, self.referrals_made, 
                      self.referrals_completed]
->>>>>>> de75acc2
 
 
 def hbc_monthly_summary_report(request):
@@ -930,9 +695,7 @@
     for i in range(0, 5):
         years.append(year-i)
     context["years"] = years
-<<<<<<< HEAD
-=======
-    
+
     wards = []
     puis = PhoneUserInfo.objects.all()
     if puis != None:
@@ -945,7 +708,6 @@
     if len(wards) == 0:
         return '''Sorry, it doesn't look like there are any wards.'''
     context["wards"] = wards
->>>>>>> de75acc2
     return render_to_string("custom/pathfinder/select_info_hbc_summary.html", 
                             context)
 
@@ -957,10 +719,7 @@
     data_by_chw = None
     startdate = None
     enddate = None
-<<<<<<< HEAD
-=======
     ward = None
->>>>>>> de75acc2
     providers_reporting = 0
     providers_not_reporting = 0
     new_total_m = 0
@@ -997,190 +756,13 @@
     opt_out = 0
     total_no_services = 0
     
-<<<<<<< HEAD
-    def __init__(self, case, data_by_chw, startdate, enddate):
-=======
+
     def __init__(self, case, data_by_chw, startdate, enddate, ward):
->>>>>>> de75acc2
         self.case = case
         self.data_by_chw = data_by_chw
         self.startdate = startdate
         self.enddate = enddate
-<<<<<<< HEAD
-        for chw_data in data_by_chw.values():
-            form_this_month = False
-            for client_data in chw_data.values():
-                # use form_type? 
-                [reg_forms, followup_forms, ref_forms] = [client_data[form] 
-                                                          for form in 
-                                                          case.form_identifiers]
-                sex = None
-                years = 0
-                client_new = False
-                client_new_cont = False
-                client_ever = False
-                match_reg_forms = []
-                for reg in reg_forms:
-                    date = reg[COLS["timeend"]]
-                    if date and date.date() >= startdate and date.date() \
-                        < enddate:
-                        match_reg_forms.append(reg)
-                    sex = reg[COLS["sex"]]
-                    diff = enddate - reg[COLS["dob"]]
-                    years = diff.days/365
-                
-                match_follow_forms = []
-                for follow in followup_forms:
-                    date = follow[COLS['timeend']]
-                    if date and date.date() >= startdate and date.date() \
-                        < enddate:
-                        match_follow_forms.append(follow)
-                
-                match_ref_forms = []
-                for ref in ref_forms:
-                    date = ref[COLS['timeend']]
-                    if date and date.date() >= startdate and date.date() \
-                        < enddate:
-                        match_ref_forms.append(ref)
-                
-                if match_reg_forms or match_follow_forms or match_ref_forms:
-                    form_this_month = True
-                
-                if match_reg_forms:
-                    reg = match_reg_forms[0]
-                    client_new = True
-                    client_new_cont = True
-                    client_ever = True
-                    
-                    # Count HIV status
-                    hiv = reg[COLS['hiv_status']]
-                    if hiv == 'Positive':
-                        if sex == 'm':
-                            self.positive_m += 1
-                        elif sex == 'f':
-                            self.positive_f += 1
-                    elif hiv == 'Negative':
-                        if sex == 'm':
-                            self.negative_m += 1
-                        elif sex == 'f':
-                            self.negative_f += 1
-                    elif hiv == 'Not_sure':
-                        if sex == 'm':
-                            self.unknown_m += 1
-                        elif sex == 'f':
-                            self.unknown_f += 1
-
-                ctc_no_arv = False
-                ctc_and_arv = False
-                no_ctc = False
-                lost = False
-                died = False
-                transferred = False
-                migrated = False
-                no_need = False
-                opted_out = False
-                if match_follow_forms:
-                    for follow in match_follow_forms:
-                        status = follow[COLS['status']]
-                        if status == 'new':
-                            client_new = True
-                        if status  == 'new' or status == 'continuing':
-                            client_new_cont = True
-                        ctc = follow[COLS['ctc_status']]
-                        if ctc == 'registered_no_arvs':
-                            ctc_no_arv = True
-                        elif ctc == 'registered_and_arvs':
-                            ctc_and_arv = True
-                        elif ctc == 'not_registered':
-                            no_ctc = True
-                        
-                        if status == 'new' or status == 'continuing' or \
-                            status == 'dead' or status == 'lost' or status ==\
-                            'transferred' or status == 'migrated' or \
-                            status == 'no_need' or status == 'opted_out':
-                            client_ever = True
-                        if status == 'dead':
-                            died = True
-                        if status == 'lost':
-                            lost = True
-                        if status == 'transferred':
-                            transferred = True
-                        if status == 'migrated':
-                            migrated = True
-                        if status == 'no_need':
-                            no_need = True
-                        if status == 'opted_out':
-                            opted_out = True
-                
-                # Count all new clients enrolled this month
-                if client_new:
-                    if sex == 'm':
-                        self.new_total_m += 1
-                        if years < 15:
-                            self.new_0_14_m += 1
-                        elif years < 25:
-                            self.new_15_24_m += 1
-                        elif years < 50:
-                            self.new_25_49_m += 1
-                        else:
-                            self.new_50_m += 1
-                    elif sex == 'f':
-                        self.new_total_f += 1
-                        if years < 15:
-                            self.new_0_14_f += 1
-                        elif years < 25:
-                            self.new_15_24_f += 1
-                        elif years < 50:
-                            self.new_25_49_f += 1
-                        else:
-                            self.new_50_f += 1
-                
-                # Count all new or continuing clients            
-                if client_new_cont and sex == 'm':
-                    self.all_total_m += 1
-                elif client_new_cont and sex == 'f':
-                    self.all_total_f += 1
-                
-                # Count CTC enrollment status    
-                if ctc_no_arv and sex == 'm':
-                    self.ctc_m += 1
-                elif ctc_no_arv and sex == 'f':
-                    self.ctc_f += 1
-                elif ctc_and_arv and sex == 'm':
-                    self.ctc_arv_m += 1
-                elif ctc_and_arv and sex == 'f':
-                    self.ctc_arv_f += 1
-                elif no_ctc and sex == 'm':
-                    self.no_ctc_m += 1
-                elif no_ctc and sex == 'f':
-                    self.no_ctc_f += 1
-                
-                # Count all clients ever enrolled this month    
-                if client_ever and sex == 'm':
-                    self.enrolled_m += 1
-                elif client_ever and sex == 'f':
-                    self.enrolled_f += 1
-                
-                # Count clients no longer receiving services    
-                if died:
-                    self.died += 1
-                if lost:
-                    self.lost += 1
-                if transferred:
-                    self.transferred += 1
-                if migrated:
-                    self.migrated += 1
-                if no_need:
-                    self.no_need += 1
-                if opted_out:
-                    self.opt_out += 1
-            
-            # Count the number of providers reporting this month
-            if form_this_month:
-                self.providers_reporting += 1
-            else:
-                self.providers_not_reporting += 1
-=======
+
         self.ward = ward
         puis = PhoneUserInfo.objects.all()
         if puis != None:
@@ -1368,7 +950,6 @@
                     self.providers_reporting += 1
                 elif in_ward:
                     self.providers_not_reporting += 1
->>>>>>> de75acc2
             
         self.total_no_services = self.died + self.lost + self.transferred + \
             self.migrated + self.no_need + self.opt_out
