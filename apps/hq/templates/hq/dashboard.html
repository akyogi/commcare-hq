--- conflicted
+++ resolved
@@ -10,11 +10,7 @@
                                       {% else %}
                                         {{startdate|date}} - {{enddate|date}}
                                       {% endifequal%}</h2>
-<<<<<<< HEAD
 {% get_daterange_links view_name %} 	
-=======
-{% get_daterange_links_basic "" %}	
->>>>>>> feb85480
 <br>
 {% for program, data in program_data.items %}
 <h3>{{ program.name }} - {% trans "Forms Submitted" %}</h3>
