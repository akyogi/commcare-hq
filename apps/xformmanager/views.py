--- conflicted
+++ resolved
@@ -27,11 +27,8 @@
 import logging
 import sys
 import traceback
-<<<<<<< HEAD
 import tempfile, csv
-=======
 import unicodedata
->>>>>>> 75c63508
 
 @login_and_domain_required
 @transaction.commit_manually
