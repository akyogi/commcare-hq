from collections import defaultdict
from couchdbkit import ResourceNotFound
from bihar.reports.indicators.filters import A_MONTH, is_pregnant_mother, get_add, get_edd
from couchforms.safe_index import safe_index
from dimagi.utils.parsing import string_to_datetime
import datetime as dt
from bihar.reports.indicators.visits import visit_is, get_related_prop

EMPTY = (0,0)
GRACE_PERIOD = dt.timedelta(days=7)


def _num_denom(num, denom):
    return "%s/%s" % (num, denom)

def _in_last_month(date):
    today = dt.datetime.today().date()
    return today - A_MONTH < date < today

def _in_timeframe(date, days):
    today = dt.datetime.today().date()
    return today - dt.timedelta(days=days) < date < today

def _mother_due_in_window(case, days):
    get_visitduedate = lambda case: case.edd - dt.timedelta(days=days) + GRACE_PERIOD
    return is_pregnant_mother(case) and get_edd(case) and _in_last_month(get_visitduedate(case))
        
def _mother_delivered_in_window(case, days):
    get_visitduedate = lambda case: case.add + dt.timedelta(days=days) + GRACE_PERIOD
    return is_pregnant_mother(case) and get_add(case) and _in_last_month(get_visitduedate(case))

def _num_denom_count(cases, num_func, denom_func):
    num = denom = 0
    for case in cases:
        denom_diff = denom_func(case)
        if denom_diff:
            denom += denom_diff
            num_diff = num_func(case)
            assert num_diff <= denom_diff
            # this is to prevent the numerator from ever passing the denominator
            # though is probably not totally accurate
            num += num_diff
    return _num_denom(num, denom)

def _visits_due(case, schedule):
    return [i + 1 for i, days in enumerate(schedule) \
            if _mother_delivered_in_window(case, days)]

def _visits_done(case, schedule, type):
    due = _visits_due(case, schedule)
    count = len(filter(lambda a: visit_is(a, type), case.actions))
    return len([v for v in due if count > v])

def _delivered_in_timeframe(case, days):
    return is_pregnant_mother(case) and get_add(case) and _in_timeframe(case.add, days)

def _delivered_at_in_timeframe(case, at, days):
    at = at if isinstance(at, list) else [at]
    return getattr(case, 'birth_place', None) in at and _delivered_in_timeframe(case, days)

def _get_time_of_visit_after_birth(case):
    for action in case.actions:
        if action.updated_unknown_properties.get("add", None):
            return action.date
    return None

def _visited_in_timeframe_of_birth(case, days):
    visit_time = _get_time_of_visit_after_birth(case)
    time_birth = get_related_prop(case, "time_of_birth") or get_add(case) # use add if time_of_birth can't be found
    if visit_time and time_birth:
        if isinstance(time_birth, dt.date):
            time_birth = dt.datetime.combine(time_birth, dt.datetime.time(dt.datetime.now())) #convert date to dt.datetime
        return time_birth < visit_time < time_birth + dt.timedelta(days=days)
    return False

def _weak_babies(case): # :(
    return is_pregnant_mother(case) and\
           (getattr(case, 'recently_delivered', None) == "yes" or get_related_prop(case, 'birth_status') == "live_birth")


    
# NOTE: cases in, values out might not be the right API
# but it's what we need for the first set of stuff.
# might want to revisit.

# NOTE: this is going to be slooooow
def bp2_last_month(cases):
    due = lambda case: 1 if _mother_due_in_window(case, 75) else 0
    # make sure they've done 2 bp visits
    done = lambda case: 1 if len(filter(lambda a: visit_is(a, 'bp'), case.actions)) >= 2 else 0
    return _num_denom_count(cases, due, done)    
    
def bp3_last_month(cases):
    due = lambda case: 1 if _mother_due_in_window(case, 45) else 0
    # make sure they've done 2 bp visits
    done = lambda case: 1 if len(filter(lambda a: visit_is(a, 'bp'), case.actions)) >= 3 else 0
    return _num_denom_count(cases, due, done)    
    
def pnc_last_month(cases):
    pnc_schedule = (1, 3, 6)
    due = lambda case: len(_visits_due(case, pnc_schedule))
    done = lambda case: _visits_done(case, pnc_schedule, "pnc")
    return _num_denom_count(cases, done, due)

def eb_last_month(cases):
    eb_schedule = (14, 28, 60, 90, 120, 150)
    due = lambda case: len(_visits_due(case, eb_schedule))
    done = lambda case: _visits_done(case, eb_schedule, "eb")
    return _num_denom_count(cases, done, due)

def cf_last_month(cases):
    cf_schedule_in_months = (6, 7, 8, 9, 12, 15, 18)
    cf_schedule = (m * 30 for m in cf_schedule_in_months)
    due = lambda case: len(_visits_due(case, cf_schedule))
    done = lambda case: _visits_done(case, cf_schedule, "cf")
    return _num_denom_count(cases, done, due)

def hd_day(cases):
    valid_cases = filter(lambda case: _delivered_at_in_timeframe(case, 'home', 30), cases)
    denom = len(valid_cases)
    num = len(filter(lambda case:_visited_in_timeframe_of_birth(case, 1) , valid_cases))
    return _num_denom(num, denom)

def id_day(cases):
    valid_cases = filter(lambda case: _delivered_at_in_timeframe(case, ['private', 'public'], 30), cases)
    denom = len(valid_cases)
    num = len(filter(lambda case:_visited_in_timeframe_of_birth(case, 1) , valid_cases))
    return _num_denom(num, denom)

def idnb(cases):
    valid_cases = filter(lambda case: _delivered_at_in_timeframe(case, ['private', 'public'], 30) and
                                      get_related_prop(case, 'birth_status') == "live_birth", cases)
    denom = len(valid_cases)

    def breastfed_hour(case):
        dtf = get_related_prop(case, 'date_time_feed')
        tob = get_related_prop(case, 'time_of_birth')
        if dtf and tob:
            return dtf - tob <= dt.timedelta(hours=1)
        return False

    num = len(filter(lambda case: breastfed_hour(case), valid_cases))
    return _num_denom(num, denom)

def ptlb(cases):
    valid_cases = filter(lambda case: _weak_babies(case), cases)
    denom = len(valid_cases)
<<<<<<< HEAD
    num = len(filter(lambda case: not get_related_prop(case, 'breastfed_hour') == 'yes', valid_cases))
    return _num_denom(num, denom)

def _get_time_of_birth(form):
    try:
        time_of_birth = form.xpath('form/data/child_info/case/update/time_of_birth')
        assert time_of_birth is not None
    except AssertionError:
        time_of_birth = safe_index(
            form.xpath('form/data/child_info')[0],
            'case/update/time_of_birth'.split('/')
        )
    return time_of_birth

def complications(cases, days, now=None):
    """
    DENOM: [
        any DELIVERY forms with (
            /data/complications = 'yes'
        ) in last 30 days
        PLUS any PNC forms with ( # 'any applicable from PNC forms with' (?)
            /data/abdominal_pain ='yes' or
            /data/bleeding = 'yes' or
            /data/discharge = 'yes' or
            /data/fever = 'yes' or
            /data/pain_urination = 'yes'
        ) in the last 30 days
        PLUS any REGISTRATION forms with (
            /data/abd_pain ='yes' or    # == abdominal_pain
            /data/fever = 'yes' or
            /data/pain_urine = 'yes' or    # == pain_urination
            /data/vaginal_discharge = 'yes'    # == discharge
        ) with /data/add in last 30 days
        PLUS any EBF forms with (
            /data/abdominal_pain ='yes' or
            /data/bleeding = 'yes' or
            /data/discharge = 'yes' or
            /data/fever = 'yes' or
            /data/pain_urination = 'yes'
        ) in last 30 days    # note, don't exist in EBF yet, but will shortly
    ]
    NUM: [
        filter (
            DELIVERY ? form.meta.timeStart - /data/child_info/case/update/time_of_birth,
            REGISTRATION|PNC|EBF ? form.meta.timeStart - case.add
        ) < `days` days
    ]
    """
    #https://bitbucket.org/dimagi/cc-apps/src/caab8f93c1e48d702b5d9032ef16c9cec48868f0/bihar/mockup/bihar_pnc.xml
    #https://bitbucket.org/dimagi/cc-apps/src/caab8f93c1e48d702b5d9032ef16c9cec48868f0/bihar/mockup/bihar_del.xml
    #https://bitbucket.org/dimagi/cc-apps/src/caab8f93c1e48d702b5d9032ef16c9cec48868f0/bihar/mockup/bihar_registration.xml
    #https://bitbucket.org/dimagi/cc-apps/src/caab8f93c1e48d702b5d9032ef16c9cec48868f0/bihar/mockup/bihar_ebf.xml
    now = now or dt.datetime.utcnow()
    PNC = 'http://bihar.commcarehq.org/pregnancy/pnc'
    DELIVERY = 'http://bihar.commcarehq.org/pregnancy/del'
    REGISTRATION = 'http://bihar.commcarehq.org/pregnancy/registration'
    EBF = 'https://bitbucket.org/dimagi/cc-apps/src/caab8f93c1e48d702b5d9032ef16c9cec48868f0/bihar/mockup/bihar_ebf.xml'
    _pnc_ebc_complications = [
        '/data/abdominal_pain',
        '/data/bleeding',
        '/data/discharge',
        '/data/fever',
        '/data/pain_urination',
        ]
    complications_by_form = {
        DELIVERY: [
            '/data/complications'
        ],
        PNC: _pnc_ebc_complications,
        EBF: _pnc_ebc_complications,
        REGISTRATION: [
            '/data/abd_pain',
            '/data/fever',
            '/data/pain_urine',
            '/data/vaginal_discharge',
            ],
        }

    debug = defaultdict(int)
    def get_forms(case, days=30):
        for action in case.actions:
            debug['forms_scanned'] +=1
            if now - dt.timedelta(days=days) <= action.date <= now:
                debug['submitted_in_time'] +=1
                try:
                    yield action.xform
                except ResourceNotFound:
                    debug['bad_xform_refs'] += 1

    done = 0
    due = 0
    days = dt.timedelta(days=days)
    for case in cases:
        for form in get_forms(case):
            try:
                complication_paths = complications_by_form[form.xmlns]
            except KeyError:
                continue
            debug['relevent_xmlns'] += 1
            for p in complication_paths:
                has_complications = form.xpath('form/data/complications')
                if has_complications == 'no':
                    debug['%s complications is no' % form.xmlns.split('/')[-1]] += 1
                elif has_complications is None:
                    debug['%s complications dne' % form.xmlns.split('/')[-1]] += 1
                else:
                    debug['has_complications'] += 1
                print form.get_id, p, form.xpath('form' + p)
                if form.xpath('form' + p) == 'yes':
                    due += 1
                    if form.xmlns == DELIVERY:
                        add = _get_time_of_birth(form)
                    else:
                        add = get_add(case)
                    add = string_to_datetime(add)
                    if form.metatdata.timeStart - add < days:
                        done += 1
    return "%s/%s,<br/>debug: %s" % (done, due, dict(debug))
=======
    num = len(filter(lambda case: getattr(case, 'term', None) == "pre_term", valid_cases))
    return _num_denom(num, denom)
>>>>>>> 49131252
<|MERGE_RESOLUTION|>--- conflicted
+++ resolved
@@ -145,8 +145,7 @@
 def ptlb(cases):
     valid_cases = filter(lambda case: _weak_babies(case), cases)
     denom = len(valid_cases)
-<<<<<<< HEAD
-    num = len(filter(lambda case: not get_related_prop(case, 'breastfed_hour') == 'yes', valid_cases))
+    num = len(filter(lambda case: getattr(case, 'term', None) == "pre_term", valid_cases))
     return _num_denom(num, denom)
 
 def _get_time_of_birth(form):
@@ -263,8 +262,4 @@
                     add = string_to_datetime(add)
                     if form.metatdata.timeStart - add < days:
                         done += 1
-    return "%s/%s,<br/>debug: %s" % (done, due, dict(debug))
-=======
-    num = len(filter(lambda case: getattr(case, 'term', None) == "pre_term", valid_cases))
-    return _num_denom(num, denom)
->>>>>>> 49131252
+    return "%s/%s,<br/>debug: %s" % (done, due, dict(debug))