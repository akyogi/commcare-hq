--- conflicted
+++ resolved
@@ -30,9 +30,7 @@
         GeventCommand('run_aggregation_query'),
         GeventCommand('send_pillow_retry_queue_through_pillows'),
     )
-    if len(sys.argv) > 1 and _should_patch_gevent(sys.argv, GEVENT_COMMANDS):
-        monkey.patch_all(subprocess=True)
-        patch_psycopg()
+    _patch_gevent_if_required(sys.argv, GEVENT_COMMANDS)
 
     init_hq_python_path()
     run_patches()
@@ -148,15 +146,6 @@
         _setup_once.setup(*args, **kw)
 
 
-<<<<<<< HEAD
-=======
-def init_hq_python_path():
-    import os
-    _set_source_root_parent('submodules')
-    _set_source_root(os.path.join('corehq', 'ex-submodules'))
-    _set_source_root(os.path.join('custom', '_legacy'))
-
-
 def _patch_gevent_if_required(args, gevent_commands):
     if len(args) <= 1:
         return
@@ -165,9 +154,8 @@
         if gevent_command.contains:
             should_patch = should_patch and gevent_command.contains in ' '.join(args)
         if should_patch:
-            from gevent.monkey import patch_all; patch_all(subprocess=True)
-            from psycogreen.gevent import patch_psycopg; patch_psycopg()
-
+            monkey.patch_all(subprocess=True)
+            patch_psycopg()
             if gevent_command.http_adapter_pool_size:
                 # requests must be imported after `patch_all()` is called
                 import requests
@@ -175,7 +163,6 @@
             break
 
 
->>>>>>> e2a71c43
 def set_default_settings_path(argv):
     if len(argv) > 1 and argv[1] == 'test' or os.environ.get('CCHQ_TESTING') == '1':
         os.environ.setdefault('CCHQ_TESTING', '1')
@@ -220,39 +207,4 @@
 
 
 if __name__ == "__main__":
-<<<<<<< HEAD
-    main()
-=======
-    # important to apply gevent monkey patches before running any other code
-    # applying this later can lead to inconsistencies and threading issues
-    # but compressor doesn't like it
-    # ('module' object has no attribute 'poll' which has to do with
-    # gevent-patching subprocess)
-    import sys
-    GEVENT_COMMANDS = (
-        GeventCommand('run_gunicorn'),
-        GeventCommand('run_sql'),
-        GeventCommand('run_blob_migration'),
-        GeventCommand('check_blob_logs'),
-        GeventCommand('preindex_everything'),
-        GeventCommand('migrate_multi'),
-        GeventCommand('prime_views'),
-        GeventCommand('ptop_preindex'),
-        GeventCommand('sync_prepare_couchdb_multi'),
-        GeventCommand('sync_couch_views'),
-        GeventCommand('populate_form_date_modified'),
-        GeventCommand('migrate_domain_from_couch_to_sql', http_adapter_pool_size=32),
-        GeventCommand('migrate_multiple_domains_from_couch_to_sql', http_adapter_pool_size=32),
-        GeventCommand('run_aggregation_query'),
-        GeventCommand('send_pillow_retry_queue_through_pillows'),
-    )
-    _patch_gevent_if_required(sys.argv, GEVENT_COMMANDS)
-
-    init_hq_python_path()
-    run_patches()
-
-    set_default_settings_path(sys.argv)
-    set_nosetests_verbosity(sys.argv)
-    from django.core.management import execute_from_command_line
-    execute_from_command_line(sys.argv)
->>>>>>> e2a71c43
+    main()