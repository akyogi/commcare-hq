--- conflicted
+++ resolved
@@ -103,19 +103,15 @@
     }
 }
 
-<<<<<<< HEAD
 user_special_types = {
     "username": type_exact_match_string("username", dual=True),
 }
 
-def set_properties(schema_class, custom_types=default_special_types, nested_types=default_nested_types, init_dict=None):
-=======
 app_special_types = {
     "name": type_exact_match_string("name", dual=True),
 }
 
 def set_properties(schema_class, dynamic=False, custom_types=default_special_types, nested_types=default_nested_types, init_dict=None):
->>>>>>> 48088a7c
     """
     Helper function to walk a schema_class's properties recursively and create a typed out mapping
     that can index well (specifically dict types and date time properties)
