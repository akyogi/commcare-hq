--- conflicted
+++ resolved
@@ -150,20 +150,14 @@
         default=XFormInstanceSQL.NORMAL
     )
 
-
-<<<<<<< HEAD
-class SyncLogStagingTable(StagingTable):
-    """
-=======
     class Meta:
         indexes = [
             Index(fields=['user_id']),
         ]
 
 
-class SyncLogStagingTable(StagingTable, HQToWarehouseETLMixin):
-    '''
->>>>>>> 59810a58
+class SyncLogStagingTable(StagingTable):
+    """
     Represents the staging table to dump data before loading into the SyncLogFact
 
     Grain: sync_log_id
