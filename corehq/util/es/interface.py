import abc
import logging

from django.conf import settings

from corehq.util.es.elasticsearch import bulk


class AbstractElasticsearchInterface(metaclass=abc.ABCMeta):
    def __init__(self, es):
        self.es = es

    def _verify_is_alias(self, index_or_alias):
        from corehq.elastic import ES_META
        if settings.ENABLE_ES_INTERFACE_LOGGING:
            logger = logging.getLogger('es_interface')
            all_es_aliases = [index_info.alias for index_info in ES_META.values()]
            if index_or_alias not in all_es_aliases:
                logger.info("Found a use case where an index is queried instead of alias")
                logger.info(traceback.format_stack())

    def update_index_settings(self, index, settings_dict):
        assert set(settings_dict.keys()) == {'index'}, settings_dict.keys()
        settings_dict = {
            "index": {
                key: value for key, value in settings_dict['index'].items()
                if key not in self._disallowed_index_settings
            }
        }
        return self.es.indices.put_settings(settings_dict, index=index)

    def get_doc(self, index_alias, doc_type, doc_id):
        self._verify_is_alias(index_alias)
        doc = self.es.get_source(index_alias, doc_type, doc_id)
        doc['_id'] = doc_id
        return doc

<<<<<<< HEAD
    def get_bulk_docs(self, index_alias, doc_type, doc_ids):
        self._verify_is_alias(index_alias)
=======
    def get_bulk_docs(self, index, doc_type, doc_ids):
        from corehq.elastic import ESError
>>>>>>> 49330358
        docs = []
        results = self.es.mget(
            index=index_alias, doc_type=doc_type, body={'ids': doc_ids}, _source=True)
        for doc_result in results['docs']:
            if 'error' in doc_result:
                raise ESError(doc_result['error'].get('reason', 'error doing bulk get'))
            if doc_result['found']:
                self._fix_hit(doc_result)
                docs.append(doc_result['_source'])
        return docs

    def create_doc(self, index_alias, doc_type, doc_id, doc):
        self._verify_is_alias(index_alias)
        self.es.create(index_alias, doc_type, body=self._without_id_field(doc), id=doc_id)

    def update_doc(self, index_alias, doc_type, doc_id, doc, params=None):
        self._verify_is_alias(index_alias)
        self.es.index(index_alias, doc_type, body=self._without_id_field(doc), id=doc_id,
                      params=params or {})

    def update_doc_fields(self, index_alias, doc_type, doc_id, fields, params=None):
        self._verify_is_alias(index_alias)
        self.es.update(index_alias, doc_type, doc_id, body={"doc": self._without_id_field(fields)},
                       params=params or {})

    @staticmethod
    def _without_id_field(doc):
        # Field [_id] is a metadata field and cannot be added inside a document.
        # Use the index API request parameters.
        return {key: value for key, value in doc.items() if key != '_id'}

    def delete_doc(self, index_alias, doc_type, doc_id):
        self._verify_is_alias(index_alias)
        self.es.delete(index_alias, doc_type, doc_id)

    def bulk_ops(self, actions, stats_only=False, **kwargs):
        for action in actions:
            if '_source' in action:
                action['_source'] = self._without_id_field(action['_source'])
        return bulk(self.es, actions, stats_only=stats_only, **kwargs)

    def search(self, index_alias=None, doc_type=None, body=None, params=None, **kwargs):
        self._verify_is_alias(index_alias)
        results = self.es.search(index_alias, doc_type, body=body, params=params or {}, **kwargs)
        self._fix_hits_in_results(results)
        return results

    def scroll(self, scroll_id=None, body=None, params=None, **kwargs):
        results = self.es.scroll(scroll_id, body, params=params or {}, **kwargs)
        self._fix_hits_in_results(results)
        return results

    @staticmethod
    def _fix_hit(hit):
        if '_source' in hit:
            hit['_source']['_id'] = hit['_id']

    def _fix_hits_in_results(self, results):
        try:
            hits = results['hits']['hits']
        except KeyError:
            return results
        for hit in hits:
            self._fix_hit(hit)


class ElasticsearchInterface1(AbstractElasticsearchInterface):
    _disallowed_index_settings = (
        'max_result_window',
    )


class ElasticsearchInterface2(AbstractElasticsearchInterface):
    _disallowed_index_settings = (
        'merge.policy.merge_factor',
        'store.throttle.max_bytes_per_sec',
        'store.throttle.type',
    )


ElasticsearchInterface = {
    1: ElasticsearchInterface1,
    2: ElasticsearchInterface2,
}[settings.ELASTICSEARCH_MAJOR_VERSION]<|MERGE_RESOLUTION|>--- conflicted
+++ resolved
@@ -35,13 +35,9 @@
         doc['_id'] = doc_id
         return doc
 
-<<<<<<< HEAD
     def get_bulk_docs(self, index_alias, doc_type, doc_ids):
+        from corehq.elastic import ESError
         self._verify_is_alias(index_alias)
-=======
-    def get_bulk_docs(self, index, doc_type, doc_ids):
-        from corehq.elastic import ESError
->>>>>>> 49330358
         docs = []
         results = self.es.mget(
             index=index_alias, doc_type=doc_type, body={'ids': doc_ids}, _source=True)
