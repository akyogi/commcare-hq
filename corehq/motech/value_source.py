--- conflicted
+++ resolved
@@ -180,24 +180,11 @@
     e.g. Get the value of a case property named "dob"::
 
         {
-          "doc_type": "CaseProperty",
           "case_property": "dob"
         }
 
     """
-<<<<<<< HEAD
-    case_property = StringProperty(required=True, validators=not_blank)
-=======
-    # Example "person_property" value::
-    #
-    #     {
-    #       "birthdate": {
-    #         "case_property": "dob"
-    #       }
-    #     }
-    #
     case_property: str
->>>>>>> 856395bb
 
     class IsNotBlank:
         def validate(self, data):
@@ -226,7 +213,6 @@
     "foo"::
 
         {
-          "doc_type": "FormQuestion",
           "form_question": "/data/foo/bar"
         }
 
@@ -235,34 +221,6 @@
               with "/metadata".
 
     """
-<<<<<<< HEAD
-    form_question = StringProperty()
-
-    def _get_commcare_value(self, case_trigger_info):
-        return case_trigger_info.form_question_values.get(self.form_question)
-
-
-class ConstantString(ValueSource):
-    """
-    A constant string value.
-
-    Use the model's data types for the `serialize()` method to convert
-    the value for the external system, if necessary. e.g. ::
-
-        {
-          "doc_type": "ConstantString",
-          "value": "42",
-          "external_data_type": "dhis2_integer"
-        }
-
-    """
-    value = StringProperty()
-
-    def __eq__(self, other):
-        return (
-            super(ConstantString, self).__eq__(other) and
-            self.value == other.value
-=======
     form_question: str
 
     @classmethod
@@ -274,7 +232,6 @@
     def get_commcare_value(self, case_trigger_info: CaseTriggerInfo) -> Any:
         return case_trigger_info.form_question_values.get(
             self.form_question
->>>>>>> 856395bb
         )
 
 
@@ -285,16 +242,11 @@
 
     ``value`` must be cast as ``value_data_type``.
 
-<<<<<<< HEAD
-    Use ``commcare_data_type`` to cast the import value, and
+    ``get_value()`` returns the value for export. Use
     ``external_data_type`` to cast the export value.
-=======
-    ``deserialize()`` returns the value for import. Use
-    ``commcare_data_type`` to cast the import value.
-
-    ``ConstantValue.get_value(case_trigger_info)`` returns the value for
-    export.
->>>>>>> 856395bb
+
+    ``get_import_value()`` and ``deserialize()`` return the value for
+    import. Use ``commcare_data_type`` to cast the import value.
 
     >>> one = ConstantValue.wrap({
     ...     "value": 1,
@@ -310,15 +262,9 @@
 
     .. NOTE::
        ``one.get_value(info)`` returns  ``'1.0'``, not ``'1'``, because
-<<<<<<< HEAD
-       ``ConstantValue.serialize()`` casts ``value`` as
-       ``commcare_data_type`` first. ``ValueSource.serialize()`` casts
-       it from ``commcare_data_type`` to ``external_data_type``.
-=======
        ``get_commcare_value()`` casts ``value`` as
        ``commcare_data_type`` first. ``serialize()`` casts it from
        ``commcare_data_type`` to ``external_data_type``.
->>>>>>> 856395bb
 
        This may seem counter-intuitive, but we do it to preserve the
        behaviour of ``ValueSource.serialize()``.
@@ -368,84 +314,7 @@
             or serializers.get((None, self.external_data_type))
         )
         external_value = serializer(self.value) if serializer else self.value
-<<<<<<< HEAD
-        return ValueSource.deserialize(self, external_value)
-
-    def _get_commcare_value(self, case_trigger_info):
-        # get_value() calls this and serialize(), so this shouldn't call
-        # serialize(), and serialize() shouldn't call this. Just do
-        # nothing, and let `serialize()` cast `self.value` as
-        # `self.commcare_data_type`.
-        pass
-
-    def get_import_value(self, external_data):
-        external_value = self._get_external_value(external_data)
-        return self.deserialize(external_value)
-
-
-class CasePropertyMap(CaseProperty):
-    """
-    Maps case property values to corresponding values on a remote system.
-
-    Useful for mapping to IDs, like OpenMRS concept UUIDs. ``value_map``
-    maps CommCare values to external values. (i.e. the CommCare value
-    comes first.) e.g. ::
-
-        {
-          "doc_type": "CasePropertyMap",
-          "case_property": "pill",
-          "value_map": {
-            "red": "00ff0000-771d-0000-0000-000000000000",
-            "blue": "000000ff-771d-0000-0000-000000000000"
-          }
-        }
-
-    """
-    value_map = DictProperty()
-
-    def serialize(self, value):
-        # Don't bother serializing. self.value_map does that already.
-        #
-        # Using `.get()` because it's OK if some CommCare answers are
-        # not mapped to OpenMRS concepts, e.g. when only the "yes" value
-        # of a yes-no question in CommCare is mapped to a concept in
-        # OpenMRS.
-        return self.value_map.get(value)
-
-    def deserialize(self, external_value):
-        reverse_map = {v: k for k, v in self.value_map.items()}
-        return reverse_map.get(external_value)
-
-
-class FormQuestionMap(FormQuestion):
-    """
-    Maps form question values to corresponding values on a remote system.
-
-    Useful for mapping to IDs, like OpenMRS concept UUIDs. ``value_map``
-    maps CommCare values to external values. (i.e. the CommCare value
-    comes first.) e.g. ::
-
-        {
-          "doc_type": "FormQuestionMap",
-          "form_question": "pill",
-          "value_map": {
-            "red": "00ff0000-771d-0000-0000-000000000000",
-            "blue": "000000ff-771d-0000-0000-000000000000"
-          }
-        }
-
-    """
-    value_map = DictProperty()
-
-    def serialize(self, value):
-        return self.value_map.get(value)
-
-    def deserialize(self, external_value):
-        reverse_map = {v: k for k, v in self.value_map.items()}
-        return reverse_map.get(external_value)
-=======
         return super().deserialize(external_value)
->>>>>>> 856395bb
 
 
 @attr.s(auto_attribs=True, kw_only=True)
@@ -562,24 +431,6 @@
     else:
         raise TypeError(f"Unable to determine class for {data!r}")
 
-<<<<<<< HEAD
-class JsonPathCaseProperty(CaseProperty, JsonPathMixin):
-    """
-    Used for importing a value from a JSON document, and storing it as a
-    case property.
-
-    e.g. ::
-
-        {
-          "doc_type": "JsonPathCaseProperty",
-          "jsonpath": "codedAnswer.name",
-          "case_property": "case_name",
-        }
-
-    """
-    pass
-=======
->>>>>>> 856395bb
 
 def get_value(
     value_source_config: JsonDict,
@@ -592,29 +443,6 @@
     value_source = as_value_source(dict(value_source_config))
     return value_source.get_value(case_trigger_info)
 
-<<<<<<< HEAD
-class JsonPathCasePropertyMap(CasePropertyMap, JsonPathMixin):
-    """
-    Used for importing a value from a JSON document, mapping it to a
-    corresponding CommCare value, and storing it as a case property.
-
-    ``value_map`` maps CommCare values to external values. (i.e. the
-    CommCare value comes first.) e.g. ::
-
-        {
-          "doc_type": "JsonPathCasePropertyMap",
-          "jsonpath": "order",
-          "case_property": "is_primary",
-          "value_map": {
-            "yes": "PRIMARY",
-            "no": "SECONDARY"
-          }
-        }
-
-    """
-    pass
-=======
->>>>>>> 856395bb
 
 def get_import_value(
     value_source_config: JsonDict,
