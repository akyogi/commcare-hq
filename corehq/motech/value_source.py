--- conflicted
+++ resolved
@@ -85,7 +85,6 @@
     def get_commcare_value(self, case_trigger_info):
         raise NotImplementedError()
 
-<<<<<<< HEAD
     def get_value(self, case_trigger_info):
         """
         Returns the value referred to by the ValueSource, serialized for
@@ -93,7 +92,7 @@
         """
         value = self.get_commcare_value(case_trigger_info)
         return self.serialize(value)
-=======
+
     def check_direction(self, direction):
         """
         Checks whether the ValueSource direction allows the value to be
@@ -109,7 +108,6 @@
 
         """
         return not self.direction or direction == self.direction
->>>>>>> 3beaacc4
 
 
 class CaseProperty(ValueSource):
