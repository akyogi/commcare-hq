<<<<<<< HEAD
from schema import Optional as SchemaOptional
from schema import Regex, Schema, SchemaError

from corehq.motech.dhis2.const import DHIS2_DATE_SCHEMA, DHIS2_ID_SCHEMA
=======
from schema import Optional as SchemaOptional, SchemaError
from schema import Regex, Schema

from corehq.motech.dhis2.const import DHIS2_API_VERSION
>>>>>>> f2c17975
from corehq.motech.exceptions import ConfigurationError
from corehq.motech.value_source import (
    CaseTriggerInfo,
    get_form_question_values,
    get_value,
)


def send_dhis2_event(request, api_version, form_config, payload):
    event = get_event(request.domain_name, form_config, payload)
<<<<<<< HEAD
    try:
        Schema(get_event_schema()).validate(event)
    except SchemaError as err:
        raise ConfigurationError from err
    return request.post(f'/api/{api_version}/events', json=event,
=======
    validate_event_schema(event)
    return request.post('/api/%s/events' % DHIS2_API_VERSION, json=event,
>>>>>>> f2c17975
                        raise_for_status=True)


def get_event(domain, config, form_json=None, info=None):
    if info is None:
        info = CaseTriggerInfo(
            domain=domain,
            case_id=None,
            form_question_values=get_form_question_values(form_json),
        )
    event = {}
    event_property_functions = [
        _get_program,
        _get_program_stage,
        _get_org_unit,
        _get_event_date,
        _get_event_status,
        _get_completed_date,
        _get_datavalues,
    ]
    for func in event_property_functions:
        event.update(func(config, info))
    return event


def _get_program(config, case_trigger_info):
    return {'program': config.program_id}


def _get_program_stage(config, case_trigger_info):
    program_stage_id = None
    if config.program_stage_id:
        program_stage_id = config.program_stage_id.get_value(case_trigger_info)
    if program_stage_id:
        return {'programStage': program_stage_id}
    return {}


def _get_org_unit(config, case_trigger_info):
    org_unit_id = None
    if config.org_unit_id:
        org_unit_id = get_value(config.org_unit_id, case_trigger_info)
    if org_unit_id:
        return {'orgUnit': org_unit_id}
    return {}


def _get_event_date(config, case_trigger_info):
    event_date = get_value(config.event_date, case_trigger_info)
    return {'eventDate': event_date}


def _get_event_status(config, case_trigger_info):
    return {'status': config.event_status}


def _get_completed_date(config, case_trigger_info):
    completed_date = None
    if config.completed_date:
        completed_date = get_value(config.completed_date, case_trigger_info)
    if completed_date:
        return {'completedDate': completed_date}
    return {}


def _get_datavalues(config, case_trigger_info):
    values = []
    for data_value in config.datavalue_maps:
        values.append({
            'dataElement': data_value.data_element_id,
            'value': get_value(data_value.value, case_trigger_info)
        })
    return {'dataValues': values}


<<<<<<< HEAD
=======
def validate_event_schema(event):
    """
    Raises ConfigurationError if ``event`` is missing required
    properties, or value data types are invalid.
    """
    try:
        Schema(get_event_schema()).validate(event)
    except SchemaError as err:
        raise ConfigurationError from err


>>>>>>> f2c17975
def get_event_schema() -> dict:
    """
    Returns the schema for a DHIS2 Event.

    >>> event = {
    ...   "program": "eBAyeGv0exc",
    ...   "orgUnit": "DiszpKrYNg8",
    ...   "eventDate": "2013-05-17",
    ...   "status": "COMPLETED",
    ...   "completedDate": "2013-05-18",
    ...   "storedBy": "admin",
    ...   "coordinate": {
    ...     "latitude": 59.8,
    ...     "longitude": 10.9
    ...   },
    ...   "dataValues": [
    ...     { "dataElement": "qrur9Dvnyt5", "value": "22" },
    ...     { "dataElement": "oZg33kd9taw", "value": "Male" },
    ...     { "dataElement": "msodh3rEMJa", "value": "2013-05-18" }
    ...   ]
    ... }
    >>> Schema(get_event_schema()).is_valid(event)
    True

    """
<<<<<<< HEAD
    return {
        "program": DHIS2_ID_SCHEMA,
        "orgUnit": DHIS2_ID_SCHEMA,
        "eventDate": DHIS2_DATE_SCHEMA,
        SchemaOptional("completedDate"): DHIS2_DATE_SCHEMA,
=======
    date_str = Regex(r"^\d{4}-\d{2}-\d{2}$")
    dhis2_id_str = Regex(r"^[A-Za-z0-9]+$")  # (ASCII \w without underscore)
    return {
        "program": dhis2_id_str,
        "orgUnit": dhis2_id_str,
        "eventDate": date_str,
        SchemaOptional("completedDate"): date_str,
>>>>>>> f2c17975
        SchemaOptional("status"): Regex("^(ACTIVE|COMPLETED|VISITED|SCHEDULE|OVERDUE|SKIPPED)$"),
        SchemaOptional("storedBy"): str,
        SchemaOptional("coordinate"): {
            "latitude": float,
            "longitude": float,
        },
        SchemaOptional("geometry"): {
            "type": str,
            "coordinates": [float],
        },
<<<<<<< HEAD
        SchemaOptional("assignedUser"): DHIS2_ID_SCHEMA,
        "dataValues": [{
            "dataElement": DHIS2_ID_SCHEMA,
=======
        SchemaOptional("assignedUser"): dhis2_id_str,
        "dataValues": [{
            "dataElement": dhis2_id_str,
>>>>>>> f2c17975
            "value": object,
        }],
    }<|MERGE_RESOLUTION|>--- conflicted
+++ resolved
@@ -1,14 +1,10 @@
-<<<<<<< HEAD
 from schema import Optional as SchemaOptional
 from schema import Regex, Schema, SchemaError
 
 from corehq.motech.dhis2.const import DHIS2_DATE_SCHEMA, DHIS2_ID_SCHEMA
-=======
 from schema import Optional as SchemaOptional, SchemaError
 from schema import Regex, Schema
 
-from corehq.motech.dhis2.const import DHIS2_API_VERSION
->>>>>>> f2c17975
 from corehq.motech.exceptions import ConfigurationError
 from corehq.motech.value_source import (
     CaseTriggerInfo,
@@ -19,16 +15,8 @@
 
 def send_dhis2_event(request, api_version, form_config, payload):
     event = get_event(request.domain_name, form_config, payload)
-<<<<<<< HEAD
-    try:
-        Schema(get_event_schema()).validate(event)
-    except SchemaError as err:
-        raise ConfigurationError from err
+    validate_event_schema(event)
     return request.post(f'/api/{api_version}/events', json=event,
-=======
-    validate_event_schema(event)
-    return request.post('/api/%s/events' % DHIS2_API_VERSION, json=event,
->>>>>>> f2c17975
                         raise_for_status=True)
 
 
@@ -104,8 +92,6 @@
     return {'dataValues': values}
 
 
-<<<<<<< HEAD
-=======
 def validate_event_schema(event):
     """
     Raises ConfigurationError if ``event`` is missing required
@@ -117,7 +103,6 @@
         raise ConfigurationError from err
 
 
->>>>>>> f2c17975
 def get_event_schema() -> dict:
     """
     Returns the schema for a DHIS2 Event.
@@ -143,21 +128,11 @@
     True
 
     """
-<<<<<<< HEAD
     return {
         "program": DHIS2_ID_SCHEMA,
         "orgUnit": DHIS2_ID_SCHEMA,
         "eventDate": DHIS2_DATE_SCHEMA,
         SchemaOptional("completedDate"): DHIS2_DATE_SCHEMA,
-=======
-    date_str = Regex(r"^\d{4}-\d{2}-\d{2}$")
-    dhis2_id_str = Regex(r"^[A-Za-z0-9]+$")  # (ASCII \w without underscore)
-    return {
-        "program": dhis2_id_str,
-        "orgUnit": dhis2_id_str,
-        "eventDate": date_str,
-        SchemaOptional("completedDate"): date_str,
->>>>>>> f2c17975
         SchemaOptional("status"): Regex("^(ACTIVE|COMPLETED|VISITED|SCHEDULE|OVERDUE|SKIPPED)$"),
         SchemaOptional("storedBy"): str,
         SchemaOptional("coordinate"): {
@@ -168,15 +143,9 @@
             "type": str,
             "coordinates": [float],
         },
-<<<<<<< HEAD
         SchemaOptional("assignedUser"): DHIS2_ID_SCHEMA,
         "dataValues": [{
             "dataElement": DHIS2_ID_SCHEMA,
-=======
-        SchemaOptional("assignedUser"): dhis2_id_str,
-        "dataValues": [{
-            "dataElement": dhis2_id_str,
->>>>>>> f2c17975
             "value": object,
         }],
     }