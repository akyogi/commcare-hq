--- conflicted
+++ resolved
@@ -1,13 +1,8 @@
 from datetime import datetime
-<<<<<<< HEAD
-from openpyxl import Workbook
 import csv
-=======
 
 from django.core.management.base import BaseCommand, CommandError
 
-import csv342 as csv
->>>>>>> 3a46d07b
 from couchdbkit import ResourceNotFound
 from openpyxl import Workbook
 from six.moves import range
