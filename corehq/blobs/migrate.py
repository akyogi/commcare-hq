--- conflicted
+++ resolved
@@ -85,16 +85,13 @@
 from couchdbkit import ResourceConflict
 
 # models to be migrated
-<<<<<<< HEAD
+from corehq.apps.app_manager.models import Application, RemoteApp
 from corehq.apps.hqmedia.models import (
     CommCareAudio,
     CommCareImage,
     CommCareMultimedia,
     CommCareVideo,
 )
-=======
-from corehq.apps.app_manager.models import Application, RemoteApp
->>>>>>> 8ec09bb3
 from couchexport.models import SavedBasicExport
 
 
@@ -220,19 +217,17 @@
 MIGRATIONS = {m.slug: m for m in [
     Migrator("saved_exports", [SavedBasicExport], migrate_from_couch_to_blobdb),
     Migrator("migrate_backend", [SavedBasicExport], migrate_blob_db_backend),
-<<<<<<< HEAD
+    Migrator("applications", [
+        Application,
+        RemoteApp,
+        ("Application-Deleted", Application),
+        ("RemoteApp-Deleted", RemoteApp),
+    ], migrate_from_couch_to_blobdb),
     Migrator("multimedia", [
         CommCareAudio,
         CommCareImage,
         CommCareVideo,
         CommCareMultimedia,
-=======
-    Migrator("applications", [
-        Application,
-        RemoteApp,
-        ("Application-Deleted", Application),
-        ("RemoteApp-Deleted", RemoteApp),
->>>>>>> 8ec09bb3
     ], migrate_from_couch_to_blobdb),
 ]}
 
