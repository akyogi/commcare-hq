--- conflicted
+++ resolved
@@ -16,25 +16,15 @@
 
 @generate_cases([
     dict(root=None, msg=r"invalid shared drive path: None$"),
-<<<<<<< HEAD
-    dict(root="", msg=r"invalid shared drive path: ''$"),
-    dict(root="file", msg=r"shared drive path is not a directory: '.*/file'$"),
-=======
     dict(root="" if six.PY3 else b"", msg=r"invalid shared drive path: ''$"),
     dict(root="file" if six.PY3 else b"file", msg=r"shared drive path is not a directory: '.*/file'$"),
->>>>>>> 711666db
     dict(blob_dir=None, msg="blob_dir is empty or not configured"),
     dict(blob_dir="", msg="blob_dir is empty or not configured"),
 ])
 def test_get_blobdb(self, msg, root=True, blob_dir=None):
     with tempdir() as tmp:
-<<<<<<< HEAD
-        if root == "file":
-            tmp = join(tmp, "file")
-=======
         if (root == "file" and six.PY3) or (root == b"file" and six.PY2):
             tmp = join(tmp, "file" if six.PY3 else b"file")
->>>>>>> 711666db
             with open(tmp, "w", encoding='utf-8') as fh:
                 fh.write("x")
         conf = SharedDriveConfiguration(
