from __future__ import absolute_import
from __future__ import unicode_literals
from datetime import datetime
import logging
from django.conf import settings
from django.contrib import messages
from django.contrib.auth import authenticate, login
from django.urls import reverse
from django.db import transaction
from django.http import HttpResponseRedirect, Http404, HttpResponse
from django.shortcuts import redirect, render
from django.utils.decorators import method_decorator
from django.utils.translation import ugettext as _
from django.views.decorators.http import require_POST
import sys

from django.views.generic.base import TemplateView, View
from djangular.views.mixins import allow_remote_invocation, JSONResponseMixin

from corehq.apps.analytics import ab_tests
from corehq.apps.analytics.tasks import (
    track_workflow,
    track_confirmed_account_on_hubspot,
    track_clicked_signup_on_hubspot,
    HUBSPOT_COOKIE,
    track_web_user_registration_hubspot,
)
from corehq.apps.analytics.utils import get_meta
from corehq.apps.app_manager.dbaccessors import domain_has_apps
from corehq.apps.domain.decorators import login_required
from corehq.apps.domain.models import Domain
from corehq.apps.domain.exceptions import NameUnavailableException
from corehq.apps.hqwebapp.views import BasePageView
from corehq.apps.registration.models import RegistrationRequest
from corehq.apps.registration.forms import DomainRegistrationForm, RegisterWebUserForm
from corehq.apps.registration.utils import (
    activate_new_user,
    send_new_request_update_email,
    request_new_domain,
    send_domain_registration_email,
    send_mobile_experience_reminder)
from corehq.apps.hqwebapp.decorators import use_jquery_ui, \
    use_ko_validation
from corehq.apps.users.models import WebUser, CouchUser
from corehq import toggles
from django.contrib.auth.models import User

from corehq.util.soft_assert import soft_assert
from dimagi.utils.couch.resource_conflict import retry_resource
from memoized import memoized
from dimagi.utils.web import get_ip
from corehq.util.context_processors import get_per_domain_context


def get_domain_context():
    return get_per_domain_context(Domain())


def registration_default(request):
    return redirect(UserRegistrationView.urlname)


<<<<<<< HEAD
class NewUserNumberAbTestMixin__Enabled(object):
    @property
    @memoized
    def _ab_show_number(self):
        return ab_tests.ABTest(ab_tests.NEW_USER_NUMBER, self.request)

    @property
    def ab_show_number(self):
        return self._ab_show_number.context['version'] == ab_tests.NEW_USER_NUMBER_OPTION_SHOW_NUM

    @property
    def ab_show_number_context(self):
        return self._ab_show_number.context

    def ab_show_number_update_response(self, response):
        self._ab_show_number.update_response(response)


class NewUserNumberAbTestMixin__NoAbEnabled(object):
    @property
    @memoized
    def _ab_show_number(self):
        return None

    @property
    def ab_show_number(self):
        return True

    @property
    def ab_show_number_context(self):
        return None

    def ab_show_number_update_response(self, response):
        pass


class NewUserNumberAbTestMixin__Disabled(object):
    @property
    def ab_show_number(self):
        return False

    @property
    def ab_show_number_context(self):
        return None

    def ab_show_number_update_response(self, response):
        pass


NewUserNumberAbTestMixin = NewUserNumberAbTestMixin__Enabled


class ProcessRegistrationView(JSONResponseMixin, NewUserNumberAbTestMixin, View):
=======
class ProcessRegistrationView(JSONResponseMixin, View):
>>>>>>> a8252338
    urlname = 'process_registration'

    def get(self, request, *args, **kwargs):
        raise Http404()

    def _create_new_account(self, reg_form, additional_hubspot_data=None):
        activate_new_user(reg_form, ip=get_ip(self.request))
        new_user = authenticate(
            username=reg_form.cleaned_data['email'],
            password=reg_form.cleaned_data['password']
        )
        web_user = WebUser.get_by_username(new_user.username, strict=True)

        if 'phone_number' in reg_form.cleaned_data and reg_form.cleaned_data['phone_number']:
            web_user.phone_numbers.append(reg_form.cleaned_data['phone_number'])
            web_user.save()

        if settings.IS_SAAS_ENVIRONMENT:
            email = new_user.email

            # registration analytics
            # only do anything with this in a SAAS environment

            persona = reg_form.cleaned_data['persona']
            persona_other = reg_form.cleaned_data['persona_other']

            track_workflow(email, "Requested New Account", {
                'environment': settings.SERVER_ENVIRONMENT,
            })
            track_workflow(email, "Persona Field Filled Out", {
                'personachoice': persona,
                'personaother': persona_other,
            })

            if not additional_hubspot_data:
                additional_hubspot_data = {}
            additional_hubspot_data.update({
                'buyer_persona': persona,
                'buyer_persona_other': persona_other,
            })
            track_web_user_registration_hubspot(
                self.request,
                web_user,
                additional_hubspot_data
            )
            if not persona or (persona == 'Other' and not persona_other):
                # There shouldn't be many instances of this.
                _assert = soft_assert('@'.join(['bbuczyk', 'dimagi.com']), exponential_backoff=False)
                _assert(
                    False,
                    "[BAD PERSONA DATA] Persona fields during "
                    "login submitted empty. User: {}".format(email)
                )

        login(self.request, new_user)

    @allow_remote_invocation
    def register_new_user(self, data):
        reg_form = RegisterWebUserForm(data['data'])
        if reg_form.is_valid():
            ab_test = ab_tests.ABTest(ab_tests.APPCUES_TEMPLATE_APP, self.request)
            appcues_ab_test = ab_test.context['version'] == ab_tests.APPCUES_TEMPLATE_APP_OPTION_ON
            self._create_new_account(reg_form, additional_hubspot_data={
                "appcues_test": "On" if appcues_ab_test else "Off",
            })
            try:
                request_new_domain(
                    self.request, reg_form, is_new_user=True
                )
            except NameUnavailableException:
                # technically, the form should never reach this as names are
                # auto-generated now. But, just in case...
                logging.error("There as an issue generating a unique domain name "
                              "for a user during new registration.")
                return {
                    'errors': {
                        'project name unavailable': [],
                    }
                }

            username = reg_form.cleaned_data['email']

            return {
                'success': True,
                'appcues_ab_test': appcues_ab_test,
            }
        logging.error(
            "There was an error processing a new user registration form."
            "This shouldn't happen as validation should be top-notch "
            "client-side. Here is what the errors are: {}".format(reg_form.errors))
        return {
            'errors': reg_form.errors,
        }

    @allow_remote_invocation
    def check_username_availability(self, data):
        email = data['email'].strip()
        duplicate = CouchUser.get_by_username(email)
        is_existing = User.objects.filter(username__iexact=email).count() > 0 or duplicate
        return {
            'isValid': not is_existing,
        }


class UserRegistrationView(BasePageView):
    urlname = 'register_user'
    template_name = 'registration/register_new_user.html'

    @use_jquery_ui
    @use_ko_validation
    @method_decorator(transaction.atomic)
    def dispatch(self, request, *args, **kwargs):
        if request.user.is_authenticated:
            # Redirect to a page which lets user choose whether or not to create a new account
            domains_for_user = Domain.active_for_user(request.user)
            if len(domains_for_user) == 0:
                return redirect("registration_domain")
            else:
                return redirect("homepage")
<<<<<<< HEAD
        response = super(UserRegistrationView, self).dispatch(request, *args, **kwargs)
        self.ab_show_number_update_response(response)
        ab_tests.ABTest(ab_tests.APPCUES_TEMPLATE_APP, request).update_response(response)
        return response
=======
        return super(UserRegistrationView, self).dispatch(request, *args, **kwargs)
>>>>>>> a8252338

    def post(self, request, *args, **kwargs):
        if self.prefilled_email:
            meta = get_meta(request)
            track_clicked_signup_on_hubspot.delay(self.prefilled_email, request.COOKIES.get(HUBSPOT_COOKIE), meta)
        return super(UserRegistrationView, self).get(request, *args, **kwargs)

    @property
    def prefilled_email(self):
        return self.request.GET.get('e', '') or self.request.POST.get('e', '')

    @property
    def atypical_user(self):
        return self.request.GET.get('internal', False)

    @property
    def page_context(self):
        prefills = {
            'email': self.prefilled_email,
            'atypical_user': True if self.atypical_user else False
        }
        return {
            'reg_form': RegisterWebUserForm(initial=prefills),
            'reg_form_defaults': prefills,
            'hide_password_feedback': settings.ENABLE_DRACONIAN_SECURITY_FEATURES,
            'implement_password_obfuscation': settings.OBFUSCATE_PASSWORD_FOR_NIC_COMPLIANCE,
        }

    @property
    def page_url(self):
        return reverse(self.urlname)


class RegisterDomainView(TemplateView):

    template_name = 'registration/domain_request.html'

    @method_decorator(login_required)
    def dispatch(self, request, *args, **kwargs):
        return super(RegisterDomainView, self).dispatch(request, *args, **kwargs)

    def get(self, request, *args, **kwargs):
        if self.is_new_user:
            pending_domains = Domain.active_for_user(request.user, is_active=False)
            if len(pending_domains) > 0:
                context = get_domain_context()
                context.update({
                    'requested_domain': pending_domains[0],
                    'current_page': {'page_name': _('Confirm Account')},
                })
                return render(request, 'registration/confirmation_waiting.html', context)
        return super(RegisterDomainView, self).get(request, *args, **kwargs)

    @property
    @memoized
    def is_new_user(self):
        user = self.request.user
        return not (Domain.active_for_user(user) or user.is_superuser)

    @transaction.atomic
    def post(self, request, *args, **kwargs):
        referer_url = request.GET.get('referer', '')
        nextpage = request.POST.get('next')
        form = DomainRegistrationForm(request.POST)
        context = self.get_context_data(form=form)
        if not form.is_valid():
            return self.render_to_response(context)

        if settings.RESTRICT_DOMAIN_CREATION and not request.user.is_superuser:
            context.update({
                'current_page': {'page_name': _('Oops!')},
                'error_msg': _('Your organization has requested that project creation be restricted. '
                               'For more information, please speak to your administrator.'),
            })
            return render(request, 'error.html', context)

        reqs_today = RegistrationRequest.get_requests_today()
        max_req = settings.DOMAIN_MAX_REGISTRATION_REQUESTS_PER_DAY
        if reqs_today >= max_req:
            context.update({
                'current_page': {'page_name': _('Oops!')},
                'error_msg': _(
                    'Number of projects requested today exceeds limit (%d) - contact Dimagi'
                ) % max_req,
                'show_homepage_link': 1
            })
            return render(request, 'error.html', context)

        try:
            domain_name = request_new_domain(request, form, is_new_user=self.is_new_user)
        except NameUnavailableException:
            context.update({
                'current_page': {'page_name': _('Oops!')},
                'error_msg': _('Project name already taken - please try another'),
                'show_homepage_link': 1
            })
            return render(request, 'error.html', context)

        if self.is_new_user:
            context.update({
                'requested_domain': domain_name,
                'current_page': {'page_name': _('Confirm Account')},
            })
            track_workflow(self.request.user.email, "Created new project")
            return render(request, 'registration/confirmation_sent.html', context)

        if nextpage:
            return HttpResponseRedirect(nextpage)
        if referer_url:
            return redirect(referer_url)
        return HttpResponseRedirect(reverse("domain_homepage", args=[domain_name]))

    def get_context_data(self, **kwargs):
        request = self.request
        if (not request.couch_user) or request.couch_user.is_commcare_user():
            raise Http404()

        context = super(RegisterDomainView, self).get_context_data(**kwargs)
        context.update(get_domain_context())

        context.update({
            'form': kwargs.get('form') or DomainRegistrationForm(),
            'is_new_user': self.is_new_user,
        })
        return context


@transaction.atomic
@login_required
def resend_confirmation(request):
    try:
        dom_req = RegistrationRequest.get_request_for_username(request.user.username)
    except Exception:
        dom_req = None

    if not dom_req:
        inactive_domains_for_user = Domain.active_for_user(request.user, is_active=False)
        if len(inactive_domains_for_user) > 0:
            for domain in inactive_domains_for_user:
                domain.is_active = True
                domain.save()
        return redirect('domain_select')

    context = get_domain_context()

    if request.method == 'POST':
        try:
            send_domain_registration_email(dom_req.new_user_username,
                    dom_req.domain, dom_req.activation_guid,
                    request.user.get_full_name(), request.user.first_name)
        except Exception:
            context.update({
                'current_page': {'page_name': _('Oops!')},
                'error_msg': _('There was a problem with your request'),
                'error_details': sys.exc_info(),
                'show_homepage_link': 1,
            })
            return render(request, 'error.html', context)
        else:
            context.update({
                'requested_domain': dom_req.domain,
                'current_page': {'page_name': ('Confirmation Email Sent')},
            })
            return render(request, 'registration/confirmation_sent.html',
                context)

    context.update({
        'requested_domain': dom_req.domain,
        'current_page': {'page_name': _('Resend Confirmation Email')},
    })
    return render(request, 'registration/confirmation_resend.html', context)


@transaction.atomic
def confirm_domain(request, guid=None):
    error = None
    # Did we get a guid?
    if guid is None:
        error = _('An account activation key was not provided.  If you think this '
                  'is an error, please contact the system administrator.')

    # Does guid exist in the system?
    else:
        req = RegistrationRequest.get_by_guid(guid)
        if not req:
            error = _('The account activation key "%s" provided is invalid. If you '
                      'think this is an error, please contact the system '
                      'administrator.') % guid

    if error is not None:
        context = {
            'message_body': error,
            'current_page': {'page_name': 'Account Not Activated'},
        }
        return render(request, 'registration/confirmation_error.html', context)

    requested_domain = Domain.get_by_name(req.domain)
    view_name = "dashboard_default"
    view_args = [requested_domain]
    if not domain_has_apps(req.domain):
        if ab_tests.appcues_template_app_test(request):
            view_name = "app_from_template"
            view_args.append("appcues")
        else:
            view_name = "default_new_app"

    # Has guid already been confirmed?
    if requested_domain.is_active:
        assert(req.confirm_time is not None and req.confirm_ip is not None)
        messages.success(request, 'Your account %s has already been activated. '
            'No further validation is required.' % req.new_user_username)
        return HttpResponseRedirect(reverse(view_name, args=view_args))

    # Set confirm time and IP; activate domain and new user who is in the
    req.confirm_time = datetime.utcnow()
    req.confirm_ip = get_ip(request)
    req.save()
    requested_domain.is_active = True
    requested_domain.save()
    requesting_user = WebUser.get_by_username(req.new_user_username)

    send_new_request_update_email(requesting_user, get_ip(request), requested_domain.name, is_confirming=True)

    messages.success(request,
            'Your account has been successfully activated.  Thank you for taking '
            'the time to confirm your email address: %s.'
        % (requesting_user.username))
    track_workflow(requesting_user.email, "Confirmed new project")
    track_confirmed_account_on_hubspot.delay(requesting_user)
    request.session['CONFIRM'] = True
    return HttpResponseRedirect(reverse(view_name, args=view_args))


@retry_resource(3)
def eula_agreement(request):
    if request.method == 'POST':
        current_user = CouchUser.from_django_user(request.user)
        current_user.eula.signed = True
        current_user.eula.date = datetime.utcnow()
        current_user.eula.user_ip = get_ip(request)
        current_user.save()

    return HttpResponseRedirect(request.POST.get('next', '/'))


@login_required
@require_POST
def send_mobile_reminder(request):
    send_mobile_experience_reminder(request.user.username,
                                    request.couch_user.full_name)

    return HttpResponse()<|MERGE_RESOLUTION|>--- conflicted
+++ resolved
@@ -60,63 +60,7 @@
     return redirect(UserRegistrationView.urlname)
 
 
-<<<<<<< HEAD
-class NewUserNumberAbTestMixin__Enabled(object):
-    @property
-    @memoized
-    def _ab_show_number(self):
-        return ab_tests.ABTest(ab_tests.NEW_USER_NUMBER, self.request)
-
-    @property
-    def ab_show_number(self):
-        return self._ab_show_number.context['version'] == ab_tests.NEW_USER_NUMBER_OPTION_SHOW_NUM
-
-    @property
-    def ab_show_number_context(self):
-        return self._ab_show_number.context
-
-    def ab_show_number_update_response(self, response):
-        self._ab_show_number.update_response(response)
-
-
-class NewUserNumberAbTestMixin__NoAbEnabled(object):
-    @property
-    @memoized
-    def _ab_show_number(self):
-        return None
-
-    @property
-    def ab_show_number(self):
-        return True
-
-    @property
-    def ab_show_number_context(self):
-        return None
-
-    def ab_show_number_update_response(self, response):
-        pass
-
-
-class NewUserNumberAbTestMixin__Disabled(object):
-    @property
-    def ab_show_number(self):
-        return False
-
-    @property
-    def ab_show_number_context(self):
-        return None
-
-    def ab_show_number_update_response(self, response):
-        pass
-
-
-NewUserNumberAbTestMixin = NewUserNumberAbTestMixin__Enabled
-
-
-class ProcessRegistrationView(JSONResponseMixin, NewUserNumberAbTestMixin, View):
-=======
 class ProcessRegistrationView(JSONResponseMixin, View):
->>>>>>> a8252338
     urlname = 'process_registration'
 
     def get(self, request, *args, **kwargs):
@@ -236,14 +180,9 @@
                 return redirect("registration_domain")
             else:
                 return redirect("homepage")
-<<<<<<< HEAD
         response = super(UserRegistrationView, self).dispatch(request, *args, **kwargs)
-        self.ab_show_number_update_response(response)
         ab_tests.ABTest(ab_tests.APPCUES_TEMPLATE_APP, request).update_response(response)
         return response
-=======
-        return super(UserRegistrationView, self).dispatch(request, *args, **kwargs)
->>>>>>> a8252338
 
     def post(self, request, *args, **kwargs):
         if self.prefilled_email:
