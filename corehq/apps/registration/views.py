--- conflicted
+++ resolved
@@ -142,11 +142,7 @@
     if requested_domain.is_active:
         assert(req.confirm_time is not None and req.confirm_ip is not None)
         vals['message_title'] = 'Already Activated'
-<<<<<<< HEAD
-        vals['message_body'] = 'Your account has already been activated. No further validation is required.'
-=======
         vals['message_body'] = 'Your account %s has already been activated. No further validation is required.' % req.new_user_username
->>>>>>> 73549e58
         vals['is_error'] = False
         return render_to_response(request, 'registration/confirmation_complete.html', vals)
 
