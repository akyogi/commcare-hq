--- conflicted
+++ resolved
@@ -1,12 +1,7 @@
 import math
 from datetime import datetime, timedelta
 from celery.task import task
-<<<<<<< HEAD
-from time import sleep
 from corehq.apps.sms.mixin import (InvalidFormatException,
-=======
-from corehq.apps.sms.mixin import (VerifiedNumber, InvalidFormatException,
->>>>>>> d0d43676
     PhoneNumberInUseException)
 from corehq.apps.sms.models import (OUTGOING, INCOMING, SMS,
     PhoneLoadBalancingMixin, QueuedSMS, PhoneNumber)
