--- conflicted
+++ resolved
@@ -1632,11 +1632,7 @@
         it gives the user the option to install the given app.
         """
         app_info_url = cls.get_app_info_url(domain, app_id)
-<<<<<<< HEAD
-        return '[commcare app - do not delete] %s' % base64.b64encode(app_info_url.encode('utf-8'))
-=======
         return '[commcare app - do not delete] %s' % base64.b64encode(app_info_url.encode('utf-8')).decode('utf-8')
->>>>>>> 6a595d20
 
     def send_step2_android_sms(self, custom_message=None):
         from corehq.apps.sms.api import send_sms
