--- conflicted
+++ resolved
@@ -95,13 +95,6 @@
             'custom.opm.models.OpmUserFluffPillow',
         ]
 
-<<<<<<< HEAD
-        pillows = get_pillows_for_env('india', self.pillowtops)
-        self.assertNotIn('custom.opm.models.OpmUserFluffPillow', pillows)
-        self.assertIn('custom.bihar.models.CareBiharFluffPillow', pillows)
-=======
         pillows = [c.name for c in get_pillows_for_env('india', self.pillowtops)]
-        self.assertNotIn('OpmCaseFluffPillow', pillows)
         self.assertNotIn('OpmUserFluffPillow', pillows)
-        self.assertIn('CareBiharFluffPillow', pillows)
->>>>>>> 2a6208bf
+        self.assertIn('CareBiharFluffPillow', pillows)