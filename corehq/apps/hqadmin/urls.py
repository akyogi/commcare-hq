--- conflicted
+++ resolved
@@ -35,11 +35,8 @@
     url(r'^reset_pillow_checkpoint/$', 'reset_pillow_checkpoint', name="reset_pillow_checkpoint"),
     url(r'^doc_in_es/$', 'doc_in_es', name='doc_in_es'),
     url(r'^callcenter_test/$', 'callcenter_test', name='callcenter_test'),
-<<<<<<< HEAD
-=======
 
     (r'^api/', include(admin_api_urlpatterns)),
->>>>>>> 7bc307da
 
     AdminReportDispatcher.url_pattern(),
 )