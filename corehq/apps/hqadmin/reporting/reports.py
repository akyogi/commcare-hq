import time
from copy import deepcopy
from dateutil.relativedelta import relativedelta
from django.db.models import Q

from corehq.apps.accounting.models import Subscription
from corehq.apps.es.cases import CaseES
from corehq.apps.es.domains import DomainES
from corehq.apps.es.forms import FormES
from corehq.apps.es.sms import SMSES
from corehq.apps.es.users import UserES
from corehq.apps.sms.mixin import SMSBackend
from corehq.elastic import es_query, ES_URLS


def format_return_data(shown_data, initial_value, datespan):
    return {
        'histo_data': {
            "All Domains": add_blank_data(
                shown_data, datespan.startdate, datespan.enddate),
        },
        'initial_values': {"All Domains": initial_value},
        'startdate': datespan.startdate_key_utc,
        'enddate': datespan.enddate_key_utc,
    }


def add_blank_data(histo_data, start, end):
    if not histo_data:
        return [
            {
                "count": 0,
                "time": timestamp,
            } for timestamp in [
                int(1000 * time.mktime(date.timetuple()))
                for date in [start, end]
            ]
        ]
    return histo_data


def daterange(interval, start_date, end_date):
    """
    Generator that yields dates from start_date to end_date in the interval
    specified
    """
    cur_date = start_date
    if interval == 'day':
        step = relativedelta(days=1)
    elif interval == 'week':
        step = relativedelta(weeks=1)
    elif interval == 'month':
        step = relativedelta(months=1)
    elif interval == 'year':
        step = relativedelta(years=1)

    while cur_date < end_date:
        yield cur_date
        cur_date += step


def get_real_project_spaces(is_commtrack=False, is_commcommconnect=False):
    """
    Returns a set of names of real domains
    """
    real_domain_query = DomainES().real_domains().fields(['name'])
    if is_commtrack:
        real_domain_query = real_domain_query.commtrack_domains()
    if is_commcommconnect:
        real_domain_query = real_domain_query.commconnect_domains()
    real_domain_query_results = real_domain_query.run().raw_hits
    return {x['fields']['name'] for x in real_domain_query_results}


def get_sms_query(begin, end, facet_name, facet_terms, domains):
    """
    Returns query in domains from the begin to end
    """
    return (SMSES()
            .in_domains(domains)
            .received(gte=begin, lte=end)
            .terms_facet(facet_name, facet_terms, size=10000)
            .size(0))


<<<<<<< HEAD
def get_active_countries_stats_data(params, datespan, interval='month',
        datefield='received_on'):
    """
    Returns list of timestamps and how many countries were active in the 30 days
    before the timestamp
    """
    domain_facet = {'terms': {'field': 'domain'}}
    country_facet = {'terms': {'field': 'country'}}
    real_domains = get_real_project_spaces()

    histo_data = []
    for timestamp in daterange(interval, datespan.startdate, datespan.enddate):
        t = timestamp
        f = timestamp - relativedelta(days=30)
        form_query = (FormES()
            .in_domains(real_domains)
            .submitted(gte=f, lte=t)
            .facet('domains', domain_facet)
            .size(0))

        domains = form_query.run().facet('domains', "terms")
        domains = [x['term'] for x in domains]
        countries = (DomainES()
                .in_domains(domains)
                .facet('countries', country_facet))

        c = len(countries.run().facet('countries', 'terms'))
        if c > 0:
            histo_data.append({"count": c, "time": 1000 *
                time.mktime(timestamp.timetuple())})

    return format_return_data(histo_data, 0, datespan)


def get_active_domain_stats_data(params, datespan, interval='month',
        datefield='received_on'):
=======
def domains_matching_plan(software_plan_edition, start, end):
    matching_subscriptions = Subscription.objects.filter(
        ((Q(date_start__gte=start) & Q(date_start__lte=end))
            | (Q(date_end__gte=start) & Q(date_end__lte=end))),
        plan_version__plan__edition=software_plan_edition,
    )

    return {
        subscription.subscriber.domain
        for subscription in matching_subscriptions
    }


def get_subscription_stats_data(params, datespan, interval='month',
        software_plan_edition=None):
    real_domains = get_real_project_spaces()
    return [
        {
            "count": len(real_domains & domains_matching_plan(
                software_plan_edition, timestamp, timestamp)),
            "time": int(1000 * time.mktime(timestamp.timetuple())),
        } for timestamp in daterange(
            interval, datespan.startdate, datespan.enddate
        )
    ]


def get_active_domain_stats_data(datespan, interval='month',
        datefield='received_on', software_plan_edition=None):
>>>>>>> d60ebc96
    """
    Returns list of timestamps and how many domains were active in the 30 days
    before the timestamp
    """
    real_domains = get_real_project_spaces()

    histo_data = []
    for timestamp in daterange(interval, datespan.startdate, datespan.enddate):
        t = timestamp
        f = timestamp - relativedelta(days=30)
        form_query = (FormES()
            .in_domains(
                real_domains if software_plan_edition is None else (
                    real_domains & domains_matching_plan(
                        software_plan_edition, f, t)
                )
            )
            .submitted(gte=f, lte=t)
            .terms_facet('domains', 'domain')
            .size(0))

        domains = form_query.run().facet('domains', "terms")
        c = len(domains)
        if c > 0:
            histo_data.append({"count": c, "time": 1000 *
                time.mktime(timestamp.timetuple())})

    return format_return_data(histo_data, 0, datespan)


def get_active_mobile_users_data(params, datespan, interval='month',
        datefield='date'):
    """
    Returns list of timestamps and how many users of SMS were active in the
    30 days before the timestamp
    """

    real_domains = get_real_project_spaces()

    histo_data = []
    for timestamp in daterange(interval, datespan.startdate, datespan.enddate):
        t = timestamp
        f = timestamp - relativedelta(days=30)
        sms_query = get_sms_query(f, t, 'users', 'couch_recipient',
                real_domains).filter({"terms": params})
        users = sms_query.run().facet('users', "terms")
        c = len(users)
        if c > 0:
            histo_data.append({"count": c, "time":
                1000 * time.mktime(timestamp.timetuple())})

    return format_return_data(histo_data, 0, datespan)


def get_active_commconnect_domain_stats_data(params, datespan,
        interval='month', datefield='date'):
    """
    Returns list of timestamps and how many commconnect domains were active in
    the 30 days before the timestamp
    """
    real_domains = get_real_project_spaces()

    histo_data = []
    for timestamp in daterange(interval, datespan.startdate, datespan.enddate):
        t = timestamp
        f = timestamp - relativedelta(days=30)
        sms_query = get_sms_query(f, t, 'domains', 'domain', real_domains)
        domains = sms_query.run()
        c = len(domains.facet('domains', 'terms'))
        if c > 0:
            histo_data.append({"count": c, "time": 1000 *
                time.mktime(timestamp.timetuple())})

    return format_return_data(histo_data, 0, datespan)


def get_active_dimagi_owned_gateway_projects(params, datespan,
        interval='month', datefield='date'):
    """
    Returns list of timestamps and how many domains used a Dimagi owned gateway
    in the past thrity days before each timestamp
    """
    real_domains = get_real_project_spaces()

    dimagi_owned_backend = SMSBackend.view(
        "sms/global_backends",
        reduce=False
    ).all()

    dimagi_owned_backend_ids = [x['id'] for x in dimagi_owned_backend]
    backend_filter = {'terms': {'backend_id': dimagi_owned_backend_ids}}

    histo_data = []
    for timestamp in daterange(interval, datespan.startdate, datespan.enddate):
        t = timestamp
        f = timestamp - relativedelta(days=30)
        sms_query = get_sms_query(f, t, 'domains', 'domain', real_domains)
        domains = sms_query.filter(backend_filter).run()
        c = len(domains.facet('domains', 'terms'))
        if c > 0:
            histo_data.append({"count": c, "time": 1000 *
                time.mktime(timestamp.timetuple())})

    return format_return_data(histo_data, 0, datespan)


def get_countries_stats_data(params, datespan, interval='month',
        datefield='created_on'):
    """
    Returns list of timestamps and how many countries have been created
    """
    country_facet = {'terms': {'field': 'country'}}

    histo_data = []
    for timestamp in daterange(interval, datespan.startdate, datespan.enddate):
        countries = (DomainES()
                .real_domains()
                .created(lte=timestamp)
                .facet('countries', country_facet))

        c = len(countries.run().facet('countries', 'terms'))
        if c > 0:
            histo_data.append({"count": c, "time": 1000 *
                time.mktime(timestamp.timetuple())})

    return format_return_data(histo_data, 0, datespan)


def get_total_clients_data(params, datespan, interval='month',
        datefield='opened_on'):
    """
    Returns cases that have used SMS.
    Returned based on date case is opened
    """
    real_domains = get_real_project_spaces()

    sms_cases = (SMSES()
            .to_commcare_case()
            .in_domains(real_domains)
            .terms_facet('cases', 'couch_recipient', size=100000)
            .size(0))

    cases = [u['term'] for u in sms_cases.run().facet('cases', 'terms')]

    cases_after_date = (CaseES()
            .in_domains(real_domains)
            .filter({"ids": {"values": cases}})
            .opened_range(gte=datespan.startdate, lte=datespan.enddate)
            .date_histogram('date', datefield, interval)
            .size(0))

    histo_data = cases_after_date.run().facet('date', 'entries')

    cases_before_date = (CaseES()
            .in_domains(real_domains)
            .filter({"ids": {"values": cases}})
            .opened_range(lt=datespan.startdate)
            .size(0)).run().total

    return format_return_data(histo_data, cases_before_date, datespan)


def get_mobile_workers_data(params, datespan, interval='month',
        datefield='created_on'):
    """
    Returns mobile workers that have used SMS.
    Returned based on date mobile worker is created
    """
    real_domains = get_real_project_spaces()

    sms_users = (SMSES()
            .to_commcare_user()
            .in_domains(real_domains)
            .terms_facet('users', 'couch_recipient', 100000)
            .size(0))

    users = [u['term'] for u in sms_users.run().facet('users', 'terms')]

    users_after_date = (UserES()
            .in_domains(real_domains)
            .filter({"ids": {"values": users}})
            .mobile_users()
            .created(gte=datespan.startdate, lte=datespan.enddate)
            .date_histogram('date', datefield, interval)
            .size(0))

    histo_data = users_after_date.run().facet('date', 'entries')

    users_before_date = (UserES()
            .in_domains(real_domains)
            .filter({"ids": {"values": users}})
            .mobile_users()
            .created(lt=datespan.startdate)
            .size(0)).run().total

    return format_return_data(histo_data, users_before_date, datespan)


def get_real_sms_messages_data(params, datespan, interval='month',
        datefield='date', is_commtrack=False):
    """
    Returns SMS sent in timespan.
    Returned based on date SMS was sent
    """
    real_domains = get_real_project_spaces(is_commtrack=is_commtrack)

    sms_after_date = (SMSES()
            .filter({"terms": params})
            .in_domains(real_domains)
            .received(gte=datespan.startdate, lte=datespan.enddate)
            .date_histogram('date', datefield, interval)
            .size(0))

    if is_commtrack:
        sms_after_date = sms_after_date.to_commcare_user_or_case()

    histo_data = sms_after_date.run().facet('date', 'entries')

    sms_before_date = (SMSES()
            .in_domains(real_domains)
            .received(lt=datespan.startdate)
            .size(0))

    if is_commtrack:
        sms_before_date = sms_before_date.to_commcare_user_or_case()

    sms_before_date = sms_before_date.run().total

    return format_return_data(histo_data, sms_before_date, datespan)


def get_sms_only_domain_stats_data(datespan, interval='month',
        datefield='date_created'):
    """
    Returns domains that have only used SMS and not forms.
    Returned based on date domain is created
    """
    histo_data = []

    sms = (SMSES()
            .terms_facet('domains', 'domain')
            .size(0))
    forms = (FormES()
             .terms_facet('domains', 'domain')
             .size(0))

    sms_domains = {x['term'] for x in sms.run().facet('domains', 'terms')}
    form_domains = {x['term'] for x in forms.run().facet('domains', 'terms')}

    sms_only_domains = sms_domains - form_domains

    domains_after_date = (DomainES()
            .real_domains()
            .filter({"terms": {"name": list(sms_only_domains)}})
            .created(gte=datespan.startdate, lte=datespan.enddate)
            .date_histogram('date', datefield, interval)
            .size(0))

    histo_data = domains_after_date.run().facet('date', 'entries')

    domains_before_date = (DomainES()
            .real_domains()
            .filter({"terms": {"name": list(sms_only_domains)}})
            .created(lt=datespan.startdate)
            .size(0)).run().total

    return format_return_data(histo_data, domains_before_date, datespan)


def get_commconnect_domain_stats_data(params, datespan, interval='month',
        datefield='date_created'):
    """
    Returns domains that have used SMS.
    Returned based on date domain is created
    """
    sms = (SMSES()
           .terms_facet('domains', 'domain')
           .size(0))

    if len(params.keys()) > 0:
        sms = sms.filter({"terms": params})

    sms_domains = {x['term'] for x in sms.run().facet('domains', 'terms')}

    domains_after_date = (DomainES()
            .filter({"terms": {"name": list(sms_domains)}})
            .created(gte=datespan.startdate, lte=datespan.enddate)
            .date_histogram('date', datefield, interval)
            .size(0))

    histo_data = domains_after_date.run().facet('date', 'entries')

    domains_before_date = (DomainES()
            .real_domains()
            .filter({"terms": {"name": list(sms_domains)}})
            .created(lt=datespan.startdate)
            .size(0)).run().total

    return format_return_data(histo_data, domains_before_date, datespan)


def get_domain_stats_data(params, datespan, interval='week',
        datefield="date_created"):

    domains_after_date = (DomainES()
            .created(gte=datespan.startdate, lte=datespan.enddate)
            .date_histogram('date', datefield, interval)
            .size(0))

    histo_data = domains_after_date.run().facet('date', 'entries')

    domains_before_date = (DomainES()
            .real_domains()
            .created(lt=datespan.startdate)
            .size(0)).run().total

    return format_return_data(histo_data, domains_before_date, datespan)


def commtrack_form_submissions(params, datespan, interval='week',
        datefield='received_on'):
    real_domains = get_real_project_spaces(is_commtrack=True)
    mobile_workers = [a['_id'] for a in UserES().fields([]).mobile_users().run().raw_hits]

    forms_after_date = (FormES()
            .in_domains(real_domains)
            .submitted(gte=datespan.startdate, lte=datespan.enddate)
            .date_histogram('date', datefield, interval)
            .user_id(mobile_workers)
            .size(0))

    histo_data = forms_after_date.run().facet('date', 'entries')

    forms_before_date = (FormES()
            .in_domains(real_domains)
            .submitted(lt=datespan.startdate)
            .user_id(mobile_workers)
            .size(0))

    forms_before_date = forms_before_date.run().total

    return format_return_data(histo_data, forms_before_date, datespan)<|MERGE_RESOLUTION|>--- conflicted
+++ resolved
@@ -83,15 +83,12 @@
             .size(0))
 
 
-<<<<<<< HEAD
 def get_active_countries_stats_data(params, datespan, interval='month',
         datefield='received_on'):
     """
     Returns list of timestamps and how many countries were active in the 30 days
     before the timestamp
     """
-    domain_facet = {'terms': {'field': 'domain'}}
-    country_facet = {'terms': {'field': 'country'}}
     real_domains = get_real_project_spaces()
 
     histo_data = []
@@ -101,14 +98,14 @@
         form_query = (FormES()
             .in_domains(real_domains)
             .submitted(gte=f, lte=t)
-            .facet('domains', domain_facet)
+            .terms_facet('domains', 'domain')
             .size(0))
 
         domains = form_query.run().facet('domains', "terms")
         domains = [x['term'] for x in domains]
         countries = (DomainES()
                 .in_domains(domains)
-                .facet('countries', country_facet))
+                .terms_facet('countries', 'country'))
 
         c = len(countries.run().facet('countries', 'terms'))
         if c > 0:
@@ -118,9 +115,6 @@
     return format_return_data(histo_data, 0, datespan)
 
 
-def get_active_domain_stats_data(params, datespan, interval='month',
-        datefield='received_on'):
-=======
 def domains_matching_plan(software_plan_edition, start, end):
     matching_subscriptions = Subscription.objects.filter(
         ((Q(date_start__gte=start) & Q(date_start__lte=end))
@@ -150,7 +144,6 @@
 
 def get_active_domain_stats_data(datespan, interval='month',
         datefield='received_on', software_plan_edition=None):
->>>>>>> d60ebc96
     """
     Returns list of timestamps and how many domains were active in the 30 days
     before the timestamp
@@ -262,14 +255,13 @@
     """
     Returns list of timestamps and how many countries have been created
     """
-    country_facet = {'terms': {'field': 'country'}}
 
     histo_data = []
     for timestamp in daterange(interval, datespan.startdate, datespan.enddate):
         countries = (DomainES()
                 .real_domains()
                 .created(lte=timestamp)
-                .facet('countries', country_facet))
+                .terms_facet('countries', 'country'))
 
         c = len(countries.run().facet('countries', 'terms'))
         if c > 0:
