--- conflicted
+++ resolved
@@ -261,7 +261,6 @@
     return format_return_data(histo_data, 0, datespan)
 
 
-<<<<<<< HEAD
 def get_countries_stats_data(params, datespan, interval='month',
         datefield='created_on'):
     """
@@ -283,10 +282,7 @@
     return format_return_data(histo_data, 0, datespan)
 
 
-def get_total_clients_data(params, datespan, interval='month',
-=======
 def get_total_clients_data(params, params_es, datespan, interval='month',
->>>>>>> 34dbce70
         datefield='opened_on'):
     """
     Returns cases that have used SMS.
