import re
from corehq.apps.style.crispy import FormActions, FieldWithHelpBubble
from crispy_forms.helper import FormHelper
from crispy_forms import layout as crispy
from django import forms
from django.core.exceptions import ValidationError
from django.utils.translation import ugettext as _
from corehq.apps.users.models import CommCareUser


class BrokenBuildsForm(forms.Form):
    builds = forms.CharField(
        widget=forms.Textarea(attrs={'rows': '30', 'cols': '50'})
    )

    def clean_builds(self):
        self.build_ids = re.findall(r'[\w-]+', self.cleaned_data['builds'])
        if not self.build_ids:
            raise ValidationError("You must provide a ")
        return self.cleaned_data['builds']


class AuthenticateAsForm(forms.Form):
    username = forms.CharField(max_length=255)
    domain = forms.CharField(label=u"Domain (used for mobile workers)", max_length=255, required=False)

    def clean(self):
        username = self.cleaned_data['username']
        domain = self.cleaned_data['domain']

        # Ensure that the username exists either as the raw input or with fully qualified name
        if domain:
            extended_username = u"{}@{}.commcarehq.org".format(username, domain)
            user = CommCareUser.get_by_username(username=extended_username)
            self.cleaned_data['username'] = extended_username
            if user is None:
                raise forms.ValidationError(
                    u"Cannot find user '{}' for domain '{}'".format(username, domain)
                )
        else:
            user = CommCareUser.get_by_username(username=username)
            if user is None:
                raise forms.ValidationError(u"Cannot find user '{}'".format(username))

        if not user.is_commcare_user():
            raise forms.ValidationError(u"User '{}' is not a CommCareUser".format(username))

        return self.cleaned_data

    def __init__(self, *args, **kwargs):
        super(AuthenticateAsForm, self).__init__(*args, **kwargs)

        self.helper = FormHelper()
        self.helper.form_class = "form-horizontal"
        self.helper.form_id = 'auth-as-form'
        self.helper.label_class = 'col-sm-3 col-md-2'
        self.helper.field_class = 'col-sm-9 col-md-8 col-lg-6'
        self.helper.layout = crispy.Layout(
            'username',
            'domain',
            FormActions(
                crispy.Submit(
                    'authenticate_as',
                    'Authenticate As'
                )
            )
        )


<<<<<<< HEAD
class ReprocessMessagingCaseUpdatesForm(forms.Form):
    case_ids = forms.CharField(widget=forms.Textarea)

    def clean_case_ids(self):
        value = self.cleaned_data.get('case_ids', '')
        value = value.split()
        if not value:
            raise ValidationError(_("This field is required."))
        return set(value)

    def __init__(self, *args, **kwargs):
        super(ReprocessMessagingCaseUpdatesForm, self).__init__(*args, **kwargs)

        self.helper = FormHelper()
        self.helper.form_class = "form-horizontal"
        self.helper.form_id = 'reprocess-messaging-updates'
        self.helper.label_class = 'col-sm-3 col-md-2'
        self.helper.field_class = 'col-sm-9 col-md-8'
        self.helper.layout = crispy.Layout(
            FieldWithHelpBubble(
                'case_ids',
                help_bubble_text=_("Enter a space-separated list of case ids to reprocess. "
                    "Reminder rules will be rerun for the case, and the case's phone "
                    "number entries will be synced."),
            ),
            FormActions(
                crispy.Submit(
                    'submit',
                    'Submit'
=======
class SuperuserManagementForm(forms.Form):
    csv_email_list = forms.CharField(
        label="Comma seperated email addresses",
        widget=forms.Textarea()
    )
    privileges = forms.MultipleChoiceField(
        choices=[
            ('is_superuser', 'Mark as superuser'),
        ],
        widget=forms.CheckboxSelectMultiple())

    def clean(self):
        from email.utils import parseaddr
        from django.contrib.auth.models import User
        csv_email_list = self.cleaned_data.get('csv_email_list', '')
        csv_email_list = csv_email_list.split(',')
        csv_email_list = [parseaddr(em)[1] for em in csv_email_list]
        if len(csv_email_list) > 10:
            raise forms.ValidationError(
                "This command is intended to grant superuser access to few users at a time. "
                "If you trying to update permissions for large number of users consider doing it via Django Admin"
            )

        users = []
        for username in csv_email_list:
            if "@dimagi.com" not in username:
                raise forms.ValidationError(u"Email address '{}' is not a dimagi email address".format(username))
            try:
                users.append(User.objects.get(username=username))
            except User.DoesNotExist:
                raise forms.ValidationError(u"User with email address '{}' does not exist".format(username))

        self.cleaned_data['users'] = users
        return self.cleaned_data

    def __init__(self, can_toggle_is_staff, *args, **kwargs):
        super(SuperuserManagementForm, self).__init__(*args, **kwargs)

        if can_toggle_is_staff:
            self.fields['privileges'].choices.append(
                ('is_staff', 'mark as developer')
            )

        self.helper = FormHelper()
        self.helper.form_class = "form-horizontal"
        self.helper.label_class = 'col-sm-3 col-md-2'
        self.helper.field_class = 'col-sm-9 col-md-8 col-lg-6'
        self.helper.layout = crispy.Layout(
            'csv_email_list',
            'privileges',
            FormActions(
                crispy.Submit(
                    'superuser_management',
                    'Update privileges'
>>>>>>> 539b5e8d
                )
            )
        )<|MERGE_RESOLUTION|>--- conflicted
+++ resolved
@@ -67,7 +67,6 @@
         )
 
 
-<<<<<<< HEAD
 class ReprocessMessagingCaseUpdatesForm(forms.Form):
     case_ids = forms.CharField(widget=forms.Textarea)
 
@@ -97,7 +96,11 @@
                 crispy.Submit(
                     'submit',
                     'Submit'
-=======
+                )
+            )
+        )
+
+
 class SuperuserManagementForm(forms.Form):
     csv_email_list = forms.CharField(
         label="Comma seperated email addresses",
@@ -152,7 +155,6 @@
                 crispy.Submit(
                     'superuser_management',
                     'Update privileges'
->>>>>>> 539b5e8d
                 )
             )
         )