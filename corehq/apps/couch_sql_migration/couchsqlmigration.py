--- conflicted
+++ resolved
@@ -23,11 +23,7 @@
 from gevent.pool import Pool
 
 from corehq.apps.couch_sql_migration.asyncforms import AsyncFormProcessor
-<<<<<<< HEAD
-from corehq.apps.couch_sql_migration.casediff import CaseDiffProcess
-=======
 from corehq.apps.couch_sql_migration.casediff import CaseDiffProcess, CaseDiffQueue
->>>>>>> 9eb868b8
 from corehq.apps.couch_sql_migration.diff import filter_form_diffs
 from corehq.apps.couch_sql_migration.statedb import init_state_db
 from corehq.apps.domain.dbaccessors import get_doc_count_in_domain_by_type
@@ -103,15 +99,6 @@
     log.info("command: %s", " ".join(sys.argv))
 
 
-<<<<<<< HEAD
-def do_couch_to_sql_migration(domain, state_dir, with_progress=True):
-    set_local_domain_sql_backend_override(domain)
-    CouchSqlDomainMigrator(domain, state_dir, with_progress).migrate()
-
-
-class CouchSqlDomainMigrator(object):
-    def __init__(self, domain, state_dir, with_progress=True):
-=======
 def do_couch_to_sql_migration(domain, state_dir, **kw):
     set_local_domain_sql_backend_override(domain)
     CouchSqlDomainMigrator(domain, state_dir, **kw).migrate()
@@ -126,20 +113,14 @@
         live_migrate=False,
         diff_process=True,
     ):
->>>>>>> 9eb868b8
         self._check_for_migration_restrictions(domain)
         self.domain = domain
-<<<<<<< HEAD
-        self.statedb = init_state_db(domain, state_dir)
-        self.case_diff_queue = CaseDiffProcess(self.statedb)
-=======
         self.with_progress = with_progress
         self.live_migrate = live_migrate
         self.live_stopper = LiveStopper(live_migrate)
         self.statedb = init_state_db(domain, state_dir)
         diff_queue = CaseDiffProcess if diff_process else CaseDiffQueue
         self.case_diff_queue = diff_queue(self.statedb)
->>>>>>> 9eb868b8
         # exit immediately on uncaught greenlet error
         gevent.get_hub().SYSTEM_ERROR = BaseException
 
