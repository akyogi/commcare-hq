from __future__ import absolute_import
from __future__ import unicode_literals
import os
import uuid
from datetime import datetime

from couchdbkit.exceptions import ResourceNotFound
from django.conf import settings
from django.core.files.uploadedfile import UploadedFile
from django.core.management import call_command
from django.test import TestCase
from django.test import override_settings
from django.core.management.base import CommandError

from casexml.apps.case.mock import CaseBlock
from corehq.toggles import COUCH_SQL_MIGRATION_BLACKLIST, NAMESPACE_DOMAIN
from corehq.apps.commtrack.helpers import make_product
from corehq.apps.couch_sql_migration.couchsqlmigration import get_diff_db, PartiallyLockingQueue
from corehq.apps.domain.dbaccessors import get_doc_ids_in_domain_by_type
from corehq.apps.domain.models import Domain
from corehq.apps.domain.shortcuts import create_domain
from corehq.apps.domain_migration_flags.models import DomainMigrationProgress
from corehq.apps.hqcase.utils import submit_case_blocks
from corehq.apps.receiverwrapper.exceptions import LocalSubmissionError
from corehq.apps.receiverwrapper.util import submit_form_locally
from corehq.blobs import get_blob_db
from corehq.blobs.tests.util import TemporaryS3BlobDB
from corehq.form_processor.backends.sql.dbaccessors import FormAccessorSQL, CaseAccessorSQL, LedgerAccessorSQL
from corehq.form_processor.interfaces.dbaccessors import FormAccessors, CaseAccessors, LedgerAccessors
from corehq.form_processor.tests.utils import FormProcessorTestUtils
from corehq.form_processor.utils import should_use_sql_backend
from corehq.form_processor.utils.general import clear_local_domain_sql_backend_override
from corehq.util.test_utils import (
    create_and_save_a_form, create_and_save_a_case, set_parent_case,
    trap_extra_setup, TestFileMixin,
    softer_assert)
from couchforms.models import XFormInstance
from corehq.util.test_utils import patch_datadog, flag_enabled
from io import open


class BaseMigrationTestCase(TestCase, TestFileMixin):
    file_path = 'data',
    root = os.path.dirname(__file__)

    def setUp(self):
        super(BaseMigrationTestCase, self).setUp()
        with trap_extra_setup(AttributeError, msg="S3_BLOB_DB_SETTINGS not configured"):
            config = settings.S3_BLOB_DB_SETTINGS
            self.s3db = TemporaryS3BlobDB(config)
            assert get_blob_db() is self.s3db, (get_blob_db(), self.s3db)

        FormProcessorTestUtils.delete_all_cases_forms_ledgers()
        self.domain_name = uuid.uuid4().hex
        self.domain = create_domain(self.domain_name)
        # all new domains are set complete when they are created
        DomainMigrationProgress.objects.filter(domain=self.domain_name).delete()
        self.assertFalse(should_use_sql_backend(self.domain_name))

    def tearDown(self):
        FormProcessorTestUtils.delete_all_cases_forms_ledgers()
        self.domain.delete()

    def _do_migration(self, domain):
        self.assertFalse(should_use_sql_backend(domain))
        call_command('migrate_domain_from_couch_to_sql', domain, MIGRATE=True, no_input=True)

    def _do_migration_and_assert_flags(self, domain):
        self._do_migration(domain)
        self.assertTrue(should_use_sql_backend(domain))

    def _compare_diffs(self, expected):
        diffs = get_diff_db(self.domain_name).get_diffs()
        json_diffs = [(diff.kind, diff.json_diff) for diff in diffs]
        self.assertEqual(expected, json_diffs)

    def _get_form_ids(self, doc_type='XFormInstance'):
        return FormAccessors(domain=self.domain_name).get_all_form_ids_in_domain(doc_type=doc_type)

    def _get_case_ids(self):
        return CaseAccessors(domain=self.domain_name).get_case_ids_in_domain()


class MigrationTestCase(BaseMigrationTestCase):
    def test_migration_blacklist(self):
        COUCH_SQL_MIGRATION_BLACKLIST.set(self.domain_name, True, NAMESPACE_DOMAIN)
        with self.assertRaises(AssertionError):
            self._do_migration(self.domain_name)
        COUCH_SQL_MIGRATION_BLACKLIST.set(self.domain_name, False, NAMESPACE_DOMAIN)

    def test_migration_custom_report(self):
        with self.assertRaises(AssertionError):
            self._do_migration("up-nrhm")

    def test_basic_form_migration(self):
        create_and_save_a_form(self.domain_name)
        self.assertEqual(1, len(self._get_form_ids()))
        self._do_migration_and_assert_flags(self.domain_name)
        self.assertEqual(1, len(self._get_form_ids()))
        self._compare_diffs([])

    def test_basic_form_migration_with_timezones(self):
        form_xml = self.get_xml('tz_form')
        with override_settings(PHONE_TIMEZONES_HAVE_BEEN_PROCESSED=False,
                               PHONE_TIMEZONES_SHOULD_BE_PROCESSED=False):
            submit_form_locally(form_xml, self.domain_name)
        self.assertEqual(1, len(self._get_form_ids()))
        self.assertEqual(1, len(self._get_case_ids()))
        self._do_migration_and_assert_flags(self.domain_name)
        self.assertEqual(1, len(self._get_case_ids()))
        self.assertEqual(1, len(self._get_form_ids()))
        self._compare_diffs([])

    def test_form_with_not_meta_migration(self):
        xml = """<?xml version="1.0" ?>
        <n0:registration xmlns:n0="http://openrosa.org/user/registration">
            <username>W4</username>
            <password>2</password>
            <uuid>P8DU7OLHVLZXU21JR10H3W8J2</uuid>
            <date>2013-11-19</date>
            <registering_phone_id>8H1N48EFPF6PA4UOO8YGZ2KFZ</registering_phone_id>
            <user_data>
                <data key="user_type">standard</data>
             </user_data>
        </n0:registration>
        """
        submit_form_locally(xml, self.domain_name)
        couch_form_ids = self._get_form_ids()
        self.assertEqual(1, len(couch_form_ids))
        self._do_migration_and_assert_flags(self.domain_name)
        sql_form_ids = self._get_form_ids()
        self.assertEqual(couch_form_ids, sql_form_ids)
        self._compare_diffs([])

    def test_form_with_missing_xmlns(self):
        form_id = uuid.uuid4().hex
        form_template = """<?xml version='1.0' ?>
        <data uiVersion="1" version="1" name=""{xmlns}>
            <name>fgg</name>
            <n1:meta xmlns:n1="http://openrosa.org/jr/xforms">
                <n1:deviceID>354957031935664</n1:deviceID>
                <n1:timeStart>2016-03-01T12:04:16Z</n1:timeStart>
                <n1:timeEnd>2016-03-01T12:04:16Z</n1:timeEnd>
                <n1:username>bcdemo</n1:username>
                <n1:userID>user-abc</n1:userID>
                <n1:instanceID>{form_id}</n1:instanceID>
            </n1:meta>
        </data>"""
        xml = form_template.format(
            form_id=form_id,
            xmlns=' xmlns="http://openrosa.org/formdesigner/456"'
        )
        submit_form_locally(xml, self.domain_name)

        # hack the form to remove XMLNS since it's now validated during form submission
        form = FormAccessors(self.domain_name).get_form(form_id)
        form.xmlns = None
        del form.form_data['@xmlns']
        xml_no_xmlns = form_template.format(form_id=form_id, xmlns="")
        form.delete_attachment('form.xml')
        form.put_attachment(xml_no_xmlns, 'form.xml')

        self._do_migration_and_assert_flags(self.domain_name)
        self.assertEqual(1, len(self._get_form_ids()))
        self._compare_diffs([])

    def test_archived_form_migration(self):
        form = create_and_save_a_form(self.domain_name)
        form.archive('user1')
        self.assertEqual(1, len(self._get_form_ids('XFormArchived')))
        self._do_migration_and_assert_flags(self.domain_name)
        self.assertEqual(1, len(self._get_form_ids('XFormArchived')))
        self._compare_diffs([])

    def test_error_form_migration(self):
        submit_form_locally(
            """<data xmlns="example.com/foo">
                <meta>
                    <instanceID>abc-easy-as-123</instanceID>
                </meta>
            <case case_id="" xmlns="http://commcarehq.org/case/transaction/v2">
                <update><foo>bar</foo></update>
            </case>
            </data>""",
            self.domain_name,
        )
        self.assertEqual(1, len(self._get_form_ids('XFormError')))
        self._do_migration_and_assert_flags(self.domain_name)
        self.assertEqual(1, len(self._get_form_ids('XFormError')))
        self._compare_diffs([])

    def test_error_with_normal_doc_type_migration(self):
        submit_form_locally(
            """<data xmlns="example.com/foo">
                <meta>
                    <instanceID>im-a-bad-form</instanceID>
                </meta>
            <case case_id="" xmlns="http://commcarehq.org/case/transaction/v2">
                <update><foo>bar</foo></update>
            </case>
            </data>""",
            self.domain_name,
        )
        form = FormAccessors(self.domain_name).get_form('im-a-bad-form')
        form_json = form.to_json()
        form_json['doc_type'] = 'XFormInstance'
        XFormInstance.wrap(form_json).save()
        self._do_migration_and_assert_flags(self.domain_name)
        self.assertEqual(1, len(self._get_form_ids('XFormError')))
        self._compare_diffs([])

    def test_duplicate_form_migration(self):
        with open('corehq/ex-submodules/couchforms/tests/data/posts/duplicate.xml', encoding='utf-8') as f:
            duplicate_form_xml = f.read()

        submit_form_locally(duplicate_form_xml, self.domain_name)
        submit_form_locally(duplicate_form_xml, self.domain_name)

        self.assertEqual(1, len(self._get_form_ids()))
        self.assertEqual(1, len(self._get_form_ids('XFormDuplicate')))
        self._do_migration_and_assert_flags(self.domain_name)
        self.assertEqual(1, len(self._get_form_ids()))
        self.assertEqual(1, len(self._get_form_ids('XFormDuplicate')))
        self._compare_diffs([])

    @softer_assert()
    def test_deprecated_form_migration(self):
        form_id = uuid.uuid4().hex
        case_id = uuid.uuid4().hex
        owner_id = uuid.uuid4().hex
        case_block = CaseBlock(
            create=True,
            case_id=case_id,
            case_type='person',
            owner_id=owner_id,
            update={
                'property': 'original value'
            }
<<<<<<< HEAD
        ).as_string().decode('utf-8')
=======
        ).as_text()
>>>>>>> 59f137a4
        submit_case_blocks(case_block, domain=self.domain_name, form_id=form_id)

        # submit a new form with a different case update
        case_block = CaseBlock(
            create=True,
            case_id=case_id,
            case_type='newtype',
            owner_id=owner_id,
            update={
                'property': 'edited value'
            }
<<<<<<< HEAD
        ).as_string().decode('utf-8')
=======
        ).as_text()
>>>>>>> 59f137a4
        submit_case_blocks(case_block, domain=self.domain_name, form_id=form_id)

        self.assertEqual(1, len(self._get_form_ids()))
        self.assertEqual(1, len(self._get_form_ids('XFormDeprecated')))
        self.assertEqual(1, len(self._get_case_ids()))

        self._do_migration_and_assert_flags(self.domain_name)

        self.assertEqual(1, len(self._get_form_ids()))
        self.assertEqual(1, len(self._get_form_ids('XFormDeprecated')))
        self.assertEqual(1, len(self._get_case_ids()))
        self._compare_diffs([])

    def test_old_form_metadata_migration(self):
        form_with_old_meta = """<?xml version="1.0" ?>
            <system uiVersion="1" version="1" xmlns="http://commcarehq.org/case">
                <meta xmlns="http://openrosa.org/jr/xforms">
                    <deviceID/>
                    <timeStart>2013-09-18T11:41:17Z</timeStart>
                    <timeEnd>2013-09-18T11:41:17Z</timeEnd>
                    <username>nnestle@dimagi.com</username>
                    <userID>06d75f978d3370f5b277b2685626b653</userID>
                    <uid>efe8d4306a7b426681daf33df41da46c</uid>
                </meta>
                <data>
                    <p1>123</p1>
                </data>
            </system>
        """
        submit_form_locally(form_with_old_meta, self.domain_name)
        self.assertEqual(1, len(self._get_form_ids()))
        self._do_migration_and_assert_flags(self.domain_name)
        self.assertEqual(1, len(self._get_form_ids()))
        self._compare_diffs([])

    def test_deleted_form_migration(self):
        form = create_and_save_a_form(self.domain_name)
        FormAccessors(self.domain.name).soft_delete_forms(
            [form.form_id], datetime.utcnow(), 'test-deletion'
        )

        self.assertEqual(1, len(get_doc_ids_in_domain_by_type(
            self.domain_name, "XFormInstance-Deleted", XFormInstance.get_db())
        ))
        self._do_migration_and_assert_flags(self.domain_name)
        self.assertEqual(1, len(FormAccessorSQL.get_deleted_form_ids_in_domain(self.domain_name)))
        self._compare_diffs([])

    def test_submission_error_log_migration(self):
        try:
            submit_form_locally(b"To be an XForm or NOT to be an xform/>", self.domain_name)
        except LocalSubmissionError:
            pass

        self.assertEqual(1, len(self._get_form_ids(doc_type='SubmissionErrorLog')))
        self._do_migration_and_assert_flags(self.domain_name)
        self.assertEqual(1, len(self._get_form_ids(doc_type='SubmissionErrorLog')))
        self._compare_diffs([])

    def test_hqsubmission_migration(self):
        form = create_and_save_a_form(self.domain_name)
        form.doc_type = 'HQSubmission'
        form.save()

        self.assertEqual(1, len(get_doc_ids_in_domain_by_type(
            self.domain_name, "HQSubmission", XFormInstance.get_db())
        ))
        self._do_migration_and_assert_flags(self.domain_name)
        self.assertEqual(1, len(self._get_form_ids()))
        self._compare_diffs([])

    @flag_enabled('MM_CASE_PROPERTIES')
    def test_migrate_attachments(self):
        attachment_source = './corehq/ex-submodules/casexml/apps/case/tests/data/attachments/fruity.jpg'
        attachment_file = open(attachment_source, 'rb')
        attachments = {
            'fruity_file': UploadedFile(attachment_file, 'fruity_file', content_type='image/jpeg')
        }
        xml = """<?xml version='1.0' ?>
        <data uiVersion="1" version="1" name="" xmlns="http://openrosa.org/formdesigner/123">
            <name>fgg</name>
            <date>2011-06-07</date>
            <n0:case case_id="case-123" user_id="user-abc" date_modified="{date}"
                xmlns:n0="http://commcarehq.org/case/transaction/v2">
                <n0:create>
                    <n0:case_type_id>cc_bc_demo</n0:case_type_id>
                    <n0:case_name>fgg</n0:case_name>
                </n0:create>
                <n0:attachment>
                    <n0:fruity_file src="fruity_file" from="local"/>
                </n0:attachment>
            </n0:case>
            <n1:meta xmlns:n1="http://openrosa.org/jr/xforms">
                <n1:deviceID>354957031935664</n1:deviceID>
                <n1:timeStart>{date}</n1:timeStart>
                <n1:timeEnd>{date}</n1:timeEnd>
                <n1:username>bcdemo</n1:username>
                <n1:userID>user-abc</n1:userID>
                <n1:instanceID>{form_id}</n1:instanceID>
            </n1:meta>
        </data>""".format(
            date='2016-03-01T12:04:16Z',
            attachment_source=attachment_source,
            form_id=uuid.uuid4().hex
        )
        submit_form_locally(
            xml,
            self.domain_name,
            attachments=attachments,
        )

        self.assertEqual(1, len(self._get_form_ids()))
        self.assertEqual(1, len(self._get_case_ids()))
        self._do_migration_and_assert_flags(self.domain_name)
        self.assertEqual(1, len(self._get_form_ids()))
        self.assertEqual(1, len(self._get_case_ids()))
        self._compare_diffs([])

    def test_basic_case_migration(self):
        create_and_save_a_case(self.domain_name, case_id=uuid.uuid4().hex, case_name='test case')
        self.assertEqual(1, len(self._get_case_ids()))
        self._do_migration_and_assert_flags(self.domain_name)
        self.assertEqual(1, len(self._get_case_ids()))
        self._compare_diffs([])

    def test_basic_case_migration_case_name(self):
        case_id = uuid.uuid4().hex
        submit_case_blocks(
            CaseBlock(
                case_id,
                case_type='migrate',
                create=True,
                update={'p1': 1},
<<<<<<< HEAD
            ).as_string().decode('utf-8'),
=======
            ).as_text(),
>>>>>>> 59f137a4
            self.domain_name
        )

        submit_case_blocks(
            CaseBlock(
                case_id,
                update={'name': 'test21'},
<<<<<<< HEAD
            ).as_string().decode('utf-8'),
=======
            ).as_text(),
>>>>>>> 59f137a4
            self.domain_name
        )

        self.assertEqual(1, len(self._get_case_ids()))
        self._do_migration_and_assert_flags(self.domain_name)
        self.assertEqual(1, len(self._get_case_ids()))
        self._compare_diffs([])

    def test_case_with_indices_migration(self):
        parent_case_id = uuid.uuid4().hex
        child_case_id = uuid.uuid4().hex
        parent_case = create_and_save_a_case(self.domain_name, case_id=parent_case_id, case_name='test parent')
        child_case = create_and_save_a_case(self.domain_name, case_id=child_case_id, case_name='test child')
        set_parent_case(self.domain_name, child_case, parent_case)

        self.assertEqual(2, len(self._get_case_ids()))
        self._do_migration_and_assert_flags(self.domain_name)
        self.assertEqual(2, len(self._get_case_ids()))
        self._compare_diffs([])

        indices = CaseAccessorSQL.get_indices(self.domain_name, child_case_id)
        self.assertEqual(1, len(indices))
        self.assertEqual(parent_case_id, indices[0].referenced_id)

    def test_deleted_case_migration(self):
        parent_case_id = uuid.uuid4().hex
        child_case_id = uuid.uuid4().hex
        parent_case = create_and_save_a_case(self.domain_name, case_id=parent_case_id, case_name='test parent')
        child_case = create_and_save_a_case(self.domain_name, case_id=child_case_id, case_name='test child')
        set_parent_case(self.domain_name, child_case, parent_case)

        form_ids = self._get_form_ids()
        self.assertEqual(3, len(form_ids))
        FormAccessors(self.domain.name).soft_delete_forms(
            form_ids, datetime.utcnow(), 'test-deletion-with-cases'
        )
        CaseAccessors(self.domain.name).soft_delete_cases(
            [parent_case_id, child_case_id], datetime.utcnow(), 'test-deletion-with-cases'
        )
        self.assertEqual(2, len(get_doc_ids_in_domain_by_type(
            self.domain_name, "CommCareCase-Deleted", XFormInstance.get_db())
        ))
        self._do_migration_and_assert_flags(self.domain_name)
        self.assertEqual(2, len(CaseAccessorSQL.get_deleted_case_ids_in_domain(self.domain_name)))
        self._compare_diffs([])
        parent_transactions = CaseAccessorSQL.get_transactions(parent_case_id)
        self.assertEqual(2, len(parent_transactions))
        self.assertTrue(parent_transactions[0].is_case_create)
        self.assertTrue(parent_transactions[1].is_form_transaction)
        child_transactions = CaseAccessorSQL.get_transactions(child_case_id)
        self.assertEqual(2, len(child_transactions))
        self.assertTrue(child_transactions[0].is_case_create)
        self.assertTrue(child_transactions[1].is_case_index)

    def test_form_touches_case_without_updates(self):
        case_id = uuid.uuid4().hex
        create_and_save_a_case(self.domain_name, case_id=case_id, case_name='touched by a form', user_id='user1')

        form_id = uuid.uuid4().hex
        xml = """<?xml version='1.0' ?>
                <data uiVersion="1" version="1" name="" xmlns="http://openrosa.org/formdesigner/123">
                    <name>fgg</name>
                    <date>2011-06-07</date>
                    <n0:case case_id="{case_id}" user_id="user1" date_modified="{date}"
                        xmlns:n0="http://commcarehq.org/case/transaction/v2">
                    </n0:case>
                    <n0:case case_id="case-123" user_id="user-abc" date_modified="{date}"
                        xmlns:n0="http://commcarehq.org/case/transaction/v2">
                        <n0:create>
                            <n0:case_type_id>cc_bc_demo</n0:case_type_id>
                            <n0:case_name>fgg</n0:case_name>
                        </n0:create>
                    </n0:case>
                    <n1:meta xmlns:n1="http://openrosa.org/jr/xforms">
                        <n1:deviceID>354957031935664</n1:deviceID>
                        <n1:timeStart>{date}</n1:timeStart>
                        <n1:timeEnd>{date}</n1:timeEnd>
                        <n1:username>bcdemo</n1:username>
                        <n1:userID>user1</n1:userID>
                        <n1:instanceID>{form_id}</n1:instanceID>
                    </n1:meta>
                </data>""".format(
            date=datetime.utcnow(),
            form_id=form_id,
            case_id=case_id
        )
        result = submit_form_locally(xml, self.domain_name)
        case = [case for case in result.cases if case.case_id == case_id][0]
        case.xform_ids.remove(form_id)  # legacy bug that didn't include these form IDs in the case
        case.save()

        self.assertEqual(2, len(self._get_form_ids()))
        self.assertEqual(2, len(self._get_case_ids()))
        self._do_migration_and_assert_flags(self.domain_name)
        self.assertEqual(2, len(self._get_form_ids()))
        self.assertEqual(2, len(self._get_case_ids()))
        self._compare_diffs([])

    def test_commit(self):
        self._do_migration_and_assert_flags(self.domain_name)
        clear_local_domain_sql_backend_override(self.domain_name)
        call_command('migrate_domain_from_couch_to_sql', self.domain_name, COMMIT=True, no_input=True)
        self.assertTrue(Domain.get_by_name(self.domain_name).use_sql_backend)

    def test_v1_case(self):
        xml = """<?xml version="1.0" ?>
            <data name="pregnancy checklist" uiVersion="1" version="1"
                  xmlns="http://openrosa.org/formdesigner/42461CD4-06D8-4FE5-BCEC-006130F7764F1"
                  xmlns:jrm="http://dev.commcarehq.org/jr/xforms">
                <name>RITA</name>
                <age>26</age>
                <number>918</number>
                <case>
                    <case_id>P0YJ</case_id>
                    <date_modified>2011-05-20T12:27:34.823+05:30</date_modified>
                    <create>
                        <case_type_id>pregnant_mother</case_type_id>
                        <case_name>RITA</case_name>
                        <user_id>XT3XPMS</user_id>
                        <external_id>RITA</external_id>
                    </create>
                    <update>
                        <name>RITA</name>
                    </update>
                </case>
                <meta>
                <deviceID>8D24OUKK3AR4ZG7NF9CYSQFAT</deviceID>
                <timeStart>2011-05-20T12:25:17.882+05:30</timeStart>
                <timeEnd>2011-05-20T12:27:34.831+05:30</timeEnd>
                <username>adevi</username>
                <userID>XT3XPMS</userID>
                <uid>WXJYZ</uid>
                </meta>
            </data>"""
        submit_form_locally(xml, self.domain_name)

        update_xml = """<?xml version="1.0" ?>
            <data name="pregnancy checklist" uiVersion="1" version="1"
                xmlns="http://openrosa.org/formdesigner/42461CD4-06D8-4FE5-BCEC-006130F7764F"
                xmlns:jrm="http://dev.commcarehq.org/jr/xforms">
                <case>
                    <case_id>P0YJ</case_id>
                    <date_modified>2012-02-24T00:51:07.836+05:30</date_modified>
                    <close/>
                </case>
                <meta>
                    <deviceID>44AV</deviceID>
                    <timeStart>2012-02-24T00:46:43.007+05:30</timeStart>
                    <timeEnd>2012-02-24T00:51:07.841+05:30</timeEnd>
                    <username>rek</username>
                    <userID>L53SD</userID>
                    <uid>Z75H7</uid>
                </meta>
            </data>"""
        submit_form_locally(update_xml, self.domain_name)

        self.assertEqual(2, len(self._get_form_ids()))
        self.assertEqual(1, len(self._get_case_ids()))
        self._do_migration_and_assert_flags(self.domain_name)
        self.assertEqual(2, len(self._get_form_ids()))
        self.assertEqual(1, len(self._get_case_ids()))
        self._compare_diffs([])

    def test_timings(self):
        with patch_datadog() as received_stats:
            self._do_migration_and_assert_flags(self.domain_name)
        tracked_stats = [
            'commcare.couch_sql_migration.unprocessed_cases.count.duration:',
            'commcare.couch_sql_migration.main_forms.count.duration:',
            'commcare.couch_sql_migration.unprocessed_forms.count.duration:',
            'commcare.couch_sql_migration.case_diffs.count.duration:',
            'commcare.couch_sql_migration.count.duration:',
        ]
        for t_stat in tracked_stats:
            self.assertTrue(any(r_stat.startswith(t_stat) for r_stat in received_stats))

    def test_dry_run(self):
        self.assertFalse(should_use_sql_backend(self.domain_name))
        call_command(
            'migrate_domain_from_couch_to_sql',
            self.domain_name,
            MIGRATE=True,
            no_input=True,
            dry_run=True
        )
        clear_local_domain_sql_backend_override(self.domain_name)
        with self.assertRaises(CommandError):
            call_command('migrate_domain_from_couch_to_sql', self.domain_name, COMMIT=True, no_input=True)
        self.assertFalse(Domain.get_by_name(self.domain_name).use_sql_backend)

        xml = """<?xml version="1.0" ?>
        <n0:registration xmlns:n0="http://openrosa.org/user/registration">
            <username>W4</username>
            <password>2</password>
            <uuid>P8DU7OLHVLZXU21JR10H3W8J2</uuid>
            <date>2013-11-19</date>
            <registering_phone_id>8H1N48EFPF6PA4UOO8YGZ2KFZ</registering_phone_id>
            <user_data>
                <data key="user_type">standard</data>
             </user_data>
        </n0:registration>
        """
        submit_form_locally(xml, self.domain_name)
        couch_form_ids = self._get_form_ids()
        self.assertEqual(1, len(couch_form_ids))

        call_command('migrate_domain_from_couch_to_sql', self.domain_name, blow_away=True, no_input=True)
        self.assertFalse(Domain.get_by_name(self.domain_name).use_sql_backend)


class LedgerMigrationTests(BaseMigrationTestCase):
    def setUp(self):
        super(LedgerMigrationTests, self).setUp()
        self.liquorice = make_product(self.domain_name, 'liquorice', 'liquorice')
        self.sherbert = make_product(self.domain_name, 'sherbert', 'sherbert')
        self.jelly_babies = make_product(self.domain_name, 'jelly babies', 'jbs')

    def tearDown(self):
        try:
            self.liquorice.delete()
            self.sherbert.delete()
            self.jelly_babies.delete()
        except ResourceNotFound:
            pass  # domain.delete() in parent class got there first
        super(LedgerMigrationTests, self).tearDown()

    def _submit_ledgers(self, ledger_blocks):
        return submit_case_blocks(ledger_blocks, self.domain_name)[0].form_id

    def _set_balance(self, balance, case_id, product_id, type=None):
        from corehq.apps.commtrack.tests.util import get_single_balance_block
        return self._submit_ledgers([
            get_single_balance_block(case_id, product_id, balance, type=type)
        ])

    def test_migrate_ledgers(self):
        case_id = uuid.uuid4().hex
        create_and_save_a_case(self.domain_name, case_id=case_id, case_name="Simon's sweet shop")
        self._set_balance(100, case_id, self.liquorice._id, type="set_the_liquorice_balance")
        self._set_balance(50, case_id, self.sherbert._id)
        self._set_balance(175, case_id, self.jelly_babies._id)

        expected_stock_state = {'stock': {
            self.liquorice._id: 100,
            self.sherbert._id: 50,
            self.jelly_babies._id: 175
        }}
        self._validate_ledger_data(self._get_ledger_state(case_id), expected_stock_state)
        self._do_migration_and_assert_flags(self.domain_name)
        self._validate_ledger_data(self._get_ledger_state(case_id), expected_stock_state)

        transactions = LedgerAccessorSQL.get_ledger_transactions_for_case(case_id)
        self.assertEqual(3, len(transactions))

        self._compare_diffs([])

    def _validate_ledger_data(self, state_dict, expected):
        for section, products in state_dict.items():
            for product, state in products.items():
                self.assertEqual(state.stock_on_hand, expected[section][product])

    def _get_ledger_state(self, case_id):
        return LedgerAccessors(self.domain_name).get_case_ledger_state(case_id)


class TestLockingQueues(TestCase):
    def setUp(self):
        self.queues = PartiallyLockingQueue()

    def _add_to_queues(self, queue_obj_id, lock_ids):
        self.queues._add_item(lock_ids, DummyObject(queue_obj_id))
        self._check_queue_dicts(queue_obj_id, lock_ids, -1)

    def _check_queue_dicts(self, queue_obj_id, lock_ids, location=None, present=True):
        """
        if location is None, it looks anywhere. If it is an int, it'll look in that spot
        present determines whether it's expected to be in the queue_by_lock_id or not
        """
        for lock_id in lock_ids:
            if location is not None:
                self.assertEqual(
                    present,
                    (len(self.queues.queue_by_lock_id[lock_id]) > (location - 1) and
                        queue_obj_id == self.queues.queue_by_lock_id[lock_id][location]))
            else:
                self.assertEqual(present, queue_obj_id in self.queues.queue_by_lock_id[lock_id])

        self.assertItemsEqual(lock_ids, self.queues.lock_ids_by_queue_id[queue_obj_id])

    def _check_locks(self, lock_ids, lock_set=True):
        self.assertEqual(lock_set, self.queues._check_lock(lock_ids))

    def test_has_next(self):
        self.assertFalse(self.queues.has_next())
        self._add_to_queues('monadnock', ['heady_topper', 'sip_of_sunshine', 'focal_banger'])
        self.assertTrue(self.queues.has_next())

    def test_try_obj(self):
        # first object is fine
        lock_ids = ['grapefruit_sculpin', '60_minute', 'boom_sauce']
        queue_obj = DummyObject('little_haystack')
        self.assertTrue(self.queues.try_obj(lock_ids, queue_obj))
        self._check_locks(lock_ids, lock_set=True)
        self._check_queue_dicts('little_haystack', lock_ids, present=False)

        # following objects without overlapping locks are fine
        new_lock_ids = ['brew_free', 'steal_this_can']
        new_queue_obj = DummyObject('lincoln')
        self.assertTrue(self.queues.try_obj(new_lock_ids, new_queue_obj))
        self._check_locks(new_lock_ids, lock_set=True)
        self._check_queue_dicts('lincoln', new_lock_ids, present=False)

        # following ojbects with overlapping locks add to queue
        final_lock_ids = ['grapefruit_sculpin', 'wrought_iron']
        final_queue_obj = DummyObject('lafayette')
        self.assertFalse(self.queues.try_obj(final_lock_ids, final_queue_obj))
        self._check_queue_dicts('lafayette', final_lock_ids, -1)
        self._check_locks(['grapefruit_sculpin'], lock_set=True)
        self._check_locks(['wrought_iron'], lock_set=False)

    def test_get_next(self):
        # nothing returned if nothing in queues
        self.assertEqual(None, self.queues.get_next())

        # first obj in queues will be returned if nothing blocking
        lock_ids = ['old_chub', 'dales_pale', 'little_yella']
        queue_obj_id = 'moosilauke'
        self._add_to_queues(queue_obj_id, lock_ids)
        self.assertEqual(queue_obj_id, self.queues.get_next().id)
        self._check_locks(lock_ids, lock_set=True)

        # next object will not be returned if anything locks are held
        new_lock_ids = ['old_chub', 'ten_fidy']
        new_queue_obj_id = 'flume'
        self._add_to_queues(new_queue_obj_id, new_lock_ids)
        self.assertEqual(None, self.queues.get_next())
        self._check_locks(['ten_fidy'], lock_set=False)

        # next object will not be returned if not first in all queues
        next_lock_ids = ['ten_fidy', 'death_by_coconut']
        next_queue_obj_id = 'liberty'
        self._add_to_queues(next_queue_obj_id, next_lock_ids)
        self.assertEqual(None, self.queues.get_next())
        self._check_locks(next_lock_ids, lock_set=False)

        # will return something totally orthogonal though
        final_lock_ids = ['fugli', 'pinner']
        final_queue_obj_id = 'sandwich'
        self._add_to_queues(final_queue_obj_id, final_lock_ids)
        self.assertEqual(final_queue_obj_id, self.queues.get_next().id)
        self._check_locks(final_lock_ids)

    def test_release_locks(self):
        lock_ids = ['rubaeus', 'dirty_bastard', 'red\'s_rye']
        self._check_locks(lock_ids, lock_set=False)
        self.queues._set_lock(lock_ids)
        self._check_locks(lock_ids, lock_set=True)
        self.queues._release_lock(lock_ids)
        self._check_locks(lock_ids, lock_set=False)

        queue_obj = DummyObject('kancamagus')
        self.queues._add_item(lock_ids, queue_obj, to_queue=False)
        self.queues._set_lock(lock_ids)
        self._check_locks(lock_ids, lock_set=True)
        self.queues.release_lock_for_queue_obj(queue_obj)
        self._check_locks(lock_ids, lock_set=False)

    def test_max_size(self):
        self.assertEqual(-1, self.queues.max_size)
        self.assertFalse(self.queues.full)  # not full when no max size set
        self.queues.max_size = 2  # set max_size
        lock_ids = ['dali', 'manet', 'monet']
        queue_obj = DummyObject('osceola')
        self.queues._add_item(lock_ids, queue_obj)
        self.assertFalse(self.queues.full)  # not full when not full
        queue_obj = DummyObject('east osceola')
        self.queues._add_item(lock_ids, queue_obj)
        self.assertTrue(self.queues.full)  # full when full
        queue_obj = DummyObject('west osceola')
        self.queues._add_item(lock_ids, queue_obj)
        self.assertTrue(self.queues.full)  # full when over full


class DummyObject(object):
    def __init__(self, id=None):
        self.id = id or uuid.uuid4().hex

    def __repr__(self):
        return "DummyObject<id={}>".format(self.id)<|MERGE_RESOLUTION|>--- conflicted
+++ resolved
@@ -236,11 +236,7 @@
             update={
                 'property': 'original value'
             }
-<<<<<<< HEAD
-        ).as_string().decode('utf-8')
-=======
-        ).as_text()
->>>>>>> 59f137a4
+        ).as_text(),
         submit_case_blocks(case_block, domain=self.domain_name, form_id=form_id)
 
         # submit a new form with a different case update
@@ -252,11 +248,7 @@
             update={
                 'property': 'edited value'
             }
-<<<<<<< HEAD
-        ).as_string().decode('utf-8')
-=======
-        ).as_text()
->>>>>>> 59f137a4
+        ).as_text(),
         submit_case_blocks(case_block, domain=self.domain_name, form_id=form_id)
 
         self.assertEqual(1, len(self._get_form_ids()))
@@ -390,11 +382,7 @@
                 case_type='migrate',
                 create=True,
                 update={'p1': 1},
-<<<<<<< HEAD
-            ).as_string().decode('utf-8'),
-=======
             ).as_text(),
->>>>>>> 59f137a4
             self.domain_name
         )
 
@@ -402,11 +390,7 @@
             CaseBlock(
                 case_id,
                 update={'name': 'test21'},
-<<<<<<< HEAD
-            ).as_string().decode('utf-8'),
-=======
             ).as_text(),
->>>>>>> 59f137a4
             self.domain_name
         )
 
