--- conflicted
+++ resolved
@@ -354,21 +354,6 @@
             )
 
         if self.can_user_see_meta:
-<<<<<<< HEAD
-            for attr in [
-                'project_type',
-                'customer_type',
-                'survey_management_enabled',
-                'sms_case_registration_enabled',
-                'sms_case_registration_type',
-                'sms_case_registration_owner_id',
-                'sms_case_registration_user_id',
-                'restrict_superusers',
-                'secure_submissions',
-            ]:
-                initial[attr] = getattr(self.domain_object, attr)
-=======
->>>>>>> f21215ab
             initial.update({
                 'is_test': self.domain_object.is_test,
                 'cloudcare_releases': self.domain_object.cloudcare_releases,
