from __future__ import absolute_import
from __future__ import unicode_literals

import logging
import os
import sys
from datetime import date
from io import open

from django.apps import apps
from django.conf import settings
from django.db import connection, transaction
from django.db.models import Q

from corehq.apps.accounting.models import Subscription
from corehq.apps.accounting.utils import get_change_status
from corehq.apps.custom_data_fields.dbaccessors import get_by_domain_and_type
from corehq.apps.locations.views import LocationFieldsView
from corehq.apps.products.views import ProductFieldsView
from corehq.apps.users.views.mobile import UserFieldsView
from corehq.form_processor.interfaces.dbaccessors import CaseAccessors, FormAccessors
from corehq.util.log import with_progress_bar
from dimagi.utils.chunked import chunked

logger = logging.getLogger(__name__)


class BaseDeletion(object):

    def __init__(self, app_label):
        self.app_label = app_label

    def is_app_installed(self):
        try:
            return bool(apps.get_app_config(self.app_label))
        except LookupError:
            return False


class CustomDeletion(BaseDeletion):

    def __init__(self, app_label, deletion_fn):
        super(CustomDeletion, self).__init__(app_label)
        self.deletion_fn = deletion_fn

    def execute(self, domain_name):
        if self.is_app_installed():
            self.deletion_fn(domain_name)


class RawDeletion(BaseDeletion):

    def __init__(self, app_label, raw_query):
        super(RawDeletion, self).__init__(app_label)
        self.raw_query = raw_query

    def execute(self, cursor, domain_name):
        if self.is_app_installed():
            cursor.execute(self.raw_query, [domain_name])


class ModelDeletion(BaseDeletion):

    def __init__(self, app_label, model_name, domain_filter_kwarg):
        super(ModelDeletion, self).__init__(app_label)
        self.domain_filter_kwarg = domain_filter_kwarg
        self.model_name = model_name

    def get_model_class(self):
        return apps.get_model(self.app_label, self.model_name)

    def execute(self, domain_name):
        if not domain_name:
            # The Django orm will properly turn a None domain_name to a
            # IS NULL filter. We don't want to allow deleting records for
            # NULL domain names since they might have special meaning (like
            # in some of the SMS models).
            raise RuntimeError("Expected a valid domain name")
        if self.is_app_installed():
            model = self.get_model_class()
            model.objects.filter(**{self.domain_filter_kwarg: domain_name}).delete()


def _delete_domain_backend_mappings(domain_name):
    model = apps.get_model('sms', 'SQLMobileBackendMapping')
    model.objects.filter(is_global=False, domain=domain_name).delete()


def _delete_domain_backends(domain_name):
    model = apps.get_model('sms', 'SQLMobileBackend')
    model.objects.filter(is_global=False, domain=domain_name).delete()


def _delete_web_user_membership(domain_name):
    from corehq.apps.users.models import WebUser
    active_web_users = WebUser.by_domain(domain_name)
    inactive_web_users = WebUser.by_domain(domain_name, is_active=False)
    for web_user in list(active_web_users) + list(inactive_web_users):
        web_user.delete_domain_membership(domain_name)
        web_user.save()


def _terminate_subscriptions(domain_name):
    today = date.today()

    with transaction.atomic():
        current_subscription = Subscription.get_active_subscription_by_domain(domain_name)

        if current_subscription:
            current_subscription.date_end = today
            current_subscription.is_active = False
            current_subscription.save()

            current_subscription.transfer_credits()

            _, downgraded_privs, upgraded_privs = get_change_status(current_subscription.plan_version, None)
            current_subscription.subscriber.deactivate_subscription(
                downgraded_privileges=downgraded_privs,
                upgraded_privileges=upgraded_privs,
                old_subscription=current_subscription,
                new_subscription=None,
            )

        Subscription.visible_objects.filter(
            Q(date_start__gt=today) | Q(date_start=today, is_active=False),
            subscriber__domain=domain_name,
        ).update(is_hidden_to_ops=True)


def silence_during_tests():
    if settings.UNIT_TESTING:
        return open(os.devnull, 'w')
    else:
        return sys.stdout


def _delete_all_cases(domain_name):
    logger.info('Deleting cases...')
    case_accessor = CaseAccessors(domain_name)
    case_ids = case_accessor.get_case_ids_in_domain()
    for case_id_chunk in chunked(with_progress_bar(case_ids, stream=silence_during_tests()), 500):
        case_accessor.soft_delete_cases(list(case_id_chunk))
    logger.info('Deleting cases complete.')


def _delete_all_forms(domain_name):
    logger.info('Deleting forms...')
    form_accessor = FormAccessors(domain_name)
    form_ids = form_accessor.get_all_form_ids_in_domain()
    for form_id_chunk in chunked(with_progress_bar(form_ids, stream=silence_during_tests()), 500):
        form_accessor.soft_delete_forms(list(form_id_chunk))
    logger.info('Deleting forms complete.')


def _delete_custom_data_fields(domain_name):
    # The CustomDataFieldsDefinition instances are cleaned up as part of the
    # bulk couch delete, but we also need to clear the cache
    logger.info('Deleting custom data fields...')
    for field_view in [LocationFieldsView, ProductFieldsView, UserFieldsView]:
        get_by_domain_and_type.clear(domain_name, field_view.field_type)
    logger.info('Deleting custom data fields complete.')


# We use raw queries instead of ORM because Django queryset delete needs to
# fetch objects into memory to send signals and handle cascades. It makes deletion very slow
# if we have a millions of rows in stock data tables.
DOMAIN_DELETE_OPERATIONS = [
    RawDeletion('stock', """
        DELETE FROM stock_stocktransaction
        WHERE report_id IN (SELECT id FROM stock_stockreport WHERE domain=%s)
    """),
    RawDeletion('stock', "DELETE FROM stock_stockreport WHERE domain=%s"),
    RawDeletion('stock', """
        DELETE FROM commtrack_stockstate
        WHERE product_id IN (SELECT product_id FROM products_sqlproduct WHERE domain=%s)
    """),
    ModelDeletion('products', 'SQLProduct', 'domain'),
    ModelDeletion('locations', 'SQLLocation', 'domain'),
    ModelDeletion('locations', 'LocationType', 'domain'),
    ModelDeletion('stock', 'DocDomainMapping', 'domain_name'),
    ModelDeletion('domain_migration_flags', 'DomainMigrationProgress', 'domain'),
    ModelDeletion('sms', 'DailyOutboundSMSLimitReached', 'domain'),
    ModelDeletion('sms', 'SMS', 'domain'),
    ModelDeletion('sms', 'SQLLastReadMessage', 'domain'),
    ModelDeletion('sms', 'ExpectedCallback', 'domain'),
    ModelDeletion('ivr', 'Call', 'domain'),
    ModelDeletion('sms', 'Keyword', 'domain'),
    ModelDeletion('sms', 'PhoneNumber', 'domain'),
    ModelDeletion('sms', 'MessagingSubEvent', 'parent__domain'),
    ModelDeletion('sms', 'MessagingEvent', 'domain'),
    ModelDeletion('sms', 'QueuedSMS', 'domain'),
    ModelDeletion('sms', 'SelfRegistrationInvitation', 'domain'),
    CustomDeletion('sms', _delete_domain_backend_mappings),
    ModelDeletion('sms', 'MobileBackendInvitation', 'domain'),
    CustomDeletion('sms', _delete_domain_backends),
    CustomDeletion('users', _delete_web_user_membership),
    CustomDeletion('accounting', _terminate_subscriptions),
    CustomDeletion('form_processor', _delete_all_cases),
    CustomDeletion('form_processor', _delete_all_forms),
    ModelDeletion('aggregate_ucrs', 'AggregateTableDefinition', 'domain'),
    ModelDeletion('calendar_fixture', 'CalendarFixtureSettings', 'domain'),
    ModelDeletion('case_importer', 'CaseUploadRecord', 'domain'),
    ModelDeletion('case_search', 'CaseSearchConfig', 'domain'),
    ModelDeletion('case_search', 'CaseSearchQueryAddition', 'domain'),
    ModelDeletion('case_search', 'FuzzyProperties', 'domain'),
    ModelDeletion('case_search', 'IgnorePatterns', 'domain'),
    ModelDeletion('data_analytics', 'GIRRow', 'domain_name'),
    ModelDeletion('data_analytics', 'MALTRow', 'domain_name'),
    ModelDeletion('data_dictionary', 'CaseType', 'domain'),
    ModelDeletion('domain', 'TransferDomainRequest', 'domain'),
    ModelDeletion('export', 'DailySavedExportNotification', 'domain'),
    ModelDeletion('export', 'DataFile', 'domain'),
    ModelDeletion('export', 'EmailExportWhenDoneRequest', 'domain'),
    ModelDeletion('locations', 'LocationFixtureConfiguration', 'domain'),
    ModelDeletion('ota', 'MobileRecoveryMeasure', 'domain'),
    ModelDeletion('ota', 'SerialIdBucket', 'domain'),
<<<<<<< HEAD
    ModelDeletion('phone', 'OwnershipCleanlinessFlag', 'domain'),
    ModelDeletion('phone', 'SyncLogSQL', 'domain'),
=======
    ModelDeletion('reminders', 'EmailUsage', 'domain'),
>>>>>>> fb0e7db3
    ModelDeletion('reports', 'ReportsSidebarOrdering', 'domain'),
    ModelDeletion('smsforms', 'SQLXFormsSession', 'domain'),
    ModelDeletion('userreports', 'AsyncIndicator', 'domain'),
    ModelDeletion('users', 'DomainRequest', 'domain'),
    ModelDeletion('zapier', 'ZapierSubscription', 'domain'),
    ModelDeletion('couchforms', 'UnfinishedSubmissionStub', 'domain'),
    CustomDeletion('custom_data_fields', _delete_custom_data_fields),
]


def apply_deletion_operations(domain_name, dynamic_operations):
    all_ops = dynamic_operations or []
    all_ops.extend(DOMAIN_DELETE_OPERATIONS)
    raw_ops, model_ops = _split_ops_by_type(all_ops)

    with connection.cursor() as cursor:
        for op in raw_ops:
            op.execute(cursor, domain_name)

    for op in model_ops:
        op.execute(domain_name)


def _split_ops_by_type(ops):
    raw_ops = []
    model_ops = []
    for op in ops:
        if isinstance(op, RawDeletion):
            raw_ops.append(op)
        else:
            model_ops.append(op)
    return raw_ops, model_ops<|MERGE_RESOLUTION|>--- conflicted
+++ resolved
@@ -214,12 +214,9 @@
     ModelDeletion('locations', 'LocationFixtureConfiguration', 'domain'),
     ModelDeletion('ota', 'MobileRecoveryMeasure', 'domain'),
     ModelDeletion('ota', 'SerialIdBucket', 'domain'),
-<<<<<<< HEAD
     ModelDeletion('phone', 'OwnershipCleanlinessFlag', 'domain'),
     ModelDeletion('phone', 'SyncLogSQL', 'domain'),
-=======
     ModelDeletion('reminders', 'EmailUsage', 'domain'),
->>>>>>> fb0e7db3
     ModelDeletion('reports', 'ReportsSidebarOrdering', 'domain'),
     ModelDeletion('smsforms', 'SQLXFormsSession', 'domain'),
     ModelDeletion('userreports', 'AsyncIndicator', 'domain'),
