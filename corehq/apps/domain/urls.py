--- conflicted
+++ resolved
@@ -16,11 +16,7 @@
     SelectedEnterprisePlanView, ConfirmBillingAccountInfoView, ProBonoView,
     EditExistingBillingAccountView, DomainBillingStatementsView,
     BillingStatementPdfView, CommTrackSettingsView, OrgSettingsView,
-<<<<<<< HEAD
-    FeaturePreviewsView,
-=======
-    ConfirmSubscriptionRenewalView,
->>>>>>> c6d6adbf
+    FeaturePreviewsView, ConfirmSubscriptionRenewalView,
 )
 
 #
