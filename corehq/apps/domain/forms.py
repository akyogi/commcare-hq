import copy
import logging
from urlparse import urlparse, parse_qs
import dateutil
import re
import io
from PIL import Image
import uuid
from django.contrib.auth import get_user_model
from corehq import privileges, toggles
from corehq.apps.accounting.exceptions import SubscriptionRenewalError
from corehq.apps.accounting.utils import domain_has_privilege
from corehq.apps.sms.phonenumbers_helper import parse_phone_number
from corehq.feature_previews import CALLCENTER
import settings

from django import forms
from crispy_forms.bootstrap import FormActions, StrictButton
from crispy_forms.helper import FormHelper
from crispy_forms import layout as crispy
from django.core.urlresolvers import reverse

from django.forms.fields import (ChoiceField, CharField, BooleanField,
    ImageField, DecimalField, IntegerField)
from django.forms.widgets import  Select
from django.utils.encoding import smart_str
from django.contrib.auth.forms import PasswordResetForm
from django.utils.safestring import mark_safe
from django_countries.countries import COUNTRIES
from corehq.apps.accounting.models import (
    BillingAccountAdmin,
    BillingContactInfo,
    ProBonoStatus,
    SoftwarePlanEdition,
    Subscription,
    SubscriptionAdjustmentMethod,
    SubscriptionType,
)
from corehq.apps.app_manager.models import Application, FormBase, RemoteApp, get_apps_in_domain

from corehq.apps.domain.models import (LOGO_ATTACHMENT, LICENSES, DATA_DICT,
    AREA_CHOICES, SUB_AREA_CHOICES, Domain, TransferDomainRequest)
from corehq.apps.reminders.models import CaseReminderHandler

from corehq.apps.users.models import WebUser, CommCareUser
from corehq.apps.groups.models import Group
from dimagi.utils.django.email import send_HTML_email
from dimagi.utils.timezones.fields import TimeZoneField
from dimagi.utils.timezones.forms import TimeZoneChoiceField
from django.template.loader import render_to_string
from django.utils.translation import ugettext_noop, ugettext as _
from corehq.apps.style.forms.widgets import BootstrapCheckboxInput, BootstrapDisabledInput
import django

if django.VERSION < (1, 6):
    from django.contrib.auth.hashers import UNUSABLE_PASSWORD as UNUSABLE_PASSWORD_PREFIX
else:
    from django.contrib.auth.hashers import UNUSABLE_PASSWORD_PREFIX

# used to resize uploaded custom logos, aspect ratio is preserved
LOGO_SIZE = (211, 32)

logger = logging.getLogger(__name__)


def tf_choices(true_txt, false_txt):
    return (('false', false_txt), ('true', true_txt))


class ProjectSettingsForm(forms.Form):
    """
    Form for updating a user's project settings
    """
    global_timezone = forms.CharField(
        initial="UTC",
        label="Project Timezone",
        widget=BootstrapDisabledInput(attrs={'class': 'input-xlarge'}))
    override_global_tz = forms.BooleanField(
        initial=False,
        required=False,
        label="",
        widget=BootstrapCheckboxInput(
            attrs={'data-bind': 'checked: override_tz, event: {change: updateForm}'},
            inline_label=ugettext_noop("Override project's timezone setting just for me.")))
    user_timezone = TimeZoneChoiceField(
        label="My Timezone",
        initial=global_timezone.initial,
        widget=forms.Select(attrs={'class': 'input-xlarge', 'bindparent': 'visible: override_tz',
                                   'data-bind': 'event: {change: updateForm}'}))

    def clean_user_timezone(self):
        data = self.cleaned_data['user_timezone']
        timezone_field = TimeZoneField()
        timezone_field.run_validators(data)
        return smart_str(data)

    def save(self, user, domain):
        try:
            timezone = self.cleaned_data['global_timezone']
            override = self.cleaned_data['override_global_tz']
            if override:
                timezone = self.cleaned_data['user_timezone']
            dm = user.get_domain_membership(domain)
            dm.timezone = timezone
            dm.override_global_tz = override
            user.save()
            return True
        except Exception:
            return False


class SnapshotApplicationForm(forms.Form):
    publish = BooleanField(label=ugettext_noop("Publish?"), required=False)
    name = CharField(label=ugettext_noop("Name"), required=True)
    description = CharField(label=ugettext_noop("Description"), required=False, widget=forms.Textarea,
        help_text=ugettext_noop("A detailed technical description of the application"))
    deployment_date = CharField(label=ugettext_noop("Deployment date"), required=False)
    phone_model = CharField(label=ugettext_noop("Phone model"), required=False)
    user_type = CharField(label=ugettext_noop("User type"), required=False,
        help_text=ugettext_noop("e.g. CHW, ASHA, RA, etc"))
    attribution_notes = CharField(label=ugettext_noop("Attribution notes"), required=False,
        help_text=ugettext_noop("Enter any special instructions to users here. This will be shown just before users copy your project."), widget=forms.Textarea)

    def __init__(self, *args, **kwargs):
        super(SnapshotApplicationForm, self).__init__(*args, **kwargs)
        self.fields.keyOrder = [
            'publish',
            'name',
            'description',
            'deployment_date',
            'phone_model',
            'user_type',
            'attribution_notes'
        ]


class SnapshotFixtureForm(forms.Form):
    publish = BooleanField(label=ugettext_noop("Publish?"), required=False)
    description = CharField(label=ugettext_noop("Description"), required=False, widget=forms.Textarea,
        help_text=ugettext_noop("A detailed technical description of the table"))

    def __init__(self, *args, **kwargs):
        super(SnapshotFixtureForm, self).__init__(*args, **kwargs)
        self.fields.keyOrder = [
            'publish',
            'description',
        ]


class SnapshotSettingsForm(forms.Form):
    title = CharField(label=ugettext_noop("Title"), required=True, max_length=100)
    project_type = CharField(
        label=ugettext_noop("Project Category"),
        required=True,
        help_text=ugettext_noop("e.g. MCH, HIV, etc.")
    )
    license = ChoiceField(label=ugettext_noop("License"), required=True, choices=LICENSES.items(),
                          widget=Select(attrs={'class': 'input-xxlarge'}))
    description = CharField(
        label=ugettext_noop("Long Description"), required=False, widget=forms.Textarea,
        help_text=ugettext_noop("A high-level overview of your project as a whole"))
    short_description = CharField(
        label=ugettext_noop("Short Description"), required=False,
        widget=forms.Textarea(attrs={'maxlength': 200}),
        help_text=ugettext_noop("A brief description of your project (max. 200 characters)"))
    share_multimedia = BooleanField(label=ugettext_noop("Share all multimedia?"), required=False,
        help_text=ugettext_noop("This will allow any user to see and use all multimedia in this project"))
    share_reminders = BooleanField(label=ugettext_noop("Share Reminders?"), required=False,
        help_text=ugettext_noop("This will publish reminders along with this project"))
    image = forms.ImageField(label=ugettext_noop("Exchange image"), required=False,
        help_text=ugettext_noop("An optional image to show other users your logo or what your app looks like"))
    video = CharField(label=ugettext_noop("Youtube Video"), required=False,
        help_text=ugettext_noop("An optional youtube clip to tell users about your app. Please copy and paste a URL to a youtube video"))
    documentation_file = forms.FileField(label=ugettext_noop("Documentation File"), required=False,
        help_text=ugettext_noop("An optional file to tell users more about your app."))
    cda_confirmed = BooleanField(required=False, label=ugettext_noop("Content Distribution Agreement"))

    def __init__(self, *args, **kw):
        self.dom = kw.pop("domain", None)
        user = kw.pop("user", None)
        super(SnapshotSettingsForm, self).__init__(*args, **kw)
        self.fields.keyOrder = [
            'title',
            'short_description',
            'description',
            'project_type',
            'image',
            'video',
            'share_multimedia',
            'share_reminders',
            'license',
            'cda_confirmed',]

        if self.dom and toggles.DOCUMENTATION_FILE.enabled(user.username):
            self.fields.keyOrder.insert(5, 'documentation_file')

        self.fields['license'].help_text = \
            render_to_string('domain/partials/license_explanations.html', {
                'extra': _("All un-licensed multimedia files in "
                           "your project will be given this license")
            })
        self.fields['cda_confirmed'].help_text = \
            render_to_string('domain/partials/cda_modal.html')

    def clean_cda_confirmed(self):
        data_cda = self.cleaned_data['cda_confirmed']
        data_publish = self.data.get('publish_on_submit', "no") == "yes"
        if data_publish and data_cda is False:
            raise forms.ValidationError('You must agree to our Content Distribution Agreement to publish your project.')
        return data_cda

    def clean_video(self):
        video = self.cleaned_data['video']
        if not video:
            return video

        def video_id(value):
            # http://stackoverflow.com/questions/4356538/how-can-i-extract-video-id-from-youtubes-link-in-python#answer-7936523
            """
            Examples:
            - http://youtu.be/SA2iWivDJiE
            - http://www.youtube.com/watch?v=_oPAwA_Udwc&feature=feedu
            - http://www.youtube.com/embed/SA2iWivDJiE
            - http://www.youtube.com/v/SA2iWivDJiE?version=3&amp;hl=en_US
            """
            query = urlparse(value)
            if query.hostname == 'youtu.be':
                return query.path[1:]
            if query.hostname in ('www.youtube.com', 'youtube.com'):
                if query.path == '/watch':
                    p = parse_qs(query.query)
                    return p['v'][0]
                if query.path[:7] == '/embed/':
                    return query.path.split('/')[2]
                if query.path[:3] == '/v/':
                    return query.path.split('/')[2]
                    # fail?
            return None

        v_id = video_id(video)
        if not v_id:
            raise forms.ValidationError('This is not a correctly formatted youtube URL. Please use a different URL.')
        return v_id

    def clean(self):
        cleaned_data = self.cleaned_data
        sm = cleaned_data["share_multimedia"]
        license = cleaned_data["license"]
        app_ids = self._get_apps_to_publish()

        if sm and license not in self.dom.most_restrictive_licenses(apps_to_check=app_ids):
            license_choices = [LICENSES[l] for l in self.dom.most_restrictive_licenses(apps_to_check=app_ids)]
            msg = render_to_string('domain/partials/restrictive_license.html', {'licenses': license_choices})
            self._errors["license"] = self.error_class([msg])

            del cleaned_data["license"]

        sr = cleaned_data["share_reminders"]
        if sr:  # check that the forms referenced by the events in each reminders exist in the project
            referenced_forms = CaseReminderHandler.get_referenced_forms(domain=self.dom.name)
            if referenced_forms:
                apps = [Application.get(app_id) for app_id in app_ids]
                app_forms = [f.unique_id for forms in [app.get_forms() for app in apps] for f in forms]
                nonexistent_forms = filter(lambda f: f not in app_forms, referenced_forms)
                nonexistent_forms = [FormBase.get_form(f) for f in nonexistent_forms]
                if nonexistent_forms:
                    msg = """
                        Your reminders reference forms that are not being published.
                        Make sure the following forms are being published: %s
                    """ % str([f.default_name() for f in nonexistent_forms]).strip('[]')
                    self._errors["share_reminders"] = self.error_class([msg])

        return cleaned_data

    def _get_apps_to_publish(self):
        app_ids = []
        for d, val in self.data.iteritems():
            d = d.split('-')
            if len(d) < 2:
                continue
            if d[1] == 'publish' and val == 'on':
                app_ids.append(d[0])

        return app_ids

########################################################################################################


class TransferDomainFormErrors(object):
    USER_DNE = _(u'The user being transferred to does not exist')
    DOMAIN_MISMATCH = _(u'Mismatch in domains when confirming')


class TransferDomainForm(forms.ModelForm):

    class Meta:
        model = TransferDomainRequest
        fields = ['domain', 'to_username']

    def __init__(self, domain, from_username, *args, **kwargs):
        super(TransferDomainForm, self).__init__(*args, **kwargs)
        self.current_domain = domain
        self.from_username = from_username

        self.fields['domain'].label = _(u'Type the name of the project to confirm')
        self.fields['to_username'].label = _(u'New owner\'s CommCare username')

        self.helper = FormHelper()
        self.helper.layout = crispy.Layout(
            'domain',
            'to_username',
            StrictButton(
                _("Transfer Project"),
                type="submit",
                css_class='btn-danger',
            )
        )

    def save(self, commit=True):
        instance = super(TransferDomainForm, self).save(commit=False)
        instance.from_username = self.from_username
        if commit:
            instance.save()
        return instance

    def clean_domain(self):
        domain = self.cleaned_data['domain']

        if domain != self.current_domain:
            raise forms.ValidationError(TransferDomainFormErrors.DOMAIN_MISMATCH)

        return domain

    def clean_to_username(self):
        username = self.cleaned_data['to_username']

        if not WebUser.get_by_username(username):
            raise forms.ValidationError(TransferDomainFormErrors.USER_DNE)

        return username


class SubAreaMixin():
    def clean_sub_area(self):
        area = self.cleaned_data['area']
        sub_area = self.cleaned_data['sub_area']

        if sub_area:
            if not area:
                raise forms.ValidationError(_('You may not specify a sub area when the project has no specified area'))
        else:
            return None

        sub_areas = []
        for a in DATA_DICT["area"]:
            if a["name"] == area:
                sub_areas = a["sub_areas"]

        if sub_area not in sub_areas:
            raise forms.ValidationError(_('This is not a valid sub-area for the area %s') % area)
        return sub_area

class DomainGlobalSettingsForm(forms.Form):
    default_timezone = TimeZoneChoiceField(label=ugettext_noop("Default Timezone"), initial="UTC")

    logo = ImageField(
        label=_("Custom Logo"),
        required=False,
        help_text=_("Upload a custom image to display instead of the "
                    "CommCare HQ logo.  It will be automatically resized to "
                    "a height of 32 pixels.")
    )
    delete_logo = BooleanField(
        label=_("Delete Logo"),
        required=False,
        help_text=_("Delete your custom logo and use the standard one.")
    )
    call_center_enabled = BooleanField(
        label=_("Call Center Application"),
        required=False,
        help_text=_("Call Center mode is a CommCareHQ module for managing "
                    "call center workflows. It is still under "
                    "active development. Do not enable for your domain unless "
                    "you're actively piloting it.")
    )
    call_center_case_owner = ChoiceField(
        label=_("Call Center Case Owner"),
        initial=None,
        required=False,
        help_text=_("Select the person who will be listed as the owner "
                    "of all cases created for call center users.")
    )
    call_center_case_type = CharField(
        label=_("Call Center Case Type"),
        required=False,
        help_text=_("Enter the case type to be used for FLWs in call center apps")
    )

    def __init__(self, *args, **kwargs):
        domain = kwargs.pop('domain', None)
        self.can_use_custom_logo = kwargs.pop('can_use_custom_logo', False)
        super(DomainGlobalSettingsForm, self).__init__(*args, **kwargs)
        if not self.can_use_custom_logo:
            del self.fields['logo']
            del self.fields['delete_logo']

        if domain:
            if not CALLCENTER.enabled(domain):
                self.fields['call_center_enabled'].widget = forms.HiddenInput()
                self.fields['call_center_case_owner'].widget = forms.HiddenInput()
                self.fields['call_center_case_type'].widget = forms.HiddenInput()
            else:
                groups = Group.get_case_sharing_groups(domain)
                users = CommCareUser.by_domain(domain)

                call_center_user_choices = [
                    (user._id, user.raw_username + ' [user]') for user in users
                ]
                call_center_group_choices = [
                    (group._id, group.name + ' [group]') for group in groups
                ]

                self.fields["call_center_case_owner"].choices = \
                    [('', '')] + \
                    call_center_user_choices + \
                    call_center_group_choices

    def clean_default_timezone(self):
        data = self.cleaned_data['default_timezone']
        timezone_field = TimeZoneField()
        timezone_field.run_validators(data)
        return smart_str(data)

    def save(self, request, domain):
        try:
            if self.can_use_custom_logo:
                logo = self.cleaned_data['logo']
                if logo:

                    input_image = Image.open(io.BytesIO(logo.read()))
                    input_image.load()
                    input_image.thumbnail(LOGO_SIZE)
                    # had issues trying to use a BytesIO instead
                    tmpfilename = "/tmp/%s_%s" % (uuid.uuid4(), logo.name)
                    input_image.save(tmpfilename, 'PNG')

                    with open(tmpfilename) as tmpfile:
                        domain.put_attachment(tmpfile, name=LOGO_ATTACHMENT)
                elif self.cleaned_data['delete_logo']:
                    domain.delete_attachment(LOGO_ATTACHMENT)

            domain.call_center_config.enabled = self.cleaned_data.get('call_center_enabled', False)
            if domain.call_center_config.enabled:
                domain.internal.using_call_center = True
                domain.call_center_config.case_owner_id = self.cleaned_data.get('call_center_case_owner', None)
                domain.call_center_config.case_type = self.cleaned_data.get('call_center_case_type', None)

            global_tz = self.cleaned_data['default_timezone']
            if domain.default_timezone != global_tz:
                domain.default_timezone = global_tz
                users = WebUser.by_domain(domain.name)
                users_to_save = []
                for user in users:
                    dm = user.get_domain_membership(domain.name)
                    if not dm.override_global_tz and dm.timezone != global_tz:
                        dm.timezone = global_tz
                        users_to_save.append(user)
                if users_to_save:
                    WebUser.bulk_save(users_to_save)
<<<<<<< HEAD
=======

            secure_submissions = self.cleaned_data.get(
                'secure_submissions', False)
            apps_to_save = []
            if secure_submissions != domain.secure_submissions:
                for app in get_apps_in_domain(domain.name):
                    if app.secure_submissions != secure_submissions:
                        app.secure_submissions = secure_submissions
                        apps_to_save.append(app)
            if apps_to_save:
                apps = [app for app in apps_to_save if isinstance(app, Application)]
                remote_apps = [app for app in apps_to_save if isinstance(app, RemoteApp)]
                if apps:
                    Application.bulk_save(apps)
                if remote_apps:
                    RemoteApp.bulk_save(remote_apps)

            domain.secure_submissions = secure_submissions
>>>>>>> c07a94d5
            domain.save()
            return True
        except Exception:
            return False


class DomainMetadataForm(DomainGlobalSettingsForm):
    is_test = ChoiceField(
        label=_("Real Project"),
        choices=(('true', _('Test')),
                 ('false', _('Real')),
                 ('none', _('Not Sure')))
    )
<<<<<<< HEAD

=======
    commconnect_enabled = BooleanField(
        label=_("CommConnect Enabled"),
        required=False,
        help_text=_("CommConnect is a CommCareHQ module for SMS messages, "
                    "reminders and data collection.")
    )
    survey_management_enabled = BooleanField(
        label=_("Survey Management Enabled"),
        required=False,
        help_text=_("Survey Management is a CommCareHQ module for SMS and "
                    "Call Center based surveys for large samples.  It is "
                    "under active development. Do not enable for your domain "
                    "unless you're piloting it.")
    )
    sms_case_registration_enabled = BooleanField(
        label=_("Enable Case Registration Via SMS"),
        required=False
    )
    sms_case_registration_type = CharField(
        label=_("SMS Case Registration Type"),
        required=False
    )
    sms_case_registration_owner_id = ChoiceField(
        label=_("SMS Case Registration Owner"),
        required=False,
        choices=[]
    )
    sms_case_registration_user_id = ChoiceField(
        label=_("SMS Case Registration Submitting User"),
        required=False,
        choices=[]
    )
    restrict_superusers = BooleanField(
        label=_("Restrict Superuser Access"),
        required=False,
        help_text=_("If access to a domain is restricted only users added " +
                    "to the domain and staff members will have access.")
    )
>>>>>>> c07a94d5
    cloudcare_releases = ChoiceField(
        label=_("CloudCare should use"),
        initial=None,
        required=False,
        choices=(
            ('stars', _('Latest starred version')),
            ('nostars', _('Highest numbered version (not recommended)')),
        ),
        help_text=_("Choose whether CloudCare should use the latest "
                    "starred build or highest numbered build in your "
                    "application.")
    )

    def __init__(self, *args, **kwargs):
        user = kwargs.pop('user', None)
        domain = kwargs.get('domain', None)
        super(DomainMetadataForm, self).__init__(*args, **kwargs)

        project = Domain.get_by_name(domain)
        if project.cloudcare_releases == 'default' or not domain_has_privilege(domain, privileges.CLOUDCARE):
            # if the cloudcare_releases flag was just defaulted, don't bother showing
            # this setting at all
            self.fields['cloudcare_releases'].widget = forms.HiddenInput()

    def save(self, request, domain):
        res = DomainGlobalSettingsForm.save(self, request, domain)

        if not res:
            return False
        try:
            domain.is_test = self.cleaned_data['is_test']
            cloudcare_releases = self.cleaned_data.get('cloudcare_releases')
            if cloudcare_releases and domain.cloudcare_releases != 'default':
                # you're never allowed to change from default
                domain.cloudcare_releases = cloudcare_releases
            domain.save()
            return True
        except Exception, e:
            logging.exception("couldn't save project settings - error is %s" % e)
            return False


def tuple_of_copies(a_list, blank=True):
    ret = [(item, item) for item in a_list]
    if blank:
        ret.insert(0, ('', '---'))
    return tuple(ret)


class PrivacySecurityForm(forms.Form):
    restrict_superusers = BooleanField(
        label=_("Restrict Dimagi Staff Access"),
        required=False,
        help_text=_("If access to a project space is restricted only users added " +
                    "to the domain and staff members will have access.")
    )
    secure_submissions = BooleanField(
        label=_("Secure submissions"),
        required=False,
        help_text=_(mark_safe(
            "Secure Submissions prevents others from impersonating your mobile workers."
            "This setting requires all deployed applications to be using secure "
            "submissions as well. "
            "<a href='https://help.commcarehq.org/display/commcarepublic/Project+Space+Settings'>"
            "Read more about secure submissions here</a>"))
    )

    def save(self, domain):
        domain.restrict_superusers = self.cleaned_data.get('restrict_superusers', False)
        try:
            secure_submissions = self.cleaned_data.get(
                'secure_submissions', False)
            apps_to_save = []
            if secure_submissions != domain.secure_submissions:
                for app in get_apps_in_domain(domain.name):
                    if app.secure_submissions != secure_submissions:
                        app.secure_submissions = secure_submissions
                        apps_to_save.append(app)
            domain.secure_submissions = secure_submissions
            domain.save()
            if apps_to_save:
                ApplicationBase.bulk_save(apps_to_save)
            return True
        except Exception:
            return False


class DomainInternalForm(forms.Form, SubAreaMixin):
    sf_contract_id = CharField(label=ugettext_noop("Salesforce Contract ID"), required=False)
    sf_account_id = CharField(label=ugettext_noop("Salesforce Account ID"), required=False)
    services = ChoiceField(label=ugettext_noop("Services"), required=False,
                           choices=tuple_of_copies(["basic", "plus", "full", "custom"]))
    initiative = forms.MultipleChoiceField(label=ugettext_noop("Initiative"),
                                           widget=forms.CheckboxSelectMultiple(),
                                           choices=tuple_of_copies(DATA_DICT["initiatives"], blank=False),
                                           required=False)
    workshop_region = CharField(
        label=ugettext_noop("Workshop Region"),
        required=False,
        help_text=ugettext_noop("e.g. US, LAC, SA, Sub-Saharan Africa, Southeast Asia, etc."))
    self_started = ChoiceField(
        label=ugettext_noop("Self Started?"),
        choices=tf_choices('Yes', 'No'),
        required=False,
        help_text=ugettext_noop(
            "The organization built and deployed their app themselves. Dimagi may have provided indirect support"
        ))
    is_test = ChoiceField(
        label=_("Real Project"),
        choices=(('true', _('Test')),
                 ('false', _('Real')),
                 ('none', _('unknown')))
    )
    area = ChoiceField(
        label=ugettext_noop("Sector*"),
        required=False,
        choices=tuple_of_copies(AREA_CHOICES))
    sub_area = ChoiceField(
        label=ugettext_noop("Sub-Sector*"),
        required=False,
        choices=tuple_of_copies(SUB_AREA_CHOICES))
    organization_name = CharField(
        label=ugettext_noop("Organization Name*"),
        required=False,
        help_text=_("Quick 1-2 sentence summary of the project."),
    )
    notes = CharField(label=ugettext_noop("Notes*"), required=False, widget=forms.Textarea)
    phone_model = CharField(
        label=ugettext_noop("Device Model"),
        help_text=_("Add CloudCare, if this project is using CloudCare as well"),
        required=False,
    )
    deployment_date = CharField(
        label=ugettext_noop("Deployment date"),
        required=False,
        help_text=_("Date that the project went live (usually right after training).")
    )
    countries = forms.MultipleChoiceField(
        label=ugettext_noop("Countries"),
        choices=COUNTRIES,
    )
    commtrack_domain = ChoiceField(
        label=ugettext_noop("CommCare Supply Project"),
        choices=tf_choices('Yes', 'No'),
        required=False,
        help_text=_("This app aims to improve the supply of goods and materials")
    )

    def __init__(self, can_edit_eula, *args, **kwargs):
        super(DomainInternalForm, self).__init__(*args, **kwargs)
        self.helper = FormHelper()
        self.helper.form_class = 'form form-horizontal'
        self.helper.layout = crispy.Layout(
            crispy.Fieldset(
                _("Basic Information"),
                'initiative',
                'workshop_region',
                'self_started',
                'is_test',
                'area',
                'sub_area',
                'organization_name',
                'notes',
                'phone_model',
                'deployment_date',
                'countries',
                'commtrack_domain',
            ),
            crispy.Fieldset(
                _("Salesforce Details"),
                'sf_contract_id',
                'sf_account_id',
                'services',
            ),
            FormActions(
                StrictButton(
                    _("Update Project Information"),
                    type="submit",
                    css_class='btn btn-primary',
                ),
            ),
        )
        self.can_edit_eula = can_edit_eula
        if self.can_edit_eula:
            self.fields['custom_eula'] = ChoiceField(
                label=ugettext_noop("Custom Eula?"),
                choices=tf_choices('Yes', 'No'),
                required=False,
                help_text='Set to "yes" if this project has a customized EULA as per their contract.'
            )
            self.fields['can_use_data'] = ChoiceField(
                label=ugettext_noop("Can use project data?"),
                choices=tf_choices('Yes', 'No'),
                required=False,
                help_text='Set to "no" if this project opts out of data usage. Defaults to "yes".'
            )

    def save(self, domain):
        kwargs = {"workshop_region": self.cleaned_data["workshop_region"]} if self.cleaned_data["workshop_region"] else {}
        if self.can_edit_eula:
            kwargs['custom_eula'] = self.cleaned_data['custom_eula'] == 'true'
            kwargs['can_use_data'] = self.cleaned_data['can_use_data'] == 'true'

        domain.update_deployment(
            date=dateutil.parser.parse(self.cleaned_data['deployment_date']),
            countries=self.cleaned_data['countries'],
        )
        domain.is_test = self.cleaned_data['is_test']
        domain.update_internal(
            sf_contract_id=self.cleaned_data['sf_contract_id'],
            sf_account_id=self.cleaned_data['sf_account_id'],
            services=self.cleaned_data['services'],
            initiative=self.cleaned_data['initiative'],
            self_started=self.cleaned_data['self_started'] == 'true',
            area=self.cleaned_data['area'],
            sub_area=self.cleaned_data['sub_area'],
            organization_name=self.cleaned_data['organization_name'],
            notes=self.cleaned_data['notes'],
            phone_model=self.cleaned_data['phone_model'],
            commtrack_domain=self.cleaned_data['commtrack_domain'] == 'true',
            **kwargs
        )




########################################################################################################

min_pwd = 4
max_pwd = 20
pwd_pattern = re.compile( r"([-\w]){"  + str(min_pwd) + ',' + str(max_pwd) + '}' )

def clean_password(txt):
    if len(txt) < min_pwd:
        raise forms.ValidationError('Password is too short; must be at least %s characters' % min_pwd )
    if len(txt) > max_pwd:
        raise forms.ValidationError('Password is too long; must be less than %s characters' % max_pwd )
    if not pwd_pattern.match(txt):
        raise forms.ValidationError('Password may only contain letters, numbers, hyphens, and underscores')
    return txt


class HQPasswordResetForm(PasswordResetForm):
    """
    Modified from PasswordResetForm to filter only web users by default.

    This prevents duplicate emails with linked commcare user accounts to the same email.
    """

    def clean_email(self):
        UserModel = get_user_model()
        email = self.cleaned_data["email"]
        matching_users = UserModel._default_manager.filter(username__iexact=email)
        if matching_users.count():
            self.users_cache = matching_users
        else:
            # revert to previous behavior to theoretically allow commcare users to create an account
            self.users_cache = UserModel._default_manager.filter(email__iexact=email)

        # below here is not modified from the superclass
        if not len(self.users_cache):
            raise forms.ValidationError(self.error_messages['unknown'])
        if not any(user.is_active for user in self.users_cache):
            # none of the filtered users are active
            raise forms.ValidationError(self.error_messages['unknown'])
        if any((user.password == UNUSABLE_PASSWORD_PREFIX)
               for user in self.users_cache):
            raise forms.ValidationError(self.error_messages['unusable'])
        return email


class ConfidentialPasswordResetForm(HQPasswordResetForm):
    def clean_email(self):
        try:
            return super(ConfidentialPasswordResetForm, self).clean_email()
        except forms.ValidationError:
            # The base class throws various emails that give away information about the user;
            # we can pretend all is well since the save() method is safe for missing users.
            return self.cleaned_data['email']


class EditBillingAccountInfoForm(forms.ModelForm):
    billing_admins = forms.CharField(
        required=False,
        label=ugettext_noop("Other Billing Admins"),
        help_text=ugettext_noop(mark_safe(
            "<p>These are the Web Users that will be able to access and "
            "modify your account's subscription and billing information.</p> "
            "<p>Your logged in account is already a Billing Administrator."
            "</p>"
        )),
    )

    class Meta:
        model = BillingContactInfo
        fields = ['first_name', 'last_name', 'phone_number', 'emails', 'company_name', 'first_line',
                  'second_line', 'city', 'state_province_region', 'postal_code', 'country']

    def __init__(self, account, domain, creating_user, data=None, *args, **kwargs):
        self.account = account
        self.domain = domain
        self.creating_user = creating_user

        try:
            self.current_country = self.account.billingcontactinfo.country
        except Exception:
            initial = kwargs.get('initial')
            self.current_country = initial.get('country') if initial is not None else None

        try:
            kwargs['instance'] = self.account.billingcontactinfo
        except BillingContactInfo.DoesNotExist:
            pass

        super(EditBillingAccountInfoForm, self).__init__(data, *args, **kwargs)

        other_admins = self.account.billing_admins.filter(
            domain=self.domain).exclude(web_user=self.creating_user).all()
        self.fields['billing_admins'].initial = ','.join([o.web_user for o in other_admins])

        self.helper = FormHelper()
        self.helper.form_class = 'form form-horizontal'
        self.helper.layout = crispy.Layout(
            crispy.Fieldset(
                _("Billing Administrators"),
                crispy.Field('billing_admins', css_class='input-xxlarge'),
            ),
            crispy.Fieldset(
                _("Basic Information"),
                'company_name',
                'first_name',
                'last_name',
                crispy.Field('emails', css_class='input-xxlarge'),
                'phone_number',
            ),
            crispy.Fieldset(
                 _("Mailing Address"),
                'first_line',
                'second_line',
                'city',
                'state_province_region',
                'postal_code',
                crispy.Field('country', css_class="input-large",
                             data_countryname=dict(COUNTRIES).get(self.current_country, '')),
            ),
            FormActions(
                StrictButton(
                    _("Update Billing Information"),
                    type="submit",
                    css_class='btn btn-primary',
                ),
            ),
        )

    def clean_billing_admins(self):
        data = self.cleaned_data['billing_admins']
        all_admins = data.split(',')
        result = []
        for admin in all_admins:
            if admin and admin != u'':
                result.append(BillingAccountAdmin.objects.get_or_create(
                    web_user=admin,
                    domain=self.domain,
                )[0])
        result.append(BillingAccountAdmin.objects.get_or_create(
            web_user=self.creating_user,
            domain=self.domain,
        )[0])
        return result

    def clean_phone_number(self):
        data = self.cleaned_data['phone_number']
        parsed_number = None
        if data:
            for country in ["US", "GB", None]:
                parsed_number = parse_phone_number(data, country, failhard=False)
                if parsed_number is not None:
                    break
            if parsed_number is None:
                raise forms.ValidationError(_("It looks like this phone number is invalid. "
                                              "Did you forget the country code?"))
            return "+%s%s" % (parsed_number.country_code, parsed_number.national_number)

    def save(self, commit=True):
        billing_contact_info = super(EditBillingAccountInfoForm, self).save(commit=False)
        billing_contact_info.account = self.account
        billing_contact_info.save()

        billing_admins = self.cleaned_data['billing_admins']
        other_domain_admins = copy.copy(self.account.billing_admins.exclude(
            domain=self.domain).all())
        self.account.billing_admins.clear()
        for other_admin in other_domain_admins:
            self.account.billing_admins.add(other_admin)
        for admin in billing_admins:
            self.account.billing_admins.add(admin)
        self.account.save()
        return True


class ConfirmNewSubscriptionForm(EditBillingAccountInfoForm):
    plan_edition = forms.CharField(
        widget=forms.HiddenInput,
    )

    def __init__(self, account, domain, creating_user, plan_version, current_subscription, data=None, *args, **kwargs):
        self.plan_version = plan_version
        self.current_subscription = current_subscription
        super(ConfirmNewSubscriptionForm, self).__init__(account, domain, creating_user, data=data, *args, **kwargs)

        self.fields['plan_edition'].initial = self.plan_version.plan.edition

        from corehq.apps.domain.views import DomainSubscriptionView
        self.helper.layout = crispy.Layout(
            'plan_edition',
            crispy.Fieldset(
                _("Billing Administrators"),
                crispy.Field('billing_admins', css_class='input-xxlarge'),
            ),
            crispy.Fieldset(
                _("Basic Information"),
                'company_name',
                'first_name',
                'last_name',
                crispy.Field('emails', css_class='input-xxlarge'),
                'phone_number',
            ),
            crispy.Fieldset(
                 _("Mailing Address"),
                'first_line',
                'second_line',
                'city',
                'state_province_region',
                'postal_code',
                crispy.Field('country', css_class="input-large",
                             data_countryname=dict(COUNTRIES).get(self.current_country, ''))
            ),
            FormActions(
                crispy.HTML('<a href="%(url)s" style="margin-right:5px;" class="btn">%(title)s</a>' % {
                    'url': reverse(DomainSubscriptionView.urlname, args=[self.domain]),
                    'title': _("Cancel"),
                }),
                StrictButton(
                    _("Subscribe to Plan"),
                    type="submit",
                    css_class='btn btn-success disable-on-submit-no-spinner add-spinner-on-click',
                ),
            ),
        )

    def save(self, commit=True):
        account_save_success = super(ConfirmNewSubscriptionForm, self).save(commit=False)
        if not account_save_success:
            return False

        try:
            if self.current_subscription is not None:
                if self.plan_version.plan.edition == SoftwarePlanEdition.COMMUNITY:
                    self.current_subscription.cancel_subscription(adjustment_method=SubscriptionAdjustmentMethod.USER,
                                                                  web_user=self.creating_user)
                else:
                    subscription = self.current_subscription.change_plan(
                        self.plan_version,
                        web_user=self.creating_user,
                        adjustment_method=SubscriptionAdjustmentMethod.USER,
                        service_type=SubscriptionType.SELF_SERVICE,
                        pro_bono_status=ProBonoStatus.NO,
                    )
                    subscription.is_active = True
                    if subscription.plan_version.plan.edition == SoftwarePlanEdition.ENTERPRISE:
                        subscription.do_not_invoice = True
                    subscription.save()
            else:
                subscription = Subscription.new_domain_subscription(
                    self.account, self.domain, self.plan_version,
                    web_user=self.creating_user,
                    adjustment_method=SubscriptionAdjustmentMethod.USER)
                subscription.is_active = True
                if subscription.plan_version.plan.edition == SoftwarePlanEdition.ENTERPRISE:
                    # this point can only be reached if the initiating user was a superuser
                    subscription.do_not_invoice = True
                subscription.save()
            return True
        except Exception:
            logger.exception("There was an error subscribing the domain '%s' to plan '%s'. "
                             "Go quickly!" % (self.domain, self.plan_version.plan.name))
        return False


class ConfirmSubscriptionRenewalForm(EditBillingAccountInfoForm):
    plan_edition = forms.CharField(
        widget=forms.HiddenInput,
    )
    confirm_legal = forms.BooleanField(
        required=True,
    )

    def __init__(self, account, domain, creating_user, current_subscription,
                 renewed_version, data=None, *args, **kwargs):
        self.current_subscription = current_subscription
        super(ConfirmSubscriptionRenewalForm, self).__init__(
            account, domain, creating_user, data=data, *args, **kwargs
        )

        self.fields['plan_edition'].initial = renewed_version.plan.edition
        self.fields['confirm_legal'].label = mark_safe(ugettext_noop(
            'I have read and agree to the <a href="%(pa_url)s" '
            'target="_blank">Software Product Agreement</a>.'
        ) % {
            'pa_url': reverse("product_agreement"),
        })

        from corehq.apps.domain.views import DomainSubscriptionView
        self.helper.layout = crispy.Layout(
            'plan_edition',
            crispy.Fieldset(
                _("Billing Administrators"),
                crispy.Field('billing_admins', css_class='input-xxlarge'),
            ),
            crispy.Fieldset(
                _("Basic Information"),
                'company_name',
                'first_name',
                'last_name',
                crispy.Field('emails', css_class='input-xxlarge'),
                'phone_number',
            ),
            crispy.Fieldset(
                 _("Mailing Address"),
                'first_line',
                'second_line',
                'city',
                'state_province_region',
                'postal_code',
                crispy.Field('country', css_class="input-large",
                             data_countryname=dict(COUNTRIES).get(self.current_country, ''))
            ),
            crispy.Fieldset(
                _("Re-Confirm Product Agreement"),
                'confirm_legal',
            ),
            FormActions(
                crispy.HTML('<a href="%(url)s" style="margin-right:5px;" class="btn">%(title)s</a>' % {
                    'url': reverse(DomainSubscriptionView.urlname, args=[self.domain]),
                    'title': _("Cancel"),
                }),
                StrictButton(
                    _("Renew Plan"),
                    type="submit",
                    css_class='btn btn-success',
                ),
            ),
        )

    def save(self, commit=True):
        account_save_success = super(ConfirmSubscriptionRenewalForm, self).save(commit=False)
        if not account_save_success:
            return False

        try:
            self.current_subscription.renew_subscription(
                web_user=self.creating_user,
                adjustment_method=SubscriptionAdjustmentMethod.USER,
                service_type=SubscriptionType.SELF_SERVICE,
                pro_bono_status=ProBonoStatus.NO,
            )
        except SubscriptionRenewalError as e:
            logger.error("[BILLING] Subscription for %(domain)s failed to "
                         "renew due to: %(error)s." % {
                             'domain': self.domain,
                             'error': e,
                         })
        return True


class ProBonoForm(forms.Form):
    contact_email = forms.EmailField(label=_("Contact email"))
    organization = forms.CharField(label=_("Organization"))
    project_overview = forms.CharField(widget=forms.Textarea, label="Project overview")
    pay_only_features_needed = forms.CharField(widget=forms.Textarea, label="Pay only features needed")
    duration_of_project = forms.CharField(help_text=_(
        "We grant pro-bono subscriptions to match the duration of your "
        "project, up to a maximum of 12 months at a time (at which point "
        "you need to reapply)."
    ))
    domain = forms.CharField(label=_("Project Space"))
    dimagi_contact = forms.CharField(
        help_text=_("If you have already been in touch with someone from "
                    "Dimagi, please list their name."),
        required=False)
    num_expected_users = forms.CharField(label=_("Number of expected users"))

    def __init__(self, use_domain_field, *args, **kwargs):
        super(ProBonoForm, self).__init__(*args, **kwargs)
        if not use_domain_field:
            self.fields['domain'].required = False
        self.helper = FormHelper()
        self.helper.form_class = 'form form-horizontal'
        self.helper.layout = crispy.Layout(
            crispy.Fieldset(
            _('Pro-Bono Application'),
                'contact_email',
                'organization',
                crispy.Div(
                    'domain',
                    style=('' if use_domain_field else 'display:none'),
                ),
                'project_overview',
                'pay_only_features_needed',
                'duration_of_project',
                'num_expected_users',
                'dimagi_contact',
            ),
            FormActions(
                crispy.ButtonHolder(
                    crispy.Submit('submit_pro_bono', _('Submit Pro-Bono Application'))
                )
            ),
        )

    def process_submission(self, domain=None):
        try:
            params = {
                'pro_bono_form': self,
                'domain': domain,
            }
            html_content = render_to_string("domain/email/pro_bono_application.html", params)
            text_content = render_to_string("domain/email/pro_bono_application.txt", params)
            recipient = settings.BILLING_EMAIL
            subject = "[Pro-Bono Application]"
            if domain is not None:
                subject = "%s %s" % (subject, domain)
            send_HTML_email(subject, recipient, html_content, text_content=text_content,
                            email_from=settings.DEFAULT_FROM_EMAIL)
        except Exception:
            logging.error("Couldn't send pro-bono application email. "
                          "Contact: %s" % self.cleaned_data['contact_email']
            )<|MERGE_RESOLUTION|>--- conflicted
+++ resolved
@@ -467,27 +467,6 @@
                         users_to_save.append(user)
                 if users_to_save:
                     WebUser.bulk_save(users_to_save)
-<<<<<<< HEAD
-=======
-
-            secure_submissions = self.cleaned_data.get(
-                'secure_submissions', False)
-            apps_to_save = []
-            if secure_submissions != domain.secure_submissions:
-                for app in get_apps_in_domain(domain.name):
-                    if app.secure_submissions != secure_submissions:
-                        app.secure_submissions = secure_submissions
-                        apps_to_save.append(app)
-            if apps_to_save:
-                apps = [app for app in apps_to_save if isinstance(app, Application)]
-                remote_apps = [app for app in apps_to_save if isinstance(app, RemoteApp)]
-                if apps:
-                    Application.bulk_save(apps)
-                if remote_apps:
-                    RemoteApp.bulk_save(remote_apps)
-
-            domain.secure_submissions = secure_submissions
->>>>>>> c07a94d5
             domain.save()
             return True
         except Exception:
@@ -501,48 +480,7 @@
                  ('false', _('Real')),
                  ('none', _('Not Sure')))
     )
-<<<<<<< HEAD
-
-=======
-    commconnect_enabled = BooleanField(
-        label=_("CommConnect Enabled"),
-        required=False,
-        help_text=_("CommConnect is a CommCareHQ module for SMS messages, "
-                    "reminders and data collection.")
-    )
-    survey_management_enabled = BooleanField(
-        label=_("Survey Management Enabled"),
-        required=False,
-        help_text=_("Survey Management is a CommCareHQ module for SMS and "
-                    "Call Center based surveys for large samples.  It is "
-                    "under active development. Do not enable for your domain "
-                    "unless you're piloting it.")
-    )
-    sms_case_registration_enabled = BooleanField(
-        label=_("Enable Case Registration Via SMS"),
-        required=False
-    )
-    sms_case_registration_type = CharField(
-        label=_("SMS Case Registration Type"),
-        required=False
-    )
-    sms_case_registration_owner_id = ChoiceField(
-        label=_("SMS Case Registration Owner"),
-        required=False,
-        choices=[]
-    )
-    sms_case_registration_user_id = ChoiceField(
-        label=_("SMS Case Registration Submitting User"),
-        required=False,
-        choices=[]
-    )
-    restrict_superusers = BooleanField(
-        label=_("Restrict Superuser Access"),
-        required=False,
-        help_text=_("If access to a domain is restricted only users added " +
-                    "to the domain and staff members will have access.")
-    )
->>>>>>> c07a94d5
+
     cloudcare_releases = ChoiceField(
         label=_("CloudCare should use"),
         initial=None,
