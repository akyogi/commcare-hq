{% extends login_template %}

{#################################################################################################################}

{% block title %}
     password rese confirm{% endblock title %}

{#################################################################################################################}


{#################################################################################################################}
      
{% block login-content %}
    <div class="row">
        <div class="page-header">
<<<<<<< HEAD
            <h1>Reset My Password</h1>
        </div>
        {% if validlink %}
            <form class="form-horizontal" name="form" method="post" action="{% url password_reset_email %}">
                {% csrf_token %}
=======
            <h1>Reset My Password {{ form_email }}</h1>
        </div>
        {% if validlink %}
            <form class="form-horizontal" name="form" method="post" action="">
>>>>>>> 73549e58
                {% for global_error in form.non_field_errors %}
                    <div class="alert alert-error">
                        {{ global_error }}
                    </div>
                {% endfor %}
                <fieldset>
                    {% for field in form.visible_fields %}
                        <div class="control-group{% if field.errors %} error{% endif %}">
                            <label class="control-label" for="{{ field.id }}">{{ field.label }}</label>
                            <div class="controls">
                                {{ field }}
                                {% for error in field.errors %}
                                    <span class="help-inline">{{ error }}</span>
                                {% endfor %}
                            </div>
                        </div>
                    {% endfor %}
                </fieldset>
                <div class="form-actions"><button type="submit" class="btn btn-primary btn-large">Reset Password</button></div>
            </form>
        {% else %}
            <div class="alert"><strong>Password reset unsuccessful!</strong> The password reset link was invalid, possibly because it has already been used.  Please request a new password reset.</div>
        {% endif %}
    </div>
{% endblock %}<|MERGE_RESOLUTION|>--- conflicted
+++ resolved
@@ -13,18 +13,10 @@
 {% block login-content %}
     <div class="row">
         <div class="page-header">
-<<<<<<< HEAD
-            <h1>Reset My Password</h1>
-        </div>
-        {% if validlink %}
-            <form class="form-horizontal" name="form" method="post" action="{% url password_reset_email %}">
-                {% csrf_token %}
-=======
             <h1>Reset My Password {{ form_email }}</h1>
         </div>
         {% if validlink %}
             <form class="form-horizontal" name="form" method="post" action="">
->>>>>>> 73549e58
                 {% for global_error in form.non_field_errors %}
                     <div class="alert alert-error">
                         {{ global_error }}
