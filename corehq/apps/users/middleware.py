from __future__ import absolute_import
from __future__ import unicode_literals
from django.conf import settings
import django.core.exceptions
from django.template.response import TemplateResponse
from django.utils.deprecation import MiddlewareMixin

from corehq import toggles
from corehq.apps.domain.auth import (
    API_KEY,
    BASIC,
    DIGEST,
    determine_authtype_from_header,
    get_username_and_password_from_request,
)
from corehq.apps.users.models import CouchUser, InvalidUser, AnonymousCouchUser
<<<<<<< HEAD
from corehq.toggles import ANONYMOUS_WEB_APPS_USAGE, PUBLISH_CUSTOM_REPORTS
=======
from corehq.apps.users.util import username_to_user_id
from corehq.toggles import PUBLISH_CUSTOM_REPORTS
>>>>>>> 1cce2ad8

SESSION_USER_KEY_PREFIX = "session_user_doc_%s"


def is_public_reports(view_kwargs, request):
    return (
        request.user.is_anonymous and
        'domain' in view_kwargs and
        request.path.startswith('/a/{}/reports/custom'.format(view_kwargs['domain'])) and
        PUBLISH_CUSTOM_REPORTS.enabled(view_kwargs['domain'])
    )


class UsersMiddleware(MiddlewareMixin):

    def __init__(self, get_response=None):
        super(UsersMiddleware, self).__init__(get_response)
        # Normally we'd expect this class to be pulled out of the middleware list, too,
        # but in case someone forgets, this will stop this class from being used.
        found_domain_app = False
        for app_name in settings.INSTALLED_APPS:
            if app_name == "users" or app_name.endswith(".users"):
                found_domain_app = True
                break
        if not found_domain_app:
            raise django.core.exceptions.MiddlewareNotUsed

    def process_view(self, request, view_func, view_args, view_kwargs):
        request.analytics_enabled = True
        if 'domain' in view_kwargs:
            request.domain = view_kwargs['domain']
        if 'org' in view_kwargs:
            request.org = view_kwargs['org']
<<<<<<< HEAD
        if request.user.is_anonymous and 'domain' in view_kwargs:
            if ANONYMOUS_WEB_APPS_USAGE.enabled(view_kwargs['domain']):
                request.couch_user = CouchUser.get_anonymous_mobile_worker(request.domain)
        auth_type = determine_authtype_from_header(request, default='NONE')
        if auth_type in (BASIC, DIGEST, API_KEY) and 'domain' in view_kwargs:
            # User is not yet authenticated, but setting request.domain (above) and request.couch_user will allow
            # us to check location-based permissions before we can check authentication.
            # See LocationAccessMiddleware.process_view()
            username, _ = get_username_and_password_from_request(request)
            request.couch_user = CouchUser.get_by_username(username) or InvalidUser()
=======
>>>>>>> 1cce2ad8
        if request.user and request.user.is_authenticated:
            request.couch_user = CouchUser.get_by_username(request.user.username)
            if not request.couch_user.analytics_enabled:
                request.analytics_enabled = False
            if 'domain' in view_kwargs:
                domain = request.domain
                if not request.couch_user:
                    request.couch_user = InvalidUser()
                if request.couch_user:
                    request.couch_user.current_domain = domain
        elif is_public_reports(view_kwargs, request):
            request.couch_user = AnonymousCouchUser()
        return None<|MERGE_RESOLUTION|>--- conflicted
+++ resolved
@@ -14,12 +14,8 @@
     get_username_and_password_from_request,
 )
 from corehq.apps.users.models import CouchUser, InvalidUser, AnonymousCouchUser
-<<<<<<< HEAD
+from corehq.apps.users.util import username_to_user_id
 from corehq.toggles import ANONYMOUS_WEB_APPS_USAGE, PUBLISH_CUSTOM_REPORTS
-=======
-from corehq.apps.users.util import username_to_user_id
-from corehq.toggles import PUBLISH_CUSTOM_REPORTS
->>>>>>> 1cce2ad8
 
 SESSION_USER_KEY_PREFIX = "session_user_doc_%s"
 
@@ -53,7 +49,6 @@
             request.domain = view_kwargs['domain']
         if 'org' in view_kwargs:
             request.org = view_kwargs['org']
-<<<<<<< HEAD
         if request.user.is_anonymous and 'domain' in view_kwargs:
             if ANONYMOUS_WEB_APPS_USAGE.enabled(view_kwargs['domain']):
                 request.couch_user = CouchUser.get_anonymous_mobile_worker(request.domain)
@@ -64,8 +59,6 @@
             # See LocationAccessMiddleware.process_view()
             username, _ = get_username_and_password_from_request(request)
             request.couch_user = CouchUser.get_by_username(username) or InvalidUser()
-=======
->>>>>>> 1cce2ad8
         if request.user and request.user.is_authenticated:
             request.couch_user = CouchUser.get_by_username(request.user.username)
             if not request.couch_user.analytics_enabled:
