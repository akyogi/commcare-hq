--- conflicted
+++ resolved
@@ -22,11 +22,7 @@
             raise django.core.exceptions.MiddlewareNotUsed
 
     def process_view(self, request, view_func, view_args, view_kwargs):
-<<<<<<< HEAD
         request.analytics_enabled = True
-=======
-
->>>>>>> 34f33210
         if 'domain' in view_kwargs:
             request.domain = view_kwargs['domain']
         if 'org' in view_kwargs:
