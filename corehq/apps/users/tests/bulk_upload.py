--- conflicted
+++ resolved
@@ -198,7 +198,6 @@
         self.assertEqual(self.user.email, updated_user_spec['email'].lower())
 
 
-<<<<<<< HEAD
 class TestUserBulkUploadStrongPassword(TestCase, DomainSubscriptionMixin):
     def setUp(self):
         super(TestUserBulkUploadStrongPassword, self).setUp()
@@ -253,7 +252,8 @@
             list([])
         )['messages']['rows']
         self.assertEqual(rows[0]['flag'], 'Please provide a stronger password')
-=======
+
+
 class TestUserBulkUploadUtils(SimpleTestCase):
 
     def test_check_duplicate_usernames(self):
@@ -268,5 +268,4 @@
             },
         ]
 
-        self.assertRaises(UserUploadError, check_duplicate_usernames, user_specs)
->>>>>>> 09e2e8c2
+        self.assertRaises(UserUploadError, check_duplicate_usernames, user_specs)