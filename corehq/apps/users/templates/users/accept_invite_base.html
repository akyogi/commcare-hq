{% extends login_template %}
{% load i18n %}
{% load field_tags %}

{% block title %}{% trans "Invitation to join the " %}{{ invite_to }} {{ invite_type }}{% endblock title %}
{% block js-inline  %}{{ block.super }}
    {% url "eula_basic" as eula_url %}
    {% include 'hqstyle/partials/load_into_modal.html' with modal_id="eulaModal" load_from=eula_url %}
{% endblock %}
{% block login-content %}
    <div class="row">
        {% if request.user.is_authenticated %}
            <div class="page-header">
                <h1>{{ invite_type|capfirst }} {%  trans "Invitation" %} <small>{%  blocktrans %}You've been invited to join <strong>{{ invite_to }}{% endblocktrans %}</strong>.</small></h1>
            </div>
            <div class="span8">
                {% if not mobile_user %}
                    <form name="form" method="post" action="" class="form-horizontal">
                        {% csrf_token %}
                        {{ form.as_table }}
                        <fieldset>
                            <legend>{% trans "Accept Invitation?" %}</legend>
                            <p>{% if invited_user %}<strong>{% trans "Note:" %}</strong>
                            {% blocktrans %}
                            You are signed in with an email different from the invited email, {{ invited_user }}. Are you sure you want
                            {% endblocktrans %}
                            {% else %}
                            {% trans "Would you like" %}
                            {% endif %}
                            {% blocktrans with user.username as username %}
                            to accept the invitation to join the CommCare HQ {{ invite_type }} <strong>{{ invite_to }}</strong> as <strong>{{ username }}</strong>?</p>
                            {% endblocktrans %}
                        </fieldset>
                        <button type="submit" class="btn btn-primary btn-large">Accept Invitation</button>
                    </form>
                {% else %}
                    <p><strong>{% trans 'Note' %}:</strong> {% trans "You are signed in as a mobile user, to accept this invitation, you must be a web user." %}</p>
                    <p>{% trans 'Please' %} <a href="?switch=true" class="btn">{% trans 'switch accounts' %}</a> {% trans 'or' %} <a href="?create=true" class="btn">{% trans "create a web account" %}</a></p>
                {% endif %}
            </div>
            <div class="span4">
                <aside class="well">
                    <h3>{% blocktrans with formatted_username|safe as username %}Not {{ username }}?{% endblocktrans %}</h3>
                    <a href="?create=true" class="btn">{% trans "Create an Account" %}</a><br />
                    {% trans "or" %}<br />
                    <a href="?switch=true" class="btn">{% trans "Switch Accounts" %}</a>
                </aside>
            </div>
        {% else %}
            <div class="page-header">
                <h1>
<<<<<<< HEAD
                {% blocktrans %}
                {{ invite_type|capfirst }} Invitation, Account Required<br />
                <small>To accept this {{ invite_type }} invitation, you must create an account on CommCare HQ.</small>
=======
                {% blocktrans with invite_type|capfirst as invite_type_title %}
                    {{ invite_type_title }} Invitation, Account Required<br />
                    <small>To accept this {{ invite_type }} invitation, you must create an account on CommCare HQ.</small>
>>>>>>> d562208a
                {% endblocktrans %}
                </h1>
            </div>
            <div class="span8">
                <form name="form" method="post" action="" class="form-horizontal">
                    {% csrf_token %}
                    {% for global_error in form.non_field_errors %}
                        <div class="alert alert-error">
                            {{ global_error }}
                        </div>
                    {% endfor %}
                    <fieldset>
                        {% if create_domain %}
                            <legend>{% trans 'New user information' %}</legend>
                        {% endif %}
                        {% include "users/partial/field.html" with field=form.email %}
                        {% include "users/partial/field.html" with field=form.password %}
                        {% include "users/partial/field.html" with field=form.eula_confirmed %}
                        {% if create_domain %}
                            <legend>{% trans "Create your first project" %}</legend>
                            {% include "registration/partials/field.html" with field=form.hr_name %}
                        {% endif %}
                        {% for hidden in form.hidden_fields %}
                            {{ hidden }}
                        {% endfor %}
                    </fieldset>
                    <div class="form-actions">
                        <button type="submit" class="btn btn-primary btn-large">{% trans 'Create Account' %}</button>
                    </div>
                </form>
            </div>
            <div class="span4">
                <aside class="well">
                    <h3>{% trans 'Already have an account?' %}</h3>
                    <a href="{% url "login" DOMAIN_TYPE %}?next={{ request.path }}" class="btn btn-primary btn-large">
                        {% trans 'Sign In Now' %}
                    </a>
                </aside>
            </div>
        {% endif %}
    </div>
{% endblock %}
{% block modals %}{{ block.super }}
    {% include 'registration/partials/eula_modal.html' %}
{% endblock %}<|MERGE_RESOLUTION|>--- conflicted
+++ resolved
@@ -49,15 +49,9 @@
         {% else %}
             <div class="page-header">
                 <h1>
-<<<<<<< HEAD
-                {% blocktrans %}
-                {{ invite_type|capfirst }} Invitation, Account Required<br />
-                <small>To accept this {{ invite_type }} invitation, you must create an account on CommCare HQ.</small>
-=======
                 {% blocktrans with invite_type|capfirst as invite_type_title %}
                     {{ invite_type_title }} Invitation, Account Required<br />
                     <small>To accept this {{ invite_type }} invitation, you must create an account on CommCare HQ.</small>
->>>>>>> d562208a
                 {% endblocktrans %}
                 </h1>
             </div>
