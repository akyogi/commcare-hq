--- conflicted
+++ resolved
@@ -104,117 +104,12 @@
     </ul>
     <div class="tab-content" id="settings">
         <div class="tab-pane" id="basic-info">
-<<<<<<< HEAD
             {% if current_users_page or couch_user.is_commcare_user %}
                 {% include "users/partial/edit_current_user.html" %}
             {% else %}
                 {% include "users/partial/edit_other_user.html" %}
             {% endif %}
             {% include "users/partial/edit_phone_numbers.html" %}
-=======
-            <form class="form form-horizontal" name="user_details" method="post">
-                <input type="hidden" name="form_type" value="basic-info" />
-                {% bootstrap_form_errors form %}
-                <fieldset>
-                    <legend>User Information</legend>
-                    <div class="control-group">
-                        <label class="control-label">Username:</label>
-                        <div class="controls">
-                            <span class="input-xlarge uneditable-input">{{ couch_user.html_username|safe }}</span>
-                        </div>
-                    </div>
-                    {% for field in form.visible_fields %}
-                        <div class="control-group{% if field.errors %} error{% endif %}">
-                            <label class="control-label" for="{{ field.id }}">{{ field.label }}</label>
-                            <div class="controls">
-                                {% if field|is_checkbox %}
-                                    <label class="checkbox">
-                                        {{ field }}
-                                        {{ field.help_text }}
-                                    </label>
-                                {% else %}
-                                    {{ field }}
-                                    {% if field.help_text %}
-                                        <p class="help-block">
-                                            <i class="icon icon-info-sign"></i> {{ field.help_text }}
-                                        </p>
-                                    {% endif %}
-                                {% endif %}
-                                {% for error in field.errors %}
-                                    <span class="help-inline">{{ error }}</span>
-                                {% endfor %}
-                            </div>
-                        </div>
-                    {% endfor %}
-                </fieldset>
-                <div class="form-actions"><button type="submit" class="btn btn-primary">Update Information</button></div>
-            </form>
-
-            <div class="form form-horizontal">
-                <fieldset>
-                    {% for phone in phone_numbers_extended %}
-                        {% if forloop.first %}<legend>Registered Phone Numbers</legend>{% endif %}
-                        <div class="control-group">
-                            <label class="control-label">+{{ phone.number }}
-                                {% ifequal phone.status "verified" %}
-                                <div><span class="label label-success"><small>VERIFIED</small></span></div>
-                                {% endifequal %}
-                                {% ifequal phone.status "pending" %}
-                                <div><span class="label"><small>VERIFICATION PENDING</small></span></div>
-                                {% endifequal %}
-                                {% ifequal phone.status "duplicate" %}
-                                <div>{% if phone.dup_url %}<a href="{{ phone.dup_url }}">{% endif %}<span class="label label-warning"><small>ALREADY IN USE</small></span>{% if phone.dup_url %}</a>{% endif %}</div>
-                                {% endifequal %}
-                                {% ifequal phone.status "invalid" %}
-                                <div><span class="label"><small>INVALID FORMAT</small></span></div>
-                                {% endifequal %}
-                            </label>
-                            
-                            <div class="controls">
-                                {% ifnotequal couch_user.doc_type "WebUser" %}
-
-                                  {% ifequal phone.status "unverified" %}
-                                <form method="post" action="{% url verify_phone_number domain couch_user.couch_id %}?phone_number={{phone.number|urlencode}}" style="display: inline;">
-                                    <button type="submit" title="Send a verification SMS to this phone. When the user replies to this SMS, the phone number will be verified." class="btn btn-primary"><i class="icon icon-signal icon-white"></i> Verify</button>
-                                </form>
-                                  {% endifequal %}
-
-                                  {% ifequal phone.status "duplicate" %}
-                                <a title="You cannot verify this phone because it is already being used elsewhere" class="btn btn-primary disabled"><i class="icon icon-signal icon-white"></i> Verify</a>
-                                  {% endifequal %}
-
-                                  {% ifequal phone.status "pending" %}
-                                <a title="Re-send the verification SMS to this phone" class="btn btn-primary" data-toggle="modal" href="#reverify_{{phone.number|urlencode}}"><i class="icon icon-signal icon-white"></i> Verify (retry)</a>
-                                  {% endifequal %}
-
-                                {% endifnotequal %}
-
-                                <a class="btn btn-danger" data-toggle="modal" href="#delete_phonenumber_{{ forloop.counter }}"><i class="icon icon-remove icon-white"></i> Delete</a>
-                            </div>
-                        </div>
-                    {% endfor %}
-                </fieldset>
-            </div>
-            <form class="form form-horizontal" name="add_phone_number" method="post">
-                <input type="hidden" name="form_type" value="phone-numbers" />
-                <fieldset>
-                    <legend>Add a New Number</legend>
-                    <div class="control-group">
-                        <label class="control-label" for="id_add_phone_number">Phone Number:</label>
-                        <div class="controls">
-                            <div class="input-prepend">
-                                <span class="add-on">+</span>
-                                <input id="id_add_phone_number" type="text" name="phone_number" value="" maxlength="50" />
-                            </div>
-                            <p class="help-block">
-                                Please enter number, including international code, in digits only.
-                            </p>
-                        </div>
-                    </div>
-                </fieldset>
-                <div class="form-actions"><button type="submit" class="btn btn-primary">Add Number</button></div>
-            </form>
->>>>>>> 617e286c
         </div>
         {% if editing_commcare_user %}
         <div class="tab-pane" id="user-data">
