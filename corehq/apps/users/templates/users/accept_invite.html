--- conflicted
+++ resolved
@@ -12,11 +12,7 @@
                     {{ form.as_table }}
                     <fieldset>
                         <legend>Accept Invite?</legend>
-<<<<<<< HEAD
-                        <p>Would you like to accept the invitation to join the CommCare HQ project <strong>{{ domain }}</strong> as <strong>{{ user.username }}</strong>?</p>
-=======
                         <p>{% if invited_user %}<strong>Note:</strong> You are signed in with an email different from the invited email, {{ invited_user }}. Are you sure you want{% else %}Would you like{% endif %} to accept the invitation to join the CommCare HQ project <strong>{{ domain }}</strong> as <strong>{{ user.username }}</strong>?</p>
->>>>>>> 73549e58
                     </fieldset>
                     <button type="submit" class="btn btn-primary btn-large">Accept Invitation</button>
                 </form>
@@ -31,12 +27,6 @@
             </div>
         {% else %}
             <div class="page-header">
-<<<<<<< HEAD
-                <h1>Project Invitation, Account Required<br /><small>To accept this project invitation, you must sign in to CommCare HQ.</small></h1>
-            </div>
-            <div class="span8">
-                <p>To accept the invitation, please <a href="{% url registration_new_user %}">create an account</a>.</p>
-=======
                 <h1>Project Invitation, Account Required<br /><small>To accept this project invitation, you must create an account on CommCare HQ.</small></h1>
             </div>
             <div class="span8">
@@ -63,7 +53,6 @@
                     </fieldset>
                     <div class="form-actions"><button type="submit" class="btn btn-primary btn-large">Create Account</button></div>
                 </form>
->>>>>>> 73549e58
             </div>
             <div class="span4">
                 <aside class="well">
