from __future__ import absolute_import
from datetime import datetime
from dateutil.relativedelta import relativedelta
import logging
import re

from restkit.errors import NoMoreData
from django.conf import settings
from django.contrib.auth.models import User
from django.db import models
from django.template.loader import render_to_string
from django.utils.translation import ugettext as _
from corehq.apps.app_manager.const import USERCASE_TYPE
from corehq.apps.domain.dbaccessors import get_docs_in_domain_by_class
from corehq.apps.users.permissions import EXPORT_PERMISSIONS
from corehq.form_processor.interfaces.supply import SupplyInterface
from corehq.form_processor.interfaces.dbaccessors import FormAccessors
from corehq.util.soft_assert import soft_assert
from dimagi.ext.couchdbkit import *
from couchdbkit.resource import ResourceNotFound
from corehq.util.view_utils import absolute_reverse
from dimagi.utils.chunked import chunked
from dimagi.utils.couch import CriticalSection
from dimagi.utils.couch.database import get_safe_write_kwargs, iter_docs
from dimagi.utils.logging import notify_exception

from dimagi.utils.decorators.memoized import memoized
from dimagi.utils.make_uuid import random_hex
from dimagi.utils.modules import to_function
from corehq.util.quickcache import skippable_quickcache, quickcache
from casexml.apps.case.mock import CaseBlock
from corehq.form_processor.interfaces.dbaccessors import CaseAccessors
from corehq.form_processor.exceptions import CaseNotFound
from corehq.apps.commtrack.const import USER_LOCATION_OWNER_MAP_TYPE
from casexml.apps.phone.models import OTARestoreWebUser, OTARestoreCommCareUser
from corehq.apps.cachehq.mixins import QuickCachedDocumentMixin
from corehq.apps.domain.shortcuts import create_user
from corehq.apps.domain.utils import normalize_domain_name, domain_restricts_superusers
from corehq.apps.domain.models import Domain, LicenseAgreement
from corehq.apps.users.util import (
    user_display_string,
    user_location_data,
)
from corehq.apps.users.tasks import tag_forms_as_deleted_rebuild_associated_cases, \
    tag_cases_as_deleted_and_remove_indices
from corehq.apps.users.exceptions import InvalidLocationConfig
from corehq.apps.sms.mixin import (
    CommCareMobileContactMixin,
    InvalidFormatException,
    PhoneNumberInUseException,
)
from dimagi.utils.couch.undo import DeleteRecord, DELETED_SUFFIX
from corehq.apps.hqwebapp.tasks import send_html_email_async
from dimagi.utils.mixins import UnicodeMixIn
from dimagi.utils.dates import force_to_datetime
from xml.etree import ElementTree

from couchdbkit.exceptions import ResourceConflict, NoResultFound, BadValueError

COUCH_USER_AUTOCREATED_STATUS = 'autocreated'

MAX_LOGIN_ATTEMPTS = 5


def _add_to_list(list, obj, default):
    if obj in list:
        list.remove(obj)
    if default:
        ret = [obj]
        ret.extend(list)
        return ret
    else:
        list.append(obj)
    return list


def _get_default(list):
    return list[0] if list else None


class Permissions(DocumentSchema):
    edit_web_users = BooleanProperty(default=False)
    edit_commcare_users = BooleanProperty(default=False)
    edit_data = BooleanProperty(default=False)
    edit_apps = BooleanProperty(default=False)
    access_all_locations = BooleanProperty(default=True)

    view_reports = BooleanProperty(default=False)
    view_report_list = StringListProperty(default=[])

    edit_billing = BooleanProperty(default=False)

    @classmethod
    def wrap(cls, data):
        # this is why you don't store module paths in the database...
        MOVED_REPORT_MAPPING = {
            'corehq.apps.reports.standard.inspect.CaseListReport': 'corehq.apps.reports.standard.cases.basic.CaseListReport'
        }
        reports = data.get('view_report_list', [])
        for i, report_name in enumerate(reports):
            if report_name in MOVED_REPORT_MAPPING:
                reports[i] = MOVED_REPORT_MAPPING[report_name]

        return super(Permissions, cls).wrap(data)

    def view_report(self, report, value=None):
        """Both a getter (when value=None) and setter (when value=True|False)"""

        if value is None:
            return self.view_reports or report in self.view_report_list
        else:
            if value:
                if report not in self.view_report_list:
                    self.view_report_list.append(report)
            else:
                try:
                    self.view_report_list.remove(report)
                except ValueError:
                    pass

    def has(self, permission, data=None):
        if data:
            return getattr(self, permission)(data)
        else:
            return getattr(self, permission)

    def set(self, permission, value, data=None):
        if self.has(permission, data) == value:
            return
        if data:
            getattr(self, permission)(data, value)
        else:
            setattr(self, permission, value)

    def _getattr(self, name):
        a = getattr(self, name)
        if isinstance(a, list):
            a = set(a)
        return a

    def _setattr(self, name, value):
        if isinstance(value, set):
            value = list(value)
        setattr(self, name, value)

    def __or__(self, other):
        permissions = Permissions()
        for name, value in permissions.properties().items():
            if isinstance(value, (BooleanProperty, ListProperty)):
                permissions._setattr(name, self._getattr(name) | other._getattr(name))
        return permissions

    def __eq__(self, other):
        for name in self.properties():
            if self._getattr(name) != other._getattr(name):
                return False
        return True

    @classmethod
    def max(cls):
        return Permissions(
            edit_web_users=True,
            edit_commcare_users=True,
            edit_data=True,
            edit_apps=True,
            view_reports=True,
            edit_billing=True
        )


class UserRolePresets(object):
    READ_ONLY_NO_REPORTS = "Read Only (No Reports)"
    APP_EDITOR = "App Editor"
    READ_ONLY = "Read Only"
    FIELD_IMPLEMENTER = "Field Implementer"
    BILLING_ADMIN = "Billing Admin"
    INITIAL_ROLES = (
        READ_ONLY,
        APP_EDITOR,
        FIELD_IMPLEMENTER,
        BILLING_ADMIN
    )

    @classmethod
    def get_preset_map(cls):
        return {
            cls.READ_ONLY_NO_REPORTS: lambda: Permissions(),
            cls.READ_ONLY: lambda: Permissions(view_reports=True),
            cls.FIELD_IMPLEMENTER: lambda: Permissions(edit_commcare_users=True, view_reports=True),
            cls.APP_EDITOR: lambda: Permissions(edit_apps=True, view_reports=True),
            cls.BILLING_ADMIN: lambda: Permissions(edit_billing=True)
        }

    @classmethod
    def get_permissions(cls, preset):
        preset_map = cls.get_preset_map()
        if preset not in preset_map.keys():
            return None
        return preset_map[preset]()


class UserRole(QuickCachedDocumentMixin, Document):
    domain = StringProperty()
    name = StringProperty()
    permissions = SchemaProperty(Permissions)
    is_archived = BooleanProperty(default=False)

    def get_qualified_id(self):
        return 'user-role:%s' % self.get_id

    @classmethod
    def by_domain(cls, domain, is_archived=False):
        # todo change this view to show is_archived status or move to PRBAC UserRole
        all_roles = cls.view(
            'users/roles_by_domain',
            startkey=[domain],
            endkey=[domain, {}],
            include_docs=True,
            reduce=False,
        )
        return filter(lambda x: x.is_archived == is_archived, all_roles)

    @classmethod
    def by_domain_and_name(cls, domain, name, is_archived=False):
        # todo change this view to show is_archived status or move to PRBAC UserRole
        all_roles = cls.view(
            'users/roles_by_domain',
            key=[domain, name],
            include_docs=True,
            reduce=False,
        )
        return filter(lambda x: x.is_archived == is_archived, all_roles)

    @classmethod
    def get_or_create_with_permissions(cls, domain, permissions, name=None):
        if isinstance(permissions, dict):
            permissions = Permissions.wrap(permissions)
        roles = cls.by_domain(domain)
        # try to get a matching role from the db
        for role in roles:
            if role.permissions == permissions:
                return role
        # otherwise create it

        def get_name():
            if name:
                return name
            preset_match = filter(
                lambda x: x[1]() == permissions,
                UserRolePresets.get_preset_map().items()
            )
            if preset_match:
                return preset_match[0][0]
        role = cls(domain=domain, permissions=permissions, name=get_name())
        role.save()
        return role

    @classmethod
    def get_read_only_role_by_domain(cls, domain):
        try:
            return cls.by_domain_and_name(domain, UserRolePresets.READ_ONLY)[0]
        except (IndexError, TypeError):
            return cls.get_or_create_with_permissions(
                domain, UserRolePresets.get_permissions(
                    UserRolePresets.READ_ONLY), UserRolePresets.READ_ONLY)

    @classmethod
    def get_custom_roles_by_domain(cls, domain):
        return filter(
            lambda x: x.name not in UserRolePresets.INITIAL_ROLES,
            cls.by_domain(domain)
        )

    @classmethod
    def reset_initial_roles_for_domain(cls, domain):
        initial_roles = filter(
            lambda x: x.name in UserRolePresets.INITIAL_ROLES,
            cls.by_domain(domain)
        )
        for role in initial_roles:
            role.permissions = UserRolePresets.get_permissions(role.name)
            role.save()

    @classmethod
    def archive_custom_roles_for_domain(cls, domain):
        custom_roles = cls.get_custom_roles_by_domain(domain)
        for role in custom_roles:
            role.is_archived = True
            role.save()

    @classmethod
    def unarchive_roles_for_domain(cls, domain):
        archived_roles = cls.by_domain(domain, is_archived=True)
        for role in archived_roles:
            role.is_archived = False
            role.save()

    @classmethod
    def init_domain_with_presets(cls, domain):
        for role_name in UserRolePresets.INITIAL_ROLES:
            cls.get_or_create_with_permissions(
                domain, UserRolePresets.get_permissions(role_name), role_name)

    @classmethod
    def get_default(cls, domain=None):
        return cls(permissions=Permissions(), domain=domain, name=None)

    @classmethod
    def role_choices(cls, domain):
        return [(role.get_qualified_id(), role.name or '(No Name)') for role in
                [AdminUserRole(domain=domain)] + list(cls.by_domain(domain))]

    @classmethod
    def commcareuser_role_choices(cls, domain):
        return [('none','(none)')] + [
            (role.get_qualified_id(), role.name or '(No Name)')
            for role in list(cls.by_domain(domain))
        ]

    @property
    def ids_of_assigned_users(self):
        from corehq.apps.api.es import UserES
        query = {"query": {"bool": {"must": [{"term": {"user.doc_type": "WebUser"}},
                                             {"term": {"user.domain_memberships.role_id": self.get_id}},
                                             {"term": {"user.domain_memberships.domain": self.domain}},
                                             {"term": {"user.is_active": True}},
                                             {"term": {"user.base_doc": "couchuser"}}],
                                    }}, "fields": []}
        query_results = UserES(self.domain).run_query(es_query=query, security_check=False)
        assigned_user_ids = []
        for user in query_results['hits'].get('hits', []):
            assigned_user_ids.append(user['_id'])

        return assigned_user_ids

    @classmethod
    def get_preset_permission_by_name(cls, name):
        matches = {k for k, v in PERMISSIONS_PRESETS.iteritems() if v['name'] == name}
        return matches.pop() if matches else None

    @classmethod
    def preset_and_domain_role_names(cls, domain_name):
        return cls.preset_permissions_names().union(set([role.name for role in cls.by_domain(domain_name)]))

    @classmethod
    def preset_permissions_names(cls):
        return {details['name'] for role, details in PERMISSIONS_PRESETS.iteritems()}

PERMISSIONS_PRESETS = {
    'edit-apps': {'name': 'App Editor', 'permissions': Permissions(edit_apps=True, view_reports=True)},
    'field-implementer': {'name': 'Field Implementer', 'permissions': Permissions(edit_commcare_users=True, view_reports=True)},
    'read-only': {'name': 'Read Only', 'permissions': Permissions(view_reports=True)},
    'no-permissions': {'name': 'Read Only', 'permissions': Permissions(view_reports=True)},
}


class AdminUserRole(UserRole):

    def __init__(self, domain):
        super(AdminUserRole, self).__init__(domain=domain, name='Admin', permissions=Permissions.max())

    def get_qualified_id(self):
        return 'admin'


class DomainMembershipError(Exception):
    pass


class Membership(DocumentSchema):
#   If we find a need for making UserRoles more general and decoupling it from domain then most of the role stuff from
#   Domain membership can be put in here
    is_admin = BooleanProperty(default=False)


class DomainMembership(Membership):
    """
    Each user can have multiple accounts on the
    web domain. This is primarily for Dimagi staff.
    """

    domain = StringProperty()
    timezone = StringProperty(default=getattr(settings, "TIME_ZONE", "UTC"))
    override_global_tz = BooleanProperty(default=False)
    role_id = StringProperty()
    location_id = StringProperty()
    assigned_location_ids = StringListProperty()
    program_id = StringProperty()

    @property
    def permissions(self):
        if self.role:
            return self.role.permissions
        else:
            return Permissions()

    @classmethod
    def wrap(cls, data):
        if data.get('subject'):
            data['domain'] = data['subject']
            del data['subject']

        return super(DomainMembership, cls).wrap(data)

    @property
    @memoized
    def role(self):
        if self.is_admin:
            return AdminUserRole(self.domain)
        elif self.role_id:
            try:
                return UserRole.get(self.role_id)
            except ResourceNotFound:
                logging.exception('no role with id %s found in domain %s' % (self.role_id, self.domain))
                return None
        else:
            return None

    def has_permission(self, permission, data=None):
        return self.is_admin or self.permissions.has(permission, data)

    def viewable_reports(self):
        return self.permissions.view_report_list

    class Meta:
        app_label = 'users'


class OrgMembership(Membership):
    organization = StringProperty()
    team_ids = StringListProperty(default=[]) # a set of ids corresponding to which teams the user is a member of


class OrgMembershipError(Exception):
    pass


class CustomDomainMembership(DomainMembership):
    custom_role = SchemaProperty(UserRole)

    @property
    def role(self):
        if self.is_admin:
            return AdminUserRole(self.domain)
        else:
            return self.custom_role

    def set_permission(self, permission, value, data=None):
        self.custom_role.domain = self.domain
        self.custom_role.permissions.set(permission, value, data)


class IsMemberOfMixin(DocumentSchema):

    def _is_member_of(self, domain):
        return domain in self.get_domains() or (
            self.is_global_admin() and
            not domain_restricts_superusers(domain)
        )

    def is_member_of(self, domain_qs):
        """
        takes either a domain name or a domain object and returns whether the user is part of that domain
        either natively or through a team
        """

        try:
            domain = domain_qs.name
        except Exception:
            domain = domain_qs
        return self._is_member_of(domain)

    def is_global_admin(self):
        # subclasses to override if they want this functionality
        return False


class _AuthorizableMixin(IsMemberOfMixin):
    """
        Use either SingleMembershipMixin or MultiMembershipMixin instead of this
    """

    def get_domain_membership(self, domain):
        domain_membership = None
        try:
            for d in self.domain_memberships:
                if d.domain == domain:
                    domain_membership = d
                    if domain not in self.domains:
                        raise self.Inconsistent("Domain '%s' is in domain_memberships but not domains" % domain)
            if not domain_membership and domain in self.domains:
                raise self.Inconsistent("Domain '%s' is in domain but not in domain_memberships" % domain)
        except self.Inconsistent as e:
            logging.warning(e)
            self.domains = [d.domain for d in self.domain_memberships]
        return domain_membership

    def add_domain_membership(self, domain, timezone=None, **kwargs):
        for d in self.domain_memberships:
            if d.domain == domain:
                if domain not in self.domains:
                    raise self.Inconsistent("Domain '%s' is in domain_memberships but not domains" % domain)
                return

        domain_obj = Domain.get_by_name(domain, strict=True)
        # if you haven't seen any of these by Feb 2016 you should delete this code.
        _soft_assert = soft_assert(notify_admins=True)
        if not _soft_assert(domain_obj,
                            "Domain membership added before domain created",
                            {'domain': domain}):
            domain_obj = Domain(is_active=True, name=domain, date_created=datetime.utcnow())
            domain_obj.save()

        if timezone:
            domain_membership = DomainMembership(domain=domain, timezone=timezone, **kwargs)
        else:
            domain_membership = DomainMembership(domain=domain,
                                            timezone=domain_obj.default_timezone,
                                            **kwargs)
        self.domain_memberships.append(domain_membership)
        self.domains.append(domain)

    def add_as_web_user(self, domain, role, location_id=None, program_id=None):
        project = Domain.get_by_name(domain)
        self.add_domain_membership(domain=domain)
        self.set_role(domain, role)
        if project.commtrack_enabled:
            self.get_domain_membership(domain).program_id = program_id
        if project.uses_locations:
            self.get_domain_membership(domain).location_id = location_id
        self.save()

    def delete_domain_membership(self, domain, create_record=False):
        """
        If create_record is True, a DomainRemovalRecord is created so that the
        action can be undone, and the DomainRemovalRecord is returned.

        If create_record is True but the domain membership is not found,
        then None is returned.
        """
        self.get_by_user_id.clear(self.__class__, self.user_id, domain)
        record = None

        for i, dm in enumerate(self.domain_memberships):
            if dm.domain == domain:
                if create_record:
                    record = DomainRemovalRecord(
                        domain=domain,
                        user_id=self.user_id,
                        domain_membership=dm,
                    )
                del self.domain_memberships[i]
                break

        for i, domain_name in enumerate(self.domains):
            if domain_name == domain:
                del self.domains[i]
                break

        if record:
            record.save()
            return record

    def transfer_domain_membership(self, domain, to_user, create_record=False, is_admin=True):
        to_user.add_domain_membership(domain, is_admin=is_admin)
        self.delete_domain_membership(domain, create_record=create_record)

    @memoized
    def is_domain_admin(self, domain=None):
        if not domain:
            # hack for template
            if hasattr(self, 'current_domain'):
                # this is a hack needed because we can't pass parameters from views
                domain = self.current_domain
            else:
                return False # no domain, no admin
        if self.is_global_admin() and (domain is None or not domain_restricts_superusers(domain)):
            return True
        dm = self.get_domain_membership(domain)
        if dm:
            return dm.is_admin
        else:
            return False

    def get_domains(self):
        domains = [dm.domain for dm in self.domain_memberships]
        if set(domains) == set(self.domains):
            return domains
        else:
            raise self.Inconsistent("domains and domain_memberships out of sync")

    @memoized
    def has_permission(self, domain, permission, data=None):
        # is_admin is the same as having all the permissions set
        if (self.is_global_admin() and (domain is None or not domain_restricts_superusers(domain))):
            return True
        elif self.is_domain_admin(domain):
            return True

        dm = self.get_domain_membership(domain)
        if dm:
            return dm.has_permission(permission, data)
        else:
            return False

    @memoized
    def get_role(self, domain=None, checking_global_admin=True):
        """
        Get the role object for this user
        """
        if domain is None:
            # default to current_domain for django templates
            if hasattr(self, 'current_domain'):
                domain = self.current_domain
            else:
                domain = None

        if checking_global_admin and self.is_global_admin():
            return AdminUserRole(domain=domain)
        if self.is_member_of(domain):
            return self.get_domain_membership(domain).role
        else:
            raise DomainMembershipError()

    def set_role(self, domain, role_qualified_id):
        """
        role_qualified_id is either 'admin' 'user-role:[id]'
        """
        dm = self.get_domain_membership(domain)
        dm.is_admin = False
        if role_qualified_id == "admin":
            dm.is_admin = True
        elif role_qualified_id.startswith('user-role:'):
            dm.role_id = role_qualified_id[len('user-role:'):]
        elif role_qualified_id in PERMISSIONS_PRESETS:
            preset = PERMISSIONS_PRESETS[role_qualified_id]
            dm.role_id = UserRole.get_or_create_with_permissions(domain, preset['permissions'], preset['name']).get_id
        elif role_qualified_id == 'none':
            dm.role_id = None
        else:
            raise Exception("unexpected role_qualified_id is %r" % role_qualified_id)

        self.has_permission.reset_cache(self)
        self.get_role.reset_cache(self)

    def role_label(self, domain=None):
        if not domain:
            try:
                domain = self.current_domain
            except (AttributeError, KeyError):
                return None
        try:
            return self.get_role(domain, checking_global_admin=False).name
        except TypeError:
            return _("Unknown User")
        except DomainMembershipError:
            return _("Dimagi User") if self.is_global_admin() else _("Unauthorized User")
        except Exception:
            return None


class SingleMembershipMixin(_AuthorizableMixin):
    domain_membership = SchemaProperty(DomainMembership)

    @property
    def domains(self):
        return [self.domain]

    @property
    def domain_memberships(self):
        return [self.domain_membership]

    def add_domain_membership(self, domain, timezone=None, **kwargs):
        raise NotImplementedError

    def delete_domain_membership(self, domain, create_record=False):
        raise NotImplementedError

    def transfer_domain_membership(self, domain, user, create_record=False):
        raise NotImplementedError


class MultiMembershipMixin(_AuthorizableMixin):
    domains = StringListProperty()
    domain_memberships = SchemaListProperty(DomainMembership)


class LowercaseStringProperty(StringProperty):
    """
    Make sure that the string is always lowercase'd
    """

    def __init__(self, validators=None, *args, **kwargs):
        if validators is None:
            validators = ()

        def check_lowercase(value):
            if value and any(char.isupper() for char in value):
                raise BadValueError('uppercase characters not allowed')

        validators += (check_lowercase,)
        super(LowercaseStringProperty, self).__init__(validators=validators, *args, **kwargs)


class DjangoUserMixin(DocumentSchema):
    username = LowercaseStringProperty()
    first_name = StringProperty()
    last_name = StringProperty()
    email = LowercaseStringProperty()
    password = StringProperty()
    is_staff = BooleanProperty()
    is_active = BooleanProperty()
    is_superuser = BooleanProperty()
    last_login = DateTimeProperty()
    date_joined = DateTimeProperty()

    ATTRS = (
        'username',
        'first_name',
        'last_name',
        'email',
        'password',
        'is_staff',
        'is_active',
        'is_superuser',
        'last_login',
        'date_joined',
    )

    def set_password(self, raw_password):
        dummy = User()
        dummy.set_password(raw_password)
        self.password = dummy.password

    def check_password(self, password):
        """ Currently just for debugging"""
        dummy = User()
        dummy.password = self.password
        return dummy.check_password(password)


class EulaMixin(DocumentSchema):
    CURRENT_VERSION = '2.0' # Set this to the most up to date version of the eula
    eulas = SchemaListProperty(LicenseAgreement)

    @classmethod
    def migrate_eula(cls, data):
        if 'eula' in data:
            data['eulas'] = [data['eula']]
            data['eulas'][0]['version'] = '1.0'
            del data['eula']
        return data

    def is_eula_signed(self, version=CURRENT_VERSION):
        if self.is_superuser:
            return True
        for eula in self.eulas:
            if eula.version == version:
                return eula.signed
        return False

    def get_eula(self, version):
        for eula in self.eulas:
            if eula.version == version:
                return eula
        return None

    @property
    def eula(self, version=CURRENT_VERSION):
        current_eula = self.get_eula(version)
        if not current_eula:
            current_eula = LicenseAgreement(type="End User License Agreement", version=version)
            self.eulas.append(current_eula)
        assert current_eula.type == "End User License Agreement"
        return current_eula


class DeviceIdLastUsed(DocumentSchema):
    device_id = StringProperty()
    last_used = DateTimeProperty()

    def __eq__(self, other):
        return all(getattr(self, p) == getattr(other, p) for p in self.properties())


class CouchUser(Document, DjangoUserMixin, IsMemberOfMixin, UnicodeMixIn, EulaMixin):
    """
    A user (for web and commcare)
    """
    base_doc = 'CouchUser'

    # todo: it looks like this is only ever set to a useless string and we should probably just remove it
    # https://github.com/dimagi/commcare-hq/pull/14087#discussion_r90423396
    device_ids = ListProperty()

    # this is the real list of devices
    devices = SchemaListProperty(DeviceIdLastUsed)

    phone_numbers = ListProperty()
    created_on = DateTimeProperty(default=datetime(year=1900, month=1, day=1))
    #    For now, 'status' is things like:
    #        ('auto_created',     'Automatically created from form submission.'),
    #        ('phone_registered', 'Registered from phone'),
    #        ('site_edited',     'Manually added or edited from the HQ website.'),
    status = StringProperty()
    language = StringProperty()
    email_opt_out = BooleanProperty(default=False)
    subscribed_to_commcare_users = BooleanProperty(default=False)
    announcements_seen = ListProperty()
    user_data = DictProperty()
    location_id = StringProperty()
    assigned_location_ids = StringListProperty()
    has_built_app = BooleanProperty(default=False)

    _user = None

    @classmethod
    def wrap(cls, data, should_save=False):
        if data.has_key("organizations"):
            del data["organizations"]
            should_save = True

        data = cls.migrate_eula(data)

        couch_user = super(CouchUser, cls).wrap(data)
        if should_save:
            couch_user.save()

        return couch_user

    class AccountTypeError(Exception):
        pass

    class Inconsistent(Exception):
        pass

    class InvalidID(Exception):
        pass

    @property
    def is_dimagi(self):
        return self.username.endswith('@dimagi.com')

    @property
    def raw_username(self):
        if self.doc_type == "CommCareUser":
            return self.username.split("@")[0]
        else:
            return self.username


    @property
    def username_in_report(self):
        return user_display_string(self.username, self.first_name, self.last_name)

    def html_username(self):
        username = self.raw_username
        if '@' in username:
            html = "<span class='user_username'>%s</span><span class='user_domainname'>@%s</span>" % \
                   tuple(username.split('@'))
        else:
            html = "<span class='user_username'>%s</span>" % username
        return html

    @property
    def userID(self):
        return self._id

    user_id = userID

    def __unicode__(self):
        return "<%s '%s'>" % (self.__class__.__name__, self.get_id)

    def get_email(self):
        # Do not change the name of this method because this ends up implementing
        # get_email() from the CommCareMobileContactMixin for the CommCareUser
        return self.email

    def is_commcare_user(self):
        return self._get_user_type() == 'commcare'

    def is_web_user(self):
        return self._get_user_type() == 'web'

    def _get_user_type(self):
        if self.doc_type == 'WebUser':
            return 'web'
        elif self.doc_type == 'CommCareUser':
            return 'commcare'
        else:
            raise NotImplementedError()

    @property
    def projects(self):
        return map(Domain.get_by_name, self.get_domains())

    @property
    def full_name(self):
        return (u"%s %s" % (self.first_name or u'', self.last_name or u'')).strip()

    @property
    def human_friendly_name(self):
        return self.full_name if self.full_name else self.raw_username

    @property
    def name_in_filters(self):
        username = self.username.split("@")[0]
        return "%s <%s>" % (self.full_name, username) if self.full_name else username

    @property
    def days_since_created(self):
        # Note this does not round, but returns the floor of days since creation
        return (datetime.utcnow() - self.created_on).days

    formatted_name = full_name
    name = full_name

    def set_full_name(self, full_name):
        data = full_name.split()
        self.first_name = data.pop(0)
        self.last_name = ' '.join(data)

    @property
    def user_session_data(self):
        from corehq.apps.custom_data_fields.models import (
            SYSTEM_PREFIX,
            COMMCARE_USER_TYPE_KEY,
            COMMCARE_USER_TYPE_DEMO
        )

        session_data = self.to_json().get('user_data')

        if self.is_commcare_user() and self.is_demo_user:
            session_data.update({
                COMMCARE_USER_TYPE_KEY: COMMCARE_USER_TYPE_DEMO
            })

        session_data.update({
            '{}_first_name'.format(SYSTEM_PREFIX): self.first_name,
            '{}_last_name'.format(SYSTEM_PREFIX): self.last_name,
            '{}_phone_number'.format(SYSTEM_PREFIX): self.phone_number,
        })
        return session_data

    def delete(self):
        self.clear_quickcache_for_user()
        try:
            user = self.get_django_user()
            user.delete()
        except User.DoesNotExist:
            pass
        super(CouchUser, self).delete() # Call the "real" delete() method.
        from .signals import couch_user_post_save
        couch_user_post_save.send_robust(sender='couch_user', couch_user=self)

    def delete_phone_number(self, phone_number):
        for i in range(0,len(self.phone_numbers)):
            if self.phone_numbers[i] == phone_number:
                del self.phone_numbers[i]
                break
        self.save()
        self.delete_verified_number(phone_number)

    def get_django_user(self):
        return User.objects.get(username__iexact=self.username)

    def add_phone_number(self, phone_number, default=False, **kwargs):
        """ Don't add phone numbers if they already exist """
        if not isinstance(phone_number, basestring):
            phone_number = str(phone_number)
        self.phone_numbers = _add_to_list(self.phone_numbers, phone_number, default)

    def set_default_phone_number(self, phone_number):
        self.add_phone_number(phone_number, True)
        self.save()

    @property
    def default_phone_number(self):
        return _get_default(self.phone_numbers)
    phone_number = default_phone_number

    def phone_numbers_extended(self, requesting_user):
        """
        Returns information about the status of each of this user's phone numbers.
        requesting_user - The user that is requesting this information (from a view)
        """
        from corehq.apps.sms.models import PhoneNumber
        from corehq.apps.hqwebapp.doc_info import get_object_url

        phone_entries = self.get_verified_numbers(True)

        def get_phone_info(phone):
            info = {}
            phone_entry = phone_entries.get(phone)

            if phone_entry:
                status = 'verified' if phone_entry.verified else 'pending'
            else:
                try:
                    self.verify_unique_number(phone)
                    status = 'unverified'
                except PhoneNumberInUseException:
                    status = 'duplicate'
                    duplicate = PhoneNumber.by_phone(phone, include_pending=True)
                    if requesting_user.is_member_of(duplicate.domain):
                        info['dup_url'] = get_object_url(duplicate.domain,
                            duplicate.owner_doc_type, duplicate.owner_id)
                except InvalidFormatException:
                    status = 'invalid'

            info.update({'number': phone, 'status': status})
            return info

        return [get_phone_info(phone) for phone in self.phone_numbers]

    @property
    def couch_id(self):
        return self._id

    # Couch view wrappers
    @classmethod
    def all(cls):
        return CouchUser.view("users/by_username", include_docs=True, reduce=False)

    @classmethod
    def username_exists(cls, username):
        reduced = cls.view('users/by_username', key=username, reduce=True).all()
        if reduced:
            return reduced[0]['value'] > 0
        return False

    @classmethod
    def by_domain(cls, domain, is_active=True, reduce=False, limit=None, skip=0, strict=False, doc_type=None):
        flag = "active" if is_active else "inactive"
        doc_type = doc_type or cls.__name__
        if cls.__name__ == "CouchUser":
            key = [flag, domain]
        else:
            key = [flag, domain, doc_type]
        extra_args = dict()
        if not reduce:
            extra_args.update(include_docs=True)
            if limit is not None:
                extra_args.update(
                    limit=limit,
                    skip=skip
                )

        return cls.view("users/by_domain",
            reduce=reduce,
            startkey=key,
            endkey=key + [{}],
            #stale=None if strict else settings.COUCH_STALE_QUERY,
            **extra_args
        ).all()

    @classmethod
    def ids_by_domain(cls, domain, is_active=True):
        flag = "active" if is_active else "inactive"
        if cls.__name__ == "CouchUser":
            key = [flag, domain]
        else:
            key = [flag, domain, cls.__name__]
        return [r['id'] for r in cls.get_db().view("users/by_domain",
            startkey=key,
            endkey=key + [{}],
            reduce=False,
            include_docs=False,
        )]

    @classmethod
    def total_by_domain(cls, domain, is_active=True):
        data = cls.by_domain(domain, is_active, reduce=True)
        return data[0].get('value', 0) if data else 0

    @classmethod
    def phone_users_by_domain(cls, domain):
        return CouchUser.view("users/phone_users_by_domain",
            startkey=[domain],
            endkey=[domain, {}],
            include_docs=True,
        )

    def is_previewer(self):
        from django.conf import settings
        return (self.is_superuser or
                re.compile(settings.PREVIEWER_RE).match(self.username))

    def sync_from_django_user(self, django_user):
        if not django_user:
            django_user = self.get_django_user()
        for attr in DjangoUserMixin.ATTRS:
            # name might be truncated so don't backwards sync
            one_way_attrs = ['first_name', 'last_name']
            if attr not in one_way_attrs or not getattr(self, attr):
                # don't sync one-way attrs back to couch unless we didn't have
                # something there in the first place. this is hack to allow
                # unit test workflows that create the django user first to work
                setattr(self, attr, getattr(django_user, attr))

    def sync_to_django_user(self):
        try:
            django_user = self.get_django_user()
        except User.DoesNotExist:
            django_user = User(username=self.username)
        for attr in DjangoUserMixin.ATTRS:
            attr_val = getattr(self, attr)
            if not attr_val and attr != 'last_login':
                attr_val = ''
            # truncate names when saving to django
            if attr == 'first_name' or attr == 'last_name':
                attr_val = attr_val[:30]
            setattr(django_user, attr, attr_val)
        django_user.DO_NOT_SAVE_COUCH_USER= True
        return django_user

    def sync_from_old_couch_user(self, old_couch_user):
        login = old_couch_user.default_account.login
        self.sync_from_django_user(login)

        for attr in (
            'device_ids',
            'phone_numbers',
            'created_on',
            'status',
        ):
            setattr(self, attr, getattr(old_couch_user, attr))

    @classmethod
    def from_old_couch_user(cls, old_couch_user, copy_id=True):

        if old_couch_user.account_type == "WebAccount":
            couch_user = WebUser()
        else:
            couch_user = CommCareUser()

        couch_user.sync_from_old_couch_user(old_couch_user)

        if old_couch_user.email:
            couch_user.email = old_couch_user.email

        if copy_id:
            couch_user._id = old_couch_user.default_account.login_id

        return couch_user

    @classmethod
    def wrap_correctly(cls, source, allow_deleted_doc_types=False):
        doc_type = source['doc_type']
        if allow_deleted_doc_types:
            doc_type = doc_type.replace(DELETED_SUFFIX, '')

        return {
            'WebUser': WebUser,
            'CommCareUser': CommCareUser,
            'FakeUser': FakeUser,
        }[doc_type].wrap(source)

    @classmethod
    @skippable_quickcache(['username'], skip_arg='strict')
    def get_by_username(cls, username, strict=True):
        def get(stale, raise_if_none):
            result = cls.get_db().view('users/by_username',
                key=username,
                include_docs=True,
                reduce=False,
                stale=stale if not strict else None,
            )
            return result.one(except_all=raise_if_none)
        try:
            result = get(stale=settings.COUCH_STALE_QUERY, raise_if_none=True)
            if result['doc'] is None or result['doc']['username'] != username:
                raise NoResultFound
        except NoMoreData:
            logging.exception('called get_by_username(%r) and it failed pretty bad' % username)
            raise
        except NoResultFound:
            result = get(stale=None, raise_if_none=False)

        if result:
            return cls.wrap_correctly(result['doc'])
        else:
            return None


    def clear_quickcache_for_user(self):
        from corehq.apps.hqwebapp.templatetags.hq_shared_tags import _get_domain_list
        from corehq.apps.sms.util import is_user_contact_active

        self.get_by_username.clear(self.__class__, self.username)
        self.get_by_user_id.clear(self.__class__, self.user_id)
        domains = getattr(self, 'domains', None)
        if domains is None:
            domain = getattr(self, 'domain', None)
            domains = [domain] if domain else []
        for domain in domains:
            self.get_by_user_id.clear(self.__class__, self.user_id, domain)
            is_user_contact_active.clear(domain, self.user_id)
        Domain.active_for_couch_user.clear(self)
        _get_domain_list.clear(self)

    @classmethod
    def get_by_default_phone(cls, phone_number):
        result = cls.get_db().view('users/by_default_phone', key=phone_number, include_docs=True).one()
        if result:
            return cls.wrap_correctly(result['doc'])
        else:
            return None

    @classmethod
    @quickcache(['userID', 'domain'])
    def get_by_user_id(cls, userID, domain=None):
        """
        if domain is given, checks to make sure the user is a member of that domain
        returns None if there's no user found or if the domain check fails
        """
        try:
            couch_user = cls.wrap_correctly(cls.get_db().get(userID))
        except ResourceNotFound:
            return None
        if couch_user.doc_type != cls.__name__ and cls.__name__ != "CouchUser":
            raise CouchUser.AccountTypeError()
        if domain:
            if not couch_user.is_member_of(domain):
                return None
        return couch_user

    @classmethod
    def from_django_user(cls, django_user):
        return cls.get_by_username(django_user.username)

    @classmethod
    def create(cls, domain, username, password, email=None, uuid='', date='',
               first_name='', last_name='', **kwargs):
        try:
            django_user = User.objects.get(username=username)
        except User.DoesNotExist:
            django_user = create_user(
                username, password=password, email=email,
                first_name=first_name, last_name=last_name, **kwargs
            )

        if uuid:
            if not re.match(r'[\w-]+', uuid):
                raise cls.InvalidID('invalid id %r' % uuid)
            couch_user = cls(_id=uuid)
        else:
            couch_user = cls()

        if date:
            couch_user.created_on = force_to_datetime(date)
        else:
            couch_user.created_on = datetime.utcnow()

        user_data = kwargs.get('user_data', {})
        couch_user.user_data = user_data
        couch_user.sync_from_django_user(django_user)
        return couch_user

    def to_be_deleted(self):
        return self.base_doc.endswith(DELETED_SUFFIX)

    def change_username(self, username):
        if username == self.username:
            return

        if User.objects.filter(username=username).exists():
            raise self.Inconsistent("User with username %s already exists" % username)

        django_user = self.get_django_user()
        django_user.DO_NOT_SAVE_COUCH_USER = True
        django_user.username = username
        django_user.save()
        self.username = username
        self.save()

    def save(self, **params):
        self.clear_quickcache_for_user()
        with CriticalSection(['username-check-%s' % self.username], timeout=120):
            # test no username conflict
            by_username = self.get_db().view('users/by_username', key=self.username, reduce=False).first()
            if by_username and by_username['id'] != self._id:
                raise self.Inconsistent("CouchUser with username %s already exists" % self.username)

            if not self.to_be_deleted():
                django_user = self.sync_to_django_user()
                django_user.save()

            super(CouchUser, self).save(**params)

        from .signals import couch_user_post_save
        results = couch_user_post_save.send_robust(sender='couch_user', couch_user=self)
        for result in results:
            # Second argument is None if there was no error
            if result[1]:
                notify_exception(
                    None,
                    message="Error occured while syncing user %s: %s" %
                            (self.username, repr(result[1]))
                )

    @classmethod
    def django_user_post_save_signal(cls, sender, django_user, created, max_tries=3):
        if hasattr(django_user, 'DO_NOT_SAVE_COUCH_USER'):
            del django_user.DO_NOT_SAVE_COUCH_USER
        else:
            couch_user = cls.from_django_user(django_user)
            if couch_user:
                couch_user.sync_from_django_user(django_user)

                try:
                    # avoid triggering cyclical sync
                    super(CouchUser, couch_user).save(**get_safe_write_kwargs())
                except ResourceConflict:
                    cls.django_user_post_save_signal(sender, django_user, created, max_tries - 1)

    def is_deleted(self):
        return self.base_doc.endswith(DELETED_SUFFIX)

    def get_viewable_reports(self, domain=None, name=False, slug=False):
        def slug_name(model):
            try:
                if slug:
                    return to_function(model).slug
                if name:
                    return to_function(model).name
            except AttributeError:
                logging.warning("Unable to load report model: %s", model)
                return None

        models = self._get_viewable_report_slugs(domain)
        if slug or name:
            return filter(None, [slug_name(m) for m in models])

        return models

    def _get_viewable_report_slugs(self, domain):
        try:
            domain = domain or self.current_domain
        except AttributeError:
            domain = None

        if self.is_commcare_user():
            role = self.get_role(domain)
            if role is None:
                return []
            else:
                return role.permissions.view_report_list
        else:
            dm = self.get_domain_membership(domain)
            return dm.viewable_reports() if dm else []

    def can_view_some_reports(self, domain):
        return self.can_view_reports(domain) or bool(self.get_viewable_reports(domain))

    def can_access_any_exports(self, domain=None):
        return self.can_view_reports(domain) or any([
            permission_slug for permission_slug in self._get_viewable_report_slugs(domain)
            if permission_slug in EXPORT_PERMISSIONS
        ])

    def is_current_web_user(self, request):
        return self.user_id == request.couch_user.user_id

    # gets hit for can_view_reports, etc.
    def __getattr__(self, item):
        if item.startswith('can_'):
            perm = item[len('can_'):]
            if perm:
                fn = self._get_perm_check_fn(perm)
                fn.__name__ = item
                return fn

        raise AttributeError("'{}' object has no attribute '{}'".format(
            self.__class__.__name__, item))

    def _get_perm_check_fn(self, perm):
        def fn(domain=None, data=None):
            try:
                domain = domain or self.current_domain
            except AttributeError:
                domain = None
            return self.has_permission(domain, perm, data)
        return fn


class CommCareUser(CouchUser, SingleMembershipMixin, CommCareMobileContactMixin):

    domain = StringProperty()
    registering_device_id = StringProperty()
    # used by loadtesting framework - should typically be empty
    loadtest_factor = IntegerProperty()
    is_demo_user = BooleanProperty(default=False)
    demo_restore_id = IntegerProperty()

    @classmethod
    def wrap(cls, data):
        # migrations from using role_id to using the domain_memberships
        role_id = None
        should_save = False
        if not data.has_key('domain_membership') or not data['domain_membership'].get('domain', None):
            should_save = True
        if data.has_key('role_id'):
            role_id = data["role_id"]
            del data['role_id']
            should_save = True
        # Todo; remove after migration
        from corehq.apps.users.management.commands import add_multi_location_property
        add_multi_location_property.Command().migrate_user(data)

        self = super(CommCareUser, cls).wrap(data)
        if should_save:
            self.domain_membership = DomainMembership(domain=data.get('domain', ""))
            if role_id:
                self.domain_membership.role_id = role_id

        return self

    def clear_quickcache_for_user(self):
        self.get_usercase_id.clear(self)
        super(CommCareUser, self).clear_quickcache_for_user()

    def save(self, **params):
        super(CommCareUser, self).save(**params)

        from .signals import commcare_user_post_save
        results = commcare_user_post_save.send_robust(sender='couch_user', couch_user=self)
        for result in results:
            # Second argument is None if there was no error
            if result[1]:
                notify_exception(
                    None,
                    message="Error occured while syncing user %s: %s" %
                            (self.username, repr(result[1]))
                )

    def delete(self):
        from corehq.apps.ota.utils import delete_demo_restore_for_user
        # clear demo restore objects if any
        delete_demo_restore_for_user(self)

        super(CommCareUser, self).delete()

    @property
    @memoized
    def project(self):
        return Domain.get_by_name(self.domain)

    def is_domain_admin(self, domain=None):
        # cloudcare workaround
        return False

    def sync_from_old_couch_user(self, old_couch_user):
        super(CommCareUser, self).sync_from_old_couch_user(old_couch_user)
        self.domain                 = normalize_domain_name(old_couch_user.default_account.domain)
        self.registering_device_id  = old_couch_user.default_account.registering_device_id
        self.user_data              = old_couch_user.default_account.user_data

    @classmethod
    def create(cls, domain, username, password, email=None, uuid='', date='', phone_number=None, commit=True,
               **kwargs):
        """
        used to be a function called `create_hq_user_from_commcare_registration_info`

        """
        commcare_user = super(CommCareUser, cls).create(domain, username, password, email, uuid, date, **kwargs)
        if phone_number is not None:
            commcare_user.add_phone_number(phone_number)

        device_id = kwargs.get('device_id', '')
        # populate the couch user
        commcare_user.domain = domain
        commcare_user.device_ids = [device_id]
        commcare_user.registering_device_id = device_id

        commcare_user.domain_membership = DomainMembership(domain=domain, **kwargs)

        if commit:
            commcare_user.save(**get_safe_write_kwargs())

        return commcare_user

    @property
    def filter_flag(self):
        from corehq.apps.reports.models import HQUserType
        return HQUserType.REGISTERED

    @property
    def project(self):
        return Domain.get_by_name(self.domain)

    def is_commcare_user(self):
        return True

    def is_web_user(self):
        return False

    def to_ota_restore_user(self):
        return OTARestoreCommCareUser(
            self.domain,
            self,
            loadtest_factor=self.loadtest_factor or 1,
        )

    def _get_form_ids(self):
        return FormAccessors(self.domain).get_form_ids_for_user(self.user_id)

    def _get_case_ids(self):
        return CaseAccessors(self.domain).get_case_ids_by_owners([self.user_id])

    def _get_deleted_form_ids(self):
        return FormAccessors(self.domain).get_deleted_form_ids_for_user(self.user_id)

    def _get_deleted_case_ids(self):
        return CaseAccessors(self.domain).get_deleted_case_ids_by_owner(self.user_id)

    def get_owner_ids(self, domain=None):
        owner_ids = [self.user_id]
        owner_ids.extend([g._id for g in self.get_case_sharing_groups()])
        return owner_ids

    def unretire(self):
        """
        This un-deletes a user, but does not fully restore the state to
        how it previously was. Using this has these caveats:
        - It will not restore Case Indexes that were removed
        - It will not restore the user's phone numbers
        - It will not restore reminders for cases
        """
        if self.base_doc.endswith(DELETED_SUFFIX):
            self.base_doc = self.base_doc[:-len(DELETED_SUFFIX)]

        deleted_form_ids = self._get_deleted_form_ids()
        FormAccessors(self.domain).soft_undelete_forms(deleted_form_ids)

        deleted_case_ids = self._get_deleted_case_ids()
        CaseAccessors(self.domain).soft_undelete_cases(deleted_case_ids)
        self.save()

    def retire(self):
        suffix = DELETED_SUFFIX
        deletion_id = random_hex()
        deletion_date = datetime.utcnow()
        deleted_cases = set()
        # doc_type remains the same, since the views use base_doc instead
        if not self.base_doc.endswith(suffix):
            self.base_doc += suffix
            self['-deletion_id'] = deletion_id
            self['-deletion_date'] = deletion_date

        for case_id_list in chunked(self._get_case_ids(), 50):
            tag_cases_as_deleted_and_remove_indices.delay(self.domain, case_id_list, deletion_id, deletion_date)
            deleted_cases.update(case_id_list)

        for form_id_list in chunked(self._get_form_ids(), 50):
            tag_forms_as_deleted_rebuild_associated_cases.delay(
                self.user_id, self.domain, form_id_list, deletion_id, deletion_date, deleted_cases=deleted_cases
            )

        for phone_number in self.get_verified_numbers(True).values():
            phone_number.delete()

        try:
            django_user = self.get_django_user()
        except User.DoesNotExist:
            pass
        else:
            django_user.delete()
        self.save()

    def get_case_sharing_groups(self):
        from corehq.apps.groups.models import Group
        # get faked location group objects
        groups = []
        for sql_location in self.get_sql_locations(self.domain):
            groups.extend(sql_location.get_case_sharing_groups(self._id))

        groups += [group for group in Group.by_user(self) if group.case_sharing]
        return groups

    @classmethod
    def cannot_share(cls, domain, limit=None, skip=0):
        users_checked = list(cls.by_domain(domain, limit=limit, skip=skip))
        if not users_checked:
            # stop fetching when you come back with none
            return []
        users = [user for user in users_checked if len(user.get_case_sharing_groups()) != 1]
        if limit is not None:
            total = cls.total_by_domain(domain)
            max_limit = min(total - skip, limit)
            if len(users) < max_limit:
                new_limit = max_limit - len(users_checked)
                new_skip = skip + len(users_checked)
                users.extend(cls.cannot_share(domain, new_limit, new_skip))
                return users
        return users

    def get_group_ids(self):
        from corehq.apps.groups.models import Group
        return Group.by_user(self, wrap=False)

    def set_groups(self, group_ids):
        from corehq.apps.groups.models import Group
        desired = set(group_ids)
        current = set(self.get_group_ids())
        touched = []
        for to_add in desired - current:
            group = Group.get(to_add)
            group.add_user(self._id, save=False)
            touched.append(group)
        for to_remove in current - desired:
            group = Group.get(to_remove)
            group.remove_user(self._id, save=False)
            touched.append(group)

        Group.bulk_save(touched)

    def get_time_zone(self):
        try:
            time_zone = self.user_data["time_zone"]
        except Exception as e:
            # Gracefully handle when user_data is None, or does not have a "time_zone" entry
            time_zone = None
        return time_zone

    def get_language_code(self):
        if self.user_data and "language_code" in self.user_data:
            # Old way
            return self.user_data["language_code"]
        else:
            return self.language

    @property
    @memoized
    def location(self):
        from corehq.apps.locations.models import Location
        if self.location_id:
            try:
                return Location.get(self.location_id)
            except ResourceNotFound:
                pass
        return None

    @property
    def sql_location(self):
        from corehq.apps.locations.models import SQLLocation
        if self.location_id:
            try:
                return SQLLocation.objects.get(location_id=self.location_id)
            except SQLLocation.DoesNotExist:
                pass
        return None

    def get_location_ids(self, domain):
        return self.assigned_location_ids

    def get_sql_locations(self, domain):
        from corehq.apps.locations.models import SQLLocation
        if self.assigned_location_ids:
            return SQLLocation.objects.filter(location_id__in=self.assigned_location_ids)
        else:
            return SQLLocation.objects.none()

<<<<<<< HEAD
    def get_assigned_location_ids(self, domain):
        return self.assigned_location_ids

    def get_assigned_sql_locations(self, domain=None):
        return self.sql_locations

=======
>>>>>>> 2be11dcd
    def add_to_assigned_locations(self, location):
        if self.location_id:
            if location.location_id in self.assigned_location_ids:
                return
            self.assigned_location_ids.append(location.location_id)
            self.get_domain_membership(self.domain).assigned_location_ids.append(location.location_id)
            self.user_data['commcare_location_ids'] = user_location_data(self.assigned_location_ids)
            self.save()
        else:
            self.set_location(location)

    @memoized
    def get_sql_location(self, domain):
        return self.sql_location

    def set_location(self, location):
        """
        Set the primary location, and all important user data, for
        the user.

        :param location: may be a sql or couch location
        """
        from corehq.apps.fixtures.models import UserFixtureType

        self.user_data['commcare_location_id'] = location.location_id

        if not location.location_type_object.administrative:
            # just need to trigger a get or create to make sure
            # this exists, otherwise things blow up
            sp = SupplyInterface(self.domain).get_or_create_by_location(location)

            self.user_data.update({
                'commtrack-supply-point': sp.case_id
            })

        if self.project.supports_multiple_locations_per_user:
            # TODO is it possible to only remove this
            # access if it was not previously granted by
            # the bulk upload?

            # we only add the new one because we don't know
            # if we can actually remove the old..
            self.add_location_delegate(location)
        else:
            self.create_location_delegates([location])

        self.user_data.update({
            'commcare_primary_case_sharing_id':
            location.group_id
        })

        self.update_fixture_status(UserFixtureType.LOCATION)
        self.location_id = location.location_id
        self.get_domain_membership(self.domain).location_id = location.location_id
        if self.location_id not in self.assigned_location_ids:
            self.assigned_location_ids.append(self.location_id)
            self.get_domain_membership(self.domain).assigned_location_ids.append(self.location_id)
            self.user_data['commcare_location_ids'] = user_location_data(self.assigned_location_ids)
        self.save()

    def unset_location(self, fall_back_to_next=False):
        """
        Resets primary location to next available location from assigned_location_ids.
            If there are no more locations in assigned_location_ids,
            then the primary location and user data are cleared

            If fall_back_to_next is True, primary location is not set to next but cleared.
            This option exists only to be backwards compatible when user can only have one location
        """
        from corehq.apps.fixtures.models import UserFixtureType
        from corehq.apps.locations.models import SQLLocation
        old_primary_location_id = self.location_id
        if old_primary_location_id:
            self.assigned_location_ids.remove(old_primary_location_id)
            self.get_domain_membership(self.domain).assigned_location_ids.remove(old_primary_location_id)

        if self.assigned_location_ids:
            self.user_data['commcare_location_ids'] = user_location_data(self.assigned_location_ids)
        elif self.user_data.get('commcare_location_ids'):
            self.user_data.pop('commcare_location_ids')

        if self.assigned_location_ids and fall_back_to_next:
            new_primary_location_id = self.assigned_location_ids[0]
            self.set_location(SQLLocation.objects.get(location_id=new_primary_location_id))
        else:
            self.user_data.pop('commcare_location_id', None)
            self.user_data.pop('commtrack-supply-point', None)
            self.user_data.pop('commcare_primary_case_sharing_id', None)
            self.location_id = None
            self.clear_location_delegates()
            self.update_fixture_status(UserFixtureType.LOCATION)
            self.get_domain_membership(self.domain).location_id = None
            self.save()

    def unset_location_by_id(self, location_id, fall_back_to_next=False):
        """
        Unset a location that the user is assigned to that may or may not be primary location.
            If the location_id is primary-location, then next available location from
            assigned_location_ids is set as the primary-location.
            If fall_back_to_next is True, primary location is not set to next
        """
        if location_id == self.location_id:
            # check if primary location
            self.unset_location(fall_back_to_next)
        else:
            self.assigned_location_ids.remove(location_id)
            self.get_domain_membership(self.domain).assigned_location_ids.remove(location_id)

            if self.assigned_location_ids:
                self.user_data['commcare_location_ids'] = user_location_data(self.assigned_location_ids)
            else:
                self.user_data.pop('commcare_location_ids')
            self.save()

    def reset_locations(self, location_ids):
        """
        Reset user's assigned_locations to given location_ids and update user data.
            If primary-location is not set, then next available location from
            assigned_location_ids is set as the primary-location
        """
        from corehq.apps.locations.models import SQLLocation

        self.assigned_location_ids = location_ids
        self.get_domain_membership(self.domain).assigned_location_ids = location_ids
        if location_ids:
            self.user_data.update({
                'commcare_location_ids': user_location_data(location_ids)
            })
        else:
            self.user_data.pop('commcare_location_ids')

        # try to set primary-location if not set already
        if not self.location_id and location_ids:
            self.set_location(SQLLocation.objects.get(location_id=location_ids[0]))
        else:
            self.save()

    @property
    def locations(self):
        """
        This method is only used for domains with the multiple
        locations per user flag set. It will error if you try
        to call it on a normal domain.
        """
        from corehq.apps.locations.models import SQLLocation
        if not self.project.supports_multiple_locations_per_user:
            raise InvalidLocationConfig(
                "Attempting to access multiple locations for a user in a domain that does not support this."
            )

        def _get_linked_supply_point_ids():
            mapping = self.get_location_map_case()
            if mapping:
                return [index.referenced_id for index in mapping.indices]
            return []

        def _get_linked_supply_points():
            return SupplyInterface(self.domain).get_supply_points(_get_linked_supply_point_ids())

        location_ids = [sp.location_id for sp in _get_linked_supply_points()]
        return list(SQLLocation.objects
                    .filter(domain=self.domain,
                            location_id__in=location_ids)
                    .couch_locations())

    def supply_point_index_mapping(self, supply_point, clear=False):
        from corehq.apps.commtrack.exceptions import (
            LinkedSupplyPointNotFoundError
        )

        if supply_point:
            return {
                'supply_point-' + supply_point.case_id:
                (
                    supply_point.type,
                    supply_point.case_id if not clear else ''
                )
            }
        else:
            raise LinkedSupplyPointNotFoundError(
                "There was no linked supply point for the location."
            )

    def add_location_delegate(self, location):
        """
        Add a single location to the delgate case access.

        This will dynamically create a supply point if the supply point isn't found.
        """
        # todo: the dynamic supply point creation is bad and should be removed.
        sp = SupplyInterface(self.domain).get_or_create_by_location(location)

        if not location.location_type_object.administrative:
            from corehq.apps.commtrack.util import submit_mapping_case_block
            submit_mapping_case_block(self, self.supply_point_index_mapping(sp))

    def submit_location_block(self, caseblock):
        from corehq.apps.hqcase.utils import submit_case_blocks

        submit_case_blocks(
            ElementTree.tostring(
                caseblock.as_xml()
            ),
            self.domain,
        )

    def remove_location_delegate(self, location):
        """
        Remove a single location from the case delagate access.
        """

        sp = SupplyInterface(self.domain).get_by_location(location)

        mapping = self.get_location_map_case()

        if not location.location_type_object.administrative:
            if mapping and location.location_id in [loc.location_id for loc in self.locations]:
                caseblock = CaseBlock(
                    create=False,
                    case_id=mapping._id,
                    index=self.supply_point_index_mapping(sp, True)
                )

                self.submit_location_block(caseblock)

    def clear_location_delegates(self):
        """
        Wipe all case delagate access.
        """
        from casexml.apps.case.cleanup import safe_hard_delete
        mapping = self.get_location_map_case()
        if mapping:
            safe_hard_delete(mapping)

    def create_location_delegates(self, locations):
        """
        Submit the case blocks creating the delgate case access
        for the location(s).
        """
        if self.project.supports_multiple_locations_per_user:
            new_locs_set = set([loc.location_id for loc in locations])
            old_locs_set = set([loc.location_id for loc in self.locations])

            if new_locs_set == old_locs_set:
                # don't do anything if the list passed is the same
                # as the users current locations. the check is a little messy
                # as we can't compare the location objects themself
                return

        self.clear_location_delegates()

        if not locations:
            return

        index = {}
        for location in locations:
            if not location.location_type_object.administrative:
                sp = SupplyInterface(self.domain).get_by_location(location)
                index.update(self.supply_point_index_mapping(sp))

        from corehq.apps.commtrack.util import location_map_case_id
        caseblock = CaseBlock(
            create=True,
            case_type=USER_LOCATION_OWNER_MAP_TYPE,
            case_id=location_map_case_id(self),
            owner_id=self._id,
            index=index
        )

        self.submit_location_block(caseblock)

    def get_location_map_case(self):
        """
        Returns the location mapping case for this supply point.

        That lets us give access to the supply point via
        delagate access.
        """
        try:
            from corehq.apps.commtrack.util import location_map_case_id
            return CaseAccessors(self.domain).get_case(location_map_case_id(self))
        except CaseNotFound:
            return None

    @property
    def fixture_statuses(self):
        """Returns all of the last modified times for each fixture type"""
        return self._get_fixture_statuses()

    @skippable_quickcache(['self._id'], lambda _: settings.UNIT_TESTING)
    def _get_fixture_statuses(self):
        from corehq.apps.fixtures.models import UserFixtureType, UserFixtureStatus
        last_modifieds = {choice[0]: UserFixtureStatus.DEFAULT_LAST_MODIFIED
                          for choice in UserFixtureType.CHOICES}
        for fixture_status in UserFixtureStatus.objects.filter(user_id=self._id):
            last_modifieds[fixture_status.fixture_type] = fixture_status.last_modified
        return last_modifieds

    def fixture_status(self, fixture_type):
        try:
            return self.fixture_statuses[fixture_type]
        except KeyError:
            from corehq.apps.fixtures.models import UserFixtureStatus
            return UserFixtureStatus.DEFAULT_LAST_MODIFIED

    def update_fixture_status(self, fixture_type):
        from corehq.apps.fixtures.models import UserFixtureStatus
        now = datetime.utcnow()
        user_fixture_sync, new = UserFixtureStatus.objects.get_or_create(
            user_id=self._id,
            fixture_type=fixture_type,
            defaults={'last_modified': now},
        )
        if not new:
            user_fixture_sync.last_modified = now
            user_fixture_sync.save()
        self._get_fixture_statuses.clear(self)

    def __repr__(self):
        return ("{class_name}(username={self.username!r})".format(
            class_name=self.__class__.__name__,
            self=self
        ))

    @skippable_quickcache(['self._id'], lambda _: settings.UNIT_TESTING)
    def get_usercase_id(self):
        case = CaseAccessors(self.domain).get_case_by_domain_hq_user_id(self._id, USERCASE_TYPE)
        return case.case_id if case else None

    def update_device_id_last_used(self, device_id, when=None):
        """
        Sets the last_used date for the device to be the current time

        Does NOT save the user object.
        """
        when = when or datetime.utcnow()
        for user_device_id_last_used in self.devices:
            if user_device_id_last_used.device_id == device_id:
                user_device_id_last_used.last_used = when
                break
        else:
            self.devices.append(DeviceIdLastUsed(
                device_id=device_id,
                last_used=when
            ))


class WebUser(CouchUser, MultiMembershipMixin, CommCareMobileContactMixin):
    program_id = StringProperty()
    last_password_set = DateTimeProperty(default=datetime(year=1900, month=1, day=1))

    login_attempts = IntegerProperty(default=0)
    attempt_date = DateProperty()
    fcm_device_token = StringProperty()

    def sync_from_old_couch_user(self, old_couch_user):
        super(WebUser, self).sync_from_old_couch_user(old_couch_user)
        for dm in old_couch_user.web_account.domain_memberships:
            dm.domain = normalize_domain_name(dm.domain)
            self.domain_memberships.append(dm)
            self.domains.append(dm.domain)

    def is_global_admin(self):
        # override this function to pass global admin rights off to django
        return self.is_superuser

    @classmethod
    def create(cls, domain, username, password, email=None, uuid='', date='', **kwargs):
        web_user = super(WebUser, cls).create(domain, username, password, email, uuid, date, **kwargs)
        if domain:
            web_user.add_domain_membership(domain, **kwargs)
        web_user.save()
        return web_user

    def is_commcare_user(self):
        return False

    def is_web_user(self):
        return True

    def to_ota_restore_user(self, domain):
        return OTARestoreWebUser(
            domain,
            self,
        )

    def get_email(self):
        # Do not change the name of this method because this is implementing
        # get_email() from the CommCareMobileContactMixin
        return self.email or self.username

    def get_time_zone(self):
        from corehq.util.timezones.utils import get_timezone_for_user

        if hasattr(self, 'current_domain'):
            domain = self.current_domain
        elif len(self.domains) > 0:
            domain = self.domains[0]
        else:
            return None

        timezone = get_timezone_for_user(self.user_id, domain)
        return timezone.zone

    def get_language_code(self):
        return self.language

    def get_domains(self):
        return [dm.domain for dm in self.domain_memberships]

    @classmethod
    def get_admins_by_domain(cls, domain):
        user_ids = cls.ids_by_domain(domain)
        for user_doc in iter_docs(cls.get_db(), user_ids):
            web_user = cls.wrap(user_doc)
            if web_user.is_domain_admin(domain):
                yield web_user

    @classmethod
    def get_users_by_permission(cls, domain, permission):
        user_ids = cls.ids_by_domain(domain)
        for user_doc in iter_docs(cls.get_db(), user_ids):
            web_user = cls.wrap(user_doc)
            if web_user.has_permission(domain, permission):
                yield web_user

    @classmethod
    def get_dimagi_emails_by_domain(cls, domain):
        user_ids = cls.ids_by_domain(domain)
        for user_doc in iter_docs(cls.get_db(), user_ids):
            if user_doc['email'].endswith('@dimagi.com'):
                yield user_doc['email']

    def add_to_assigned_locations(self, domain, location):
        membership = self.get_domain_membership(domain)

        if membership.location_id:
            if location.location_id in membership.assigned_location_ids:
                return
            membership.assigned_location_ids.append(location.location_id)
            self.save()
        else:
            self.set_location(domain, location)

    def set_location(self, domain, location_object_or_id):
        # set the primary location for user's domain_membership
        if isinstance(location_object_or_id, basestring):
            location_id = location_object_or_id
        else:
            location_id = location_object_or_id.location_id

        membership = self.get_domain_membership(domain)
        membership.location_id = location_id
        if self.location_id not in membership.assigned_location_ids:
            membership.assigned_location_ids.append(location_id)
        self.save()

    def unset_location(self, domain, fall_back_to_next=False):
        """
        Change primary location to next location from assigned_location_ids,
        if there are no more locations in assigned_location_ids, primary location is cleared
        """
        membership = self.get_domain_membership(domain)
        old_location_id = membership.location_id
        if old_location_id:
            membership.assigned_location_ids.remove(old_location_id)
        if membership.assigned_location_ids and fall_back_to_next:
            membership.location_id = membership.assigned_location_ids[0]
        else:
            membership.location_id = None
        self.save()

    def unset_location_by_id(self, domain, location_id, fall_back_to_next=False):
        """
        Unset a location that the user is assigned to that may or may not be primary location
        """
        membership = self.get_domain_membership(domain)
        primary_id = membership.location_id
        if location_id == primary_id:
            # check if primary location
            self.unset_location(domain, fall_back_to_next)
        else:
            membership.assigned_location_ids.remove(location_id)
            self.save()

    def reset_locations(self, domain, location_ids):
        membership = self.get_domain_membership(domain)
        membership.assigned_location_ids = location_ids
        if not membership.location_id and location_ids:
            membership.location_id = location_ids[0]
        self.save()

    def get_location_id(self, domain):
        return getattr(self.get_domain_membership(domain), 'location_id', None)

    @memoized
    def get_sql_location(self, domain):
        from corehq.apps.locations.models import SQLLocation
        loc_id = self.get_location_id(domain)
        if loc_id:
            return SQLLocation.objects.get_or_None(domain=domain, location_id=loc_id)

    def get_assigned_location_ids(self, domain):
        return getattr(self.get_domain_membership(domain), 'assigned_location_ids', None)

    @memoized
    def get_assigned_sql_locations(self, domain=None):
        from corehq.apps.locations.models import SQLLocation
        loc_ids = self.get_assigned_location_ids(domain)
        if loc_ids:
            return SQLLocation.objects.get_locations(loc_ids)
        else:
            return []

    @memoized
    def get_location(self, domain):
        from corehq.apps.locations.models import Location
        loc_id = self.get_location_id(domain)
        if loc_id:
            try:
                return Location.get(loc_id)
            except ResourceNotFound:
                pass
        return None

    def is_locked_out(self):
        return self.login_attempts >= MAX_LOGIN_ATTEMPTS


class FakeUser(WebUser):
    """
    Prevent actually saving user types that don't exist in the database
    """

    def save(self, **kwargs):
        raise NotImplementedError("You aren't allowed to do that!")

    @property
    def _id(self):
        return "fake-user"


class InvalidUser(FakeUser):
    """
    Public users have read-only access to certain domains
    """

    def is_member_of(self, domain_qs):
        return False


#
# Django  models go here
#
class DomainRequest(models.Model):
    '''
    Request to join domain. Requester might or might not already have an account.
    '''
    email = models.CharField(max_length=100, db_index=True)
    full_name = models.CharField(max_length=100, db_index=True)
    is_approved = models.BooleanField(default=False)
    domain = models.CharField(max_length=255, db_index=True)

    class Meta:
        app_label = "users"

    @classmethod
    def by_domain(cls, domain, is_approved=False):
        return DomainRequest.objects.filter(domain=domain, is_approved=is_approved)

    @classmethod
    def by_email(cls, domain, email, is_approved=False):
        return DomainRequest.by_domain(domain, is_approved).filter(email=email).first()

    def send_approval_email(self):
        domain_name = Domain.get_by_name(self.domain).display_name()
        params = {
            'domain_name': domain_name,
            'url': absolute_reverse("domain_homepage", args=[self.domain]),
        }
        text_content = render_to_string("users/email/new_domain_request.txt", params)
        html_content = render_to_string("users/email/new_domain_request.html", params)
        subject = _('Request to join %s approved') % domain_name
        send_html_email_async.delay(subject, self.email, html_content, text_content=text_content,
                                    email_from=settings.DEFAULT_FROM_EMAIL)

    def send_request_email(self):
        domain_name = Domain.get_by_name(self.domain).display_name()
        params = {
            'full_name': self.full_name,
            'email': self.email,
            'domain_name': domain_name,
            'url': absolute_reverse("web_users", args=[self.domain]),
        }
        recipients = {u.get_email() for u in
            WebUser.get_admins_by_domain(self.domain)}
        text_content = render_to_string("users/email/request_domain_access.txt", params)
        html_content = render_to_string("users/email/request_domain_access.html", params)
        subject = _('Request from %(name)s to join %(domain)s') % {
            'name': self.full_name,
            'domain': domain_name,
        }
        send_html_email_async.delay(subject, recipients, html_content, text_content=text_content,
                                    email_from=settings.DEFAULT_FROM_EMAIL)


class Invitation(QuickCachedDocumentMixin, Document):
    email = StringProperty()
    invited_by = StringProperty()
    invited_on = DateTimeProperty()
    is_accepted = BooleanProperty(default=False)
    domain = StringProperty()
    role = StringProperty()
    program = None
    supply_point = None

    _inviter = None

    def get_inviter(self):
        if self._inviter is None:
            self._inviter = CouchUser.get_by_user_id(self.invited_by)
            if self._inviter.user_id != self.invited_by:
                self.invited_by = self._inviter.user_id
                self.save()
        return self._inviter

    def send_activation_email(self, remaining_days=30):
        url = absolute_reverse("domain_accept_invitation",
                               args=[self.domain, self.get_id])
        params = {"domain": self.domain, "url": url, 'days': remaining_days,
                  "inviter": self.get_inviter().formatted_name}

        domain_request = DomainRequest.by_email(self.domain, self.email, is_approved=True)
        if domain_request is None:
            text_content = render_to_string("domain/email/domain_invite.txt", params)
            html_content = render_to_string("domain/email/domain_invite.html", params)
            subject = _('Invitation from %s to join CommCareHQ') % self.get_inviter().formatted_name
        else:
            text_content = render_to_string("domain/email/domain_request_approval.txt", params)
            html_content = render_to_string("domain/email/domain_request_approval.html", params)
            subject = _('Request to join CommCareHQ approved')
        send_html_email_async.delay(subject, self.email, html_content,
                                    text_content=text_content,
                                    cc=[self.get_inviter().get_email()],
                                    email_from=settings.DEFAULT_FROM_EMAIL)

    @classmethod
    def by_domain(cls, domain, is_active=True):
        return filter(
            lambda domain_invitation: not domain_invitation.is_accepted,
            get_docs_in_domain_by_class(domain, cls)
        )

    @classmethod
    def by_email(cls, email, is_active=True):
        return cls.view("users/open_invitations_by_email",
                        reduce=False,
                        key=[email],
                        include_docs=True,
                        ).all()

    @property
    def is_expired(self):
        return self.invited_on.date() + relativedelta(months=1) < datetime.utcnow().date()


class DomainRemovalRecord(DeleteRecord):
    user_id = StringProperty()
    domain_membership = SchemaProperty(DomainMembership)

    def undo(self):
        user = WebUser.get_by_user_id(self.user_id)
        user.add_domain_membership(**self.domain_membership._doc)
        user.save()


class UserCache(object):

    def __init__(self):
        self.cache = {}

    def get(self, user_id):
        if not user_id:
            return None
        if user_id in self.cache:
            return self.cache[user_id]
        else:
            user = CouchUser.get_by_user_id(user_id)
            self.cache[user_id] = user
            return user<|MERGE_RESOLUTION|>--- conflicted
+++ resolved
@@ -1661,15 +1661,6 @@
         else:
             return SQLLocation.objects.none()
 
-<<<<<<< HEAD
-    def get_assigned_location_ids(self, domain):
-        return self.assigned_location_ids
-
-    def get_assigned_sql_locations(self, domain=None):
-        return self.sql_locations
-
-=======
->>>>>>> 2be11dcd
     def add_to_assigned_locations(self, location):
         if self.location_id:
             if location.location_id in self.assigned_location_ids:
