from django.core.urlresolvers import reverse
from corehq import Domain
from corehq.apps.app_manager.models import Application
from corehq.apps.reports.models import ReportConfig
from dimagi.utils.decorators.memoized import memoized


class TileConfigurationError(Exception):
    pass


class TileType(object):
    ICON = 'icon'
    PAGINATE = 'paginate'


class Tile(object):
    """This class creates the tile and its context
    when it's called by Django Angular's Remote Method Invocation.
    """

    def __init__(self, tile_config, request, in_data):
        if not isinstance(tile_config, TileConfiguration):
            raise TileConfigurationError(
                "tile_config must be an instance of TileConfiguration"
            )
        self.tile_config = tile_config
        self.request = request

        # this is the data provided by Django Angular's Remote Method Invocation
        self.in_data = in_data

    @property
    def is_visible(self):
        """Whether or not the tile is visible on the dashboard (permissions).
        :return: Boolean
        """
        return self.tile_config.visibility_check(self.request)

    @property
    @memoized
    def context_processor(self):
        return self.tile_config.context_processor_class(
            self.tile_config, self.request, self.in_data
        )

    @property
    def context(self):
        """This is sent back to the Angular JS controller created the remote
        Remote Method Invocation of the Dashboard view.
        :return: dict
        """
        tile_context = {
            'slug': self.tile_config.slug,
            'helpText': self.tile_config.help_text,
        }
        tile_context.update(self.context_processor.context)
        return tile_context


class TileConfiguration(object):
    """This is used by
    """

    def __init__(self, title, slug, icon, context_processor_class,
                 url=None, urlname=None, is_external_link=False,
                 visibility_check=None, url_generator=None,
                 help_text=None):
        """
        :param title: The title of the tile
        :param slug: The tile's slug
        :param icon: The class of the icon
        :param context_processor: A Subclass of BaseTileContextProcessor
        :param url: the url that the icon will link to
        :param urlname: the urlname of the view that the icon will link to
        :param is_external_link: True if the tile opens links in new window/tab
        :param visibility_check: (optional) a lambda that accepts a request
        and urlname and returns a boolean value if the tile is visible to the
        user.
        :param url_generator: a labmda that accepts a request and returns
        a string that is the url the tile will take the user to if it's clicked
        :param help_text: (optional) text that will appear on hover of tile
        """
        if not issubclass(context_processor_class, BaseTileContextProcessor):
            raise TileConfigurationError(
                "context processor must be subclass of BaseTileContextProcessor"
            )
        self.context_processor_class = context_processor_class
        self.title = title
        self.slug = slug
        self.icon = icon
        self.url = url
        self.urlname = urlname
        self.is_external_link = is_external_link
        self.visibility_check = (visibility_check
                                 or self._default_visibility_check)
        self.url_generator = url_generator or self._default_url_generator
        self.help_text = help_text

    @property
    def ng_directive(self):
        return self.context_processor_class.tile_type

    def get_url(self, request):
        if self.urlname is not None:
            return self.url_generator(self.urlname, request)
        return self.url

    @staticmethod
    def _default_url_generator(urlname, request):
        return reverse(urlname, args=[request.domain])

    @staticmethod
    def _default_visibility_check(request):
        return True


class BaseTileContextProcessor(object):
    tile_type = None

    def __init__(self, tile_config, request, in_data):
        """
        :param tile_config: An instance of TileConfiguration
        :param request: An instance of HttpRequest
        :param in_data: A dictionary provided by Django Angular's
        Remote Method Invocation
        """
        self.request = request
        self.tile_config = tile_config
        self.in_data = in_data

    @property
    def context(self):
        """This is the context specific to the type of tile we're creating.
        :return: dict
        """
        raise NotImplementedError('context must be overridden')


class IconContext(BaseTileContextProcessor):
    """This type of tile is just an icon with a link to another page on HQ
    or an external link (like the help site).
    """
    tile_type = TileType.ICON

    @property
    def context(self):
        return {
            'url': self.tile_config.get_url(self.request),
            'icon': self.tile_config.icon,
            'isExternal': self.tile_config.is_external_link,
        }


class BasePaginatedTileContextProcessor(BaseTileContextProcessor):
    """A resource for serving data to the Angularjs PaginatedTileController
    for the hq.dashboard Angular JS module.
    To use, subclass this and override :total: and :paginated_items: properties.
    """
    tile_type = TileType.PAGINATE

    @property
    def context(self):
        return {
            'pagination': self.pagination_context,
            'default': {
                'show': self.tile_config.icon is not None,
                'icon': self.tile_config.icon,
                'url': self.tile_config.get_url(self.request),
            },
        }

    @property
    def pagination_data(self):
        """The data we READ to figure out the current pagination state.
        :return: dict
        """
        return self.in_data['pagination']

    @property
    def limit(self):
        """The maximum number of items for this page.
        :return: integer
        """
        return self.pagination_data.get('limit', 5)

    @property
    def current_page(self):
        """The current page that the paginator is on.
        :return: integer
        """
        return self.pagination_data.get('currentPage', 1)

    @property
    def skip(self):
        """The number of items to skip over to get to the current page in
        the list of paginated items (or in the queryset).
        :return: integer
        """
        return (self.current_page - 1) * self.limit

    @property
    def pagination_context(self):
        return {
            'total': self.total,
            'limit': self.limit,
            'currentPage': self.current_page,
            'paginatedItems': list(self.paginated_items),
        }

    @staticmethod
    def _fmt_item(name, url, description=None, full_name=None):
        """This is the format that the paginator expects items to be in
        so that the template can be fully rendered.
        :param name: string
        :param url: string
        :param description: string. optional.
        If present, a popover will appear to the left of the list item.
        :return:
        """

        def _fmt_item_name(n):
            if len(n) > 38:
                return "%s..." % n[0:36]
            return n

        return {
            'name_full': full_name or name,
            'name': _fmt_item_name(name),
            'description': description,
            'url': url,
        }

    @property
    def total(self):
        """The total number of objects being paginated over.
        :return: integer
        """
        raise NotImplementedError('total must return an int')

    @property
    def paginated_items(self):
        """The items (as dictionaries/objects) to be passed to the angularjs
        template for rendering. It's recommended that you use the
        _fmt_item() helper function to return the correctly formatted dict
        for each item.
        :return: list of dicts formatted with _fmt_item
        """
        raise NotImplementedError('pagination must be overridden')


class ReportsPaginatedContext(BasePaginatedTileContextProcessor):
    """Generates the Paginated context for the Reports Tile.
    """
    @property
    def total(self):
        key = ["name", self.request.domain, self.request.couch_user._id]
        results = ReportConfig.get_db().view(
            'reportconfig/configs_by_domain',
            include_docs=False,
            startkey=key,
            endkey=key+[{}],
            reduce=True,
        ).all()
        return results[0]['value'] if results else 0

    @property
    def paginated_items(self):
        reports = ReportConfig.by_domain_and_owner(
            self.request.domain, self.request.couch_user._id,
            limit=self.limit, skip=self.skip
        )
        for report in reports:
            yield self._fmt_item(
                report.name,
                report.url,
                description="%(desc)s (%(date)s)" % {
                    'desc': report.description,
                    'date': report.date_description,
                },
                full_name=report.full_name
            )


class AppsPaginatedContext(BasePaginatedTileContextProcessor):
    """Generates the Paginated context for the Applications Tile.
    """
<<<<<<< HEAD
    def __init__(self, tile_config, request, in_data):
        super(AppsPaginatedContext, self).__init__(
            tile_config, request, in_data)
        # Handle special CommTrack Case
        domain = Domain.get_by_name(self.request.domain)
        if domain.commtrack_enabled:
            self.tile_config.icon = 'dashboard-icon-commtrack'
=======
>>>>>>> b25df2f4

    @property
    def total(self):
        # todo: optimize this at some point. unfortunately applications_brief
        # doesn't have a reduce view and for now we'll avoid refactoring.
        return len(self.applications)

    @property
    @memoized
    def applications(self):
        key = [self.request.domain]
        return Application.get_db().view(
            'app_manager/applications_brief',
            reduce=False,
            startkey=key,
            endkey=key+[{}],
        ).all()

    @property
    def paginated_items(self):
        def _get_app_url(app):
            return (
                reverse('view_app', args=[self.request.domain, app['id']])
                if self.request.couch_user.can_edit_apps()
                else reverse('release_manager', args=[self.request.domain, app['id']])
            )

        apps = self.applications[self.skip:self.skip + self.limit]
        return [{
            'name': a['key'][1],
            'url': _get_app_url(a),
        } for a in apps]<|MERGE_RESOLUTION|>--- conflicted
+++ resolved
@@ -285,16 +285,6 @@
 class AppsPaginatedContext(BasePaginatedTileContextProcessor):
     """Generates the Paginated context for the Applications Tile.
     """
-<<<<<<< HEAD
-    def __init__(self, tile_config, request, in_data):
-        super(AppsPaginatedContext, self).__init__(
-            tile_config, request, in_data)
-        # Handle special CommTrack Case
-        domain = Domain.get_by_name(self.request.domain)
-        if domain.commtrack_enabled:
-            self.tile_config.icon = 'dashboard-icon-commtrack'
-=======
->>>>>>> b25df2f4
 
     @property
     def total(self):
