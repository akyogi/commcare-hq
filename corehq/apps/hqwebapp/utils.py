import logging
from couchdbkit.exceptions import ResourceNotFound
from corehq.apps.hqwebapp.forms import BulkUploadForm
from corehq.apps.hqwebapp.tasks import send_html_email_async
from django.contrib import messages
from django.contrib.auth import authenticate, login
from django.contrib.auth.views import redirect_to_login
from django.core.urlresolvers import reverse
from django.http import HttpResponseRedirect
from django.shortcuts import render
from django.template.loader import render_to_string
from django.utils.translation import ugettext as _
from django.views.generic import TemplateView

from corehq.apps.domain.models import Domain
from corehq.apps.hqwebapp.views import logout
from corehq.apps.registration.forms import NewWebUserRegistrationForm
from corehq.apps.registration.utils import activate_new_user
from corehq.apps.users.models import Invitation, CouchUser, WebUser, DomainInvitation

logger = logging.getLogger(__name__)


def send_confirmation_email(invitation):
    invited_user = invitation.email
    subject = '%s accepted your invitation to CommCare HQ' % invited_user
    recipient = WebUser.get_by_user_id(invitation.invited_by).get_email()
    context = {
        'invited_user': invited_user,
    }
    html_content = render_to_string('domain/email/invite_confirmation.html',
                                    context)
    text_content = render_to_string('domain/email/invite_confirmation.txt',
                                    context)
    send_html_email_async.delay(subject, recipient, html_content,
                                text_content=text_content)


class InvitationView(object):
    # todo cleanup this view so it properly inherits from BaseSectionPageView
    inv_id = None
    inv_type = Invitation
    template = ""
    need = [] # a list of strings containing which parameters of the call function should be set as attributes to self

    def added_context(self):
        username = self.request.user.username
        # Add zero-width space for better line breaking
        username = username.replace("@", "&#x200b;@")
        return {
            'create_domain': False,
            'formatted_username': username,
        }

    def validate_invitation(self, invitation):
        pass

    def is_invited(self, invitation, couch_user):
        raise NotImplementedError

    @property
    def success_msg(self):
        return _("You have been successfully invited")

    @property
    def redirect_to_on_success(self):
        raise NotImplementedError

    @property
    def inviting_entity(self):
        raise NotImplementedError

    def invite(self, invitation, user):
        raise NotImplementedError

    def _invite(self, invitation, user):
        self.invite(invitation, user)
        invitation.is_accepted = True
        invitation.save()
        messages.success(self.request, self.success_msg)
        send_confirmation_email(invitation)

    def __call__(self, request, invitation_id, **kwargs):
        logging.warning("Don't use this view in more apps until it gets cleaned up.")
        # add the correct parameters to this instance
        self.request = request
        self.inv_id = invitation_id
        for k, v in kwargs.iteritems():
            if k in self.need:
                setattr(self, k, v)

        if request.GET.get('switch') == 'true':
            logout(request)
            return redirect_to_login(request.path)
        if request.GET.get('create') == 'true':
            logout(request)
            return HttpResponseRedirect(request.path)

        try:
            invitation = self.inv_type.get(invitation_id)
        except ResourceNotFound:
            messages.error(request, _("Sorry, it looks like your invitation has expired. "
                                      "Please check the invitation link you received and try again, or request a "
                                      "project administrator to send you the invitation again."))
            return HttpResponseRedirect(reverse("login"))
        if invitation.is_accepted:
            messages.error(request, _("Sorry, that invitation has already been used up. "
                                      "If you feel this is a mistake please ask the inviter for "
                                      "another invitation."))
            return HttpResponseRedirect(reverse("login"))

        self.validate_invitation(invitation)

        if invitation.is_expired:
            return HttpResponseRedirect(reverse("no_permissions"))

        context = self.added_context()
        if request.user.is_authenticated():
            is_invited_user = request.couch_user.username.lower() == invitation.email.lower()
            if self.is_invited(invitation, request.couch_user) and not request.couch_user.is_superuser:
                if is_invited_user:
                    # if this invite was actually for this user, just mark it accepted
                    messages.info(request, _("You are already a member of {entity}.").format(
                        entity=self.inviting_entity))
                    invitation.is_accepted = True
                    invitation.save()
                else:
                    messages.error(request, _("It looks like you are trying to accept an invitation for "
                                             "{invited} but you are already a member of {entity} with the "
                                             "account {current}. Please sign out to accept this invitation "
                                             "as another user.").format(
                                                 entity=self.inviting_entity,
                                                 invited=invitation.email,
                                                 current=request.couch_user.username,
                                             ))
                return HttpResponseRedirect(self.redirect_to_on_success)

            if not is_invited_user:
                messages.error(request, _("The invited user {invited} and your user {current} do not match!").format(
                    invited=invitation.email, current=request.couch_user.username))

            if request.method == "POST":
                couch_user = CouchUser.from_django_user(request.user)
                self._invite(invitation, couch_user)
                return HttpResponseRedirect(self.redirect_to_on_success)
            else:
                mobile_user = CouchUser.from_django_user(request.user).is_commcare_user()
                context.update({
                    'mobile_user': mobile_user,
                    "invited_user": invitation.email if request.couch_user.username != invitation.email else "",
                })
                return render(request, self.template, context)
        else:
            if request.method == "POST":
                form = NewWebUserRegistrationForm(request.POST)
                if form.is_valid():
                    # create the new user
                    user = activate_new_user(form)
                    user.save()
                    messages.success(request, _("User account for %s created!") % form.cleaned_data["email"])
                    self._invite(invitation, user)
                    authenticated = authenticate(username=form.cleaned_data["email"],
                                                 password=form.cleaned_data["password"])
                    if authenticated is not None and authenticated.is_active:
                        login(request, authenticated)
                    if isinstance(invitation, DomainInvitation):
                        return HttpResponseRedirect(reverse("domain_homepage", args=[invitation.domain]))
                    else:
                        return HttpResponseRedirect(reverse("homepage"))
            else:
                if isinstance(invitation, DomainInvitation):
                    if CouchUser.get_by_username(invitation.email):
                        return HttpResponseRedirect(reverse("login") + '?next=' +
                            reverse('domain_accept_invitation', args=[invitation.domain, invitation.get_id]))
                    domain = Domain.get_by_name(invitation.domain)
                    form = NewWebUserRegistrationForm(initial={
                        'email': invitation.email,
                        'hr_name': domain.display_name() if domain else invitation.domain,
                        'create_domain': False,
                    })
                else:
                    form = NewWebUserRegistrationForm(initial={'email': invitation.email})

<<<<<<< HEAD
        context = self.added_context()
=======
>>>>>>> d562208a
        context.update({"form": form})
        return render(request, self.template, context)


def get_bulk_upload_form(context, context_key="bulk_upload"):
    return BulkUploadForm(
        context[context_key]['plural_noun'],
        context[context_key].get('action'),
        context_key + "_form"
    )


def sidebar_to_dropdown(sidebar_items, domain=None, current_url_name=None):
    """
    Formats sidebar_items as dropdown items
    Sample input:
        [(u'Application Users',
          [{'description': u'Create and manage users for CommCare and CloudCare.',
            'show_in_dropdown': True,
            'subpages': [{'title': <function commcare_username at 0x109869488>,
                          'urlname': 'edit_commcare_user'},
                         {'show_in_dropdown': True,
                          'show_in_first_level': True,
                          'title': u'New Mobile Worker',
                          'urlname': 'add_commcare_account'},
                         {'title': u'Bulk Upload',
                          'urlname': 'upload_commcare_users'},
                         {'title': 'Confirm Billing Information',],
            'title': u'Mobile Workers',
            'url': '/a/sravan-test/settings/users/commcare/'},
         (u'Project Users',
          [{'description': u'Grant other CommCare HQ users access
                            to your project and manage user roles.',
            'show_in_dropdown': True,
            'subpages': [{'title': u'Add Web User',
                          'urlname': 'invite_web_user'},
                         {'title': <function web_username at 0x10982a9b0>,
                          'urlname': 'user_account'},
                         {'title': u'My Information',
                          'urlname': 'domain_my_account'}],
            'title': <django.utils.functional.__proxy__ object at 0x106a5c790>,
            'url': '/a/sravan-test/settings/users/web/'}])]
    Sample output:
        [{'data_id': None,
          'html': None,
          'is_divider': False,
          'is_header': True,
          'title': u'Application Users',
          'url': None},
         {'data_id': None,
          'html': None,
          'is_divider': False,
          'is_header': False,
          'title': u'Mobile Workers',
          'url': '/a/sravan-test/settings/users/commcare/'},
         {'data_id': None,
          'html': None,
          'is_divider': False,
          'is_header': False,
          'title': u'New Mobile Worker',
          'url': '/a/sravan-test/settings/users/commcare/add_commcare_account/'},
         {'data_id': None,
          'html': None,
          'is_divider': False,
          'is_header': False,
          'title': u'Groups',
          'url': '/a/sravan-test/settings/users/groups/'},
         {'data_id': None,
          'html': None,
          'is_divider': False,
          'is_header': True,
          'title': u'Project Users',
          'url': None},]
    """
    dropdown_items = []
    more_items_in_sidebar = False
    for side_header, side_list in sidebar_items:
        dropdown_header = dropdown_dict(side_header, is_header=True)
        current_dropdown_items = []
        for side_item in side_list:
            show_in_dropdown = side_item.get("show_in_dropdown", False)
            if show_in_dropdown:
                second_level_dropdowns = subpages_as_dropdowns(
                    side_item.get('subpages', []), level=2, domain=domain)
                dropdown_item = dropdown_dict(
                    side_item['title'],
                    url=side_item['url'],
                    second_level_dropdowns=second_level_dropdowns,
                )
                current_dropdown_items.append(dropdown_item)
                first_level_dropdowns = subpages_as_dropdowns(
                    side_item.get('subpages', []), level=1, domain=domain
                )
                current_dropdown_items = current_dropdown_items + first_level_dropdowns
            else:
                more_items_in_sidebar = True
        if current_dropdown_items:
            dropdown_items.extend([dropdown_header] + current_dropdown_items)

    if more_items_in_sidebar and current_url_name:
        return dropdown_items + divider_and_more_menu(current_url_name)
    else:
        return dropdown_items


def subpages_as_dropdowns(subpages, level, domain=None):
    """
        formats subpages of a sidebar_item as 1st or 2nd level dropdown items
        depending on if level is 1 or 2 respectively
    """
    def is_dropdown(subpage):
        if subpage.get('show_in_dropdown', False) and level == 1:
            return subpage.get('show_in_first_level', False)
        elif subpage.get('show_in_dropdown', False) and level == 2:
            return not subpage.get('show_in_first_level', False)

    return [dropdown_dict(
            subpage['title'],
            url=reverse(subpage['urlname'], args=[domain]))
            for subpage in subpages if is_dropdown(subpage)]


def dropdown_dict(title, url=None, html=None,
                  is_header=False, is_divider=False, data_id=None,
                  second_level_dropdowns=[]):
    if second_level_dropdowns:
        return submenu_dropdown_dict(title, url, second_level_dropdowns)
    else:
        return main_menu_dropdown_dict(title, url=url, html=html,
                                       is_header=is_header,
                                       is_divider=is_divider,
                                       data_id=data_id,)


def main_menu_dropdown_dict(title, url=None, html=None,
                            is_header=False, is_divider=False, data_id=None,
                            second_level_dropdowns=[]):
    return {
        'title': title,
        'url': url,
        'html': html,
        'is_header': is_header,
        'is_divider': is_divider,
        'data_id': data_id,
    }


def submenu_dropdown_dict(title, url, menu):
    return {
        'title': title,
        'url': url,
        'is_second_level': True,
        'submenu': menu,
    }


def divider_and_more_menu(url):
    return [dropdown_dict('placeholder', is_divider=True),
            dropdown_dict(_('View All'), url=url)]<|MERGE_RESOLUTION|>--- conflicted
+++ resolved
@@ -181,10 +181,6 @@
                 else:
                     form = NewWebUserRegistrationForm(initial={'email': invitation.email})
 
-<<<<<<< HEAD
-        context = self.added_context()
-=======
->>>>>>> d562208a
         context.update({"form": form})
         return render(request, self.template, context)
 
