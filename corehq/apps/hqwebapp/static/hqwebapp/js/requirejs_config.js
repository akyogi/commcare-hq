--- conflicted
+++ resolved
@@ -21,13 +21,8 @@
             deps: ['jquery', 'knockout', 'underscore'],
             exports: 'RMI',
         },
-<<<<<<< HEAD
-        "stripe": {
-            exports: 'Stripe',
-        },
-=======
+        "stripe": { exports: 'Stripe' },
         "ace-builds/src-min-noconflict/ace": { exports: "ace" },
->>>>>>> 3ffa50d0
     },
     map: {
         "datatables.fixedColumns": {
