--- conflicted
+++ resolved
@@ -13,6 +13,7 @@
     },
     shim: {
         "ace-builds/src-min-noconflict/ace": { exports: "ace" },
+        "accounting/js/lib/stripe": { exports: 'Stripe' },
         "bootstrap": { deps: ['jquery'] },
         "ko.mapping": { deps: ['knockout'] },
         "hqwebapp/js/hq.helpers": { deps: ['jquery', 'bootstrap', 'knockout', 'underscore'] },
@@ -21,12 +22,7 @@
             deps: ['jquery', 'knockout', 'underscore'],
             exports: 'RMI',
         },
-<<<<<<< HEAD
-        "accounting/js/lib/stripe": { exports: 'Stripe' },
-=======
-        "ace-builds/src-min-noconflict/ace": { exports: "ace" },
         "nvd3/nv.d3.min":{deps:['d3/d3.min']},
->>>>>>> 6d476b7d
     },
     map: {
         "datatables.fixedColumns": {
