--- conflicted
+++ resolved
@@ -70,15 +70,9 @@
                              prop_name='reporting_metadata.last_builds.app_id',
                              alt_prop_name='reporting_metadata.build_version_app'),
             DataTablesColumn(_("Application Version"),
-<<<<<<< HEAD
-                             help_text=_("""Displays application version of the last submitted form;
-                                         The currently deployed version may be different."""),
+                             help_text = _("Displays application version of the user's last sync."),
                              prop_name='reporting_metadata.last_builds.build_version',
                              alt_prop_name='reporting_metadata.last_build_for_user.build_version'),
-=======
-                             help_text=_("Displays application version of the user's last sync."),
-                             sort_type=DTSortType.NUMERIC),
->>>>>>> e1792a67
             DataTablesColumn(_("CommCare Version"),
                              help_text=_("""Displays CommCare version the user last submitted with;
                                          The currently deployed version may be different."""),
