from collections import defaultdict, namedtuple
import datetime
from urllib import urlencode
import math
from django.db.models.aggregates import Max, Min, Avg, StdDev, Count
import operator
from pygooglechart import ScatterChart
import pytz

from corehq.apps.es import filters
from corehq.apps.es import cases as case_es
from corehq.apps.es.aggregations import TermsAggregation, RangeAggregation, AggregationRange, \
    FilterAggregation
from corehq.apps.reports import util
from corehq.apps.reports.analytics.esaccessors import (
    get_last_submission_time_for_user,
    get_submission_counts_by_user,
    get_completed_counts_by_user,
    get_submission_counts_by_date,
    get_completed_counts_by_date,
    get_case_counts_closed_by_user,
    get_case_counts_opened_by_user,
    get_active_case_counts_by_owner,
    get_total_case_counts_by_owner,
)
from corehq.apps.reports.exceptions import TooMuchDataError
from corehq.apps.reports.filters.users import ExpandedMobileWorkerFilter as EMWF
from corehq.apps.reports.standard import ProjectReportParametersMixin, \
    DatespanMixin, ProjectReport
from corehq.apps.reports.filters.forms import CompletionOrSubmissionTimeFilter, FormsByApplicationFilter
from corehq.apps.reports.datatables import DataTablesHeader, DataTablesColumn, DTSortType, DataTablesColumnGroup
from corehq.apps.reports.generic import GenericTabularReport
from corehq.apps.reports.util import make_form_couch_key, friendly_timedelta, format_datatables_data
from corehq.apps.sofabed.dbaccessors import get_form_counts_by_user_xmlns
from corehq.apps.sofabed.models import FormData, CaseData
from corehq.apps.users.models import CommCareUser
from corehq.const import SERVER_DATETIME_FORMAT
from corehq.util.dates import iso_string_to_datetime
from corehq.util.timezones.conversions import ServerTime, PhoneTime
from corehq.util.view_utils import absolute_reverse
from couchforms.models import XFormInstance
from dimagi.utils.dates import DateSpan, today_or_tomorrow
from dimagi.utils.decorators.memoized import memoized
from dimagi.utils.parsing import json_format_date
from django.utils.translation import ugettext as _
from django.utils.translation import ugettext_noop


TOO_MUCH_DATA = ugettext_noop(
    'The filters you selected include too much data. Please change your filters and try again'
)

WorkerActivityReportData = namedtuple('WorkerActivityReportData', [
    'avg_submissions_by_user',
    'submissions_by_user',
    'active_cases_by_owner',
    'total_cases_by_owner',
    'cases_closed_by_user',
    'cases_opened_by_user',
])


class WorkerMonitoringReportTableBase(GenericTabularReport, ProjectReport, ProjectReportParametersMixin):
    exportable = True

    def get_user_link(self, user):
        user_link = self.get_raw_user_link(user)
        return self.table_cell(user.raw_username, user_link)

    def get_raw_user_link(self, user):
        raise NotImplementedError


class WorkerMonitoringCaseReportTableBase(WorkerMonitoringReportTableBase):
    exportable = True

    def get_raw_user_link(self, user):
        user_link_template = '<a href="%(link)s?%(params)s">%(username)s</a>'
        user_link = user_link_template % {
            'link': self.raw_user_link_url,
            'params': urlencode(EMWF.for_user(user.user_id)),
            'username': user.username_in_report,
        }
        return user_link

    @property
    def raw_user_link_url(self):
        from corehq.apps.reports.standard.cases.basic import CaseListReport
        return CaseListReport.get_url(domain=self.domain)


class WorkerMonitoringFormReportTableBase(WorkerMonitoringReportTableBase):
    def get_raw_user_link(self, user):
        params = {
            "form_unknown": self.request.GET.get("form_unknown", ''),
            "form_unknown_xmlns": self.request.GET.get("form_unknown_xmlns", ''),
            "form_status": self.request.GET.get("form_status", ''),
            "form_app_id": self.request.GET.get("form_app_id", ''),
            "form_module": self.request.GET.get("form_module", ''),
            "form_xmlns": self.request.GET.get("form_xmlns", ''),
            "startdate": self.request.GET.get("startdate", ''),
            "enddate": self.request.GET.get("enddate", '')
        }

        params.update(EMWF.for_user(user.user_id))

        from corehq.apps.reports.standard.inspect import SubmitHistory

        user_link_template = '<a href="%(link)s">%(username)s</a>'
        base_link = SubmitHistory.get_url(domain=self.domain)
        link = "{baselink}?{params}".format(baselink=base_link, params=urlencode(params))
        return user_link_template % {
            'link': link,
            'username': user.username_in_report,
        }


class MultiFormDrilldownMixin(object):
    """
        This is a useful mixin when you use FormsByApplicationFilter.
    """

    @property
    @memoized
    def all_relevant_forms(self):
        return FormsByApplicationFilter.get_value(self.request, self.domain)


class CompletionOrSubmissionTimeMixin(object):
    """
        Use this when you use CompletionOrSubmissionTimeFilter.
    """
    @property
    def by_submission_time(self):
        value = CompletionOrSubmissionTimeFilter.get_value(self.request, self.domain)
        return value == 'submission'


class CaseActivityReport(WorkerMonitoringCaseReportTableBase):
    """See column headers for details"""
    name = ugettext_noop('Case Activity')
    slug = 'case_activity'
    fields = ['corehq.apps.reports.filters.users.ExpandedMobileWorkerFilter',
              'corehq.apps.reports.filters.select.CaseTypeFilter']
    all_users = None
    display_data = ['percent']
    emailable = True
    description = ugettext_noop("Followup rates on active cases.")
    is_cacheable = True

<<<<<<< HEAD
    @property
    def landmark_columns(self):
        return [
            (_("# Updated or Closed"),
             _("The number of cases that have been created, updated, or closed "
               "between {} days ago and today.")),
            (_("# Active"),
             _("The number of open cases created or updated in the last {} days.")),
            (_("# Closed"),
             _("The number of cases that have been closed between {} days ago and "
               "today.")),
            (_("Proportion"),
             _("The percentage of all recently active cases that were created, "
               "updated or closed in the last {} days.")),
            # "recently active" means "touched in the last 120 days"
        ]

    @property
    def totals_columns(self):
        return [
            (_("# Active Cases"),
             _("Number of open cases modified in the last {} days")),
            (_("# Inactive Cases"),
             _("Number of cases that are open but haven't been touched in the "
               "last {} days")),
        ]

    @classmethod
    def display_in_dropdown(cls, domain=None, project=None, user=None):
        if project and project.commtrack_enabled:
            return False
        else:
            return True

=======
>>>>>>> de767e41
    @property
    def special_notice(self):
        if self.domain_object.case_sharing_included():
            return _("This report currently does not support case sharing. "
                     "There might be inconsistencies in case totals if the "
                     "user is part of a case sharing group.")

    _default_landmarks = [30, 60, 90]
    @property
    @memoized
    def landmarks(self):
        landmarks_param = self.request_params.get('landmarks')
        landmarks_param = landmarks_param if isinstance(landmarks_param, list) else []
        landmarks_param = [param for param in landmarks_param if isinstance(param, int)]
        landmarks = landmarks_param if landmarks_param else self._default_landmarks
        return [datetime.timedelta(days=l) for l in landmarks]

    _default_milestone = 120
    @property
    @memoized
    def milestone(self):
        milestone_param = self.request_params.get('milestone')
        milestone_param = milestone_param if isinstance(milestone_param, int) else None
        milestone = milestone_param if milestone_param else self._default_milestone
        return datetime.timedelta(days=milestone)

    @property
    @memoized
    def utc_now(self):
        # Fun story:
        # this function was wrong since 2012. Through a convoluted series
        # of refactors where no one was really thinking hard about this
        # it at some point morphed into translating by self.timezone
        # in the opposite direction.
        # Additionally, when I (Danny) re-wrote this report in 2012
        # I had no conception that the dates were suffering from this
        # timezone stripping problem, and so I hadn't factored that in.
        # As a result, this was two timezones off from correct
        # and no one noticed all these years...
        return datetime.datetime.utcnow()

    @property
    def headers(self):

        def make_column(title, help_text, num_days):
            return DataTablesColumn(title, sort_type=DTSortType.NUMERIC,
                                    help_text=help_text.format(num_days))

        columns = [DataTablesColumn(_("Users"))]

        for landmark in self.landmarks:
            columns.append(DataTablesColumnGroup(
                _("Cases in Last {} Days").format(landmark.days) if landmark else _("Ever"),
                *[make_column(title, help_text, landmark.days)
                  for title, help_text in self.landmark_columns]
            ))

        for title, help_text in self.totals_columns:
            columns.append(make_column(title, help_text, self.milestone.days))

        return DataTablesHeader(*columns)

    @property
    def rows(self):
        mobile_user_and_group_slugs = self.request.GET.getlist(EMWF.slug)
        users_data = EMWF.pull_users_and_groups(
            self.domain,
            mobile_user_and_group_slugs,
        )
        users_by_id = {user.user_id: user for user in users_data.combined_users}

        es_results = self.es_queryset(users_by_id)
        buckets = {user_id: bucket for user_id, bucket in es_results.aggregations.users.buckets_dict.items()}
        rows = []
        for user_id, user in users_by_id.items():
            bucket = buckets.get(user_id, None)
            rows.append(self.Row(self, user, bucket))

        def format_row(row):
            cells = [row.header()]
            total_touched = row.total_touched_count()

            def add_numeric_cell(text, value=None):
                if value is None:
                    try:
                        value = int(text)
                    except ValueError:
                        value = text
                cells.append(util.format_datatables_data(text=text, sort_key=value))

            for landmark in self.landmarks:
                landmark_key = unicode(landmark.days)

                modified = row.modified_count(landmark_key)
                active = row.active_count(landmark_key)
                closed = row.closed_count(landmark_key)

                try:
                    p_val = float(modified) * 100. / float(total_touched)
                    proportion = '%.f%%' % p_val
                except ZeroDivisionError:
                    p_val = None
                    proportion = '--'

                add_numeric_cell(modified, modified)
                add_numeric_cell(active, active)
                add_numeric_cell(closed, closed)
                add_numeric_cell(proportion, p_val)

            add_numeric_cell(row.total_active_count())
            add_numeric_cell(row.total_inactive_count())
            return cells

        self.total_row = format_row(self.TotalRow(rows, _("All Users")))
        return map(format_row, rows)

    def es_queryset(self, users_by_id):
        end_date = ServerTime(self.utc_now).phone_time(self.timezone).done()
        milestone_start = ServerTime(self.utc_now - self.milestone).phone_time(self.timezone).done()

        touched_total_aggregation = FilterAggregation(
            'touched_total',
            filters.AND(
                filters.date_range('modified_on', gte=milestone_start, lt=end_date),
            )
        )

        active_total_aggregation = FilterAggregation(
            'active_total',
            filters.AND(
                filters.date_range('modified_on', gte=milestone_start, lt=end_date),
                filters.term('closed', False))
        )

        inactive_total_aggregation = FilterAggregation(
            'inactive_total',
            filters.AND(
                filters.date_range('modified_on', lt=milestone_start),
                filters.term('closed', False))
        )

        landmarks_aggregation = self._landmarks_aggregation(end_date)

        top_level_aggregation = TermsAggregation('users', 'user_id')\
            .aggregation(landmarks_aggregation)\
            .aggregation(touched_total_aggregation)\
            .aggregation(active_total_aggregation)\
            .aggregation(inactive_total_aggregation)

        query = case_es.CaseES().domain(self.domain).user(users_by_id.keys())
        query = query.aggregation(top_level_aggregation)
        return query.run()

    def _landmarks_aggregation(self, end_date):
        landmarks_aggregation = RangeAggregation('landmarks', 'modified_on')
        for landmark in self.landmarks:
            start_date = ServerTime(self.utc_now - landmark).phone_time(self.timezone).done()
            landmarks_aggregation.add_range(AggregationRange(start_date, end_date, key=landmark.days))
        landmarks_aggregation.aggregation(FilterAggregation('active', filters.term('closed', False)))
        landmarks_aggregation.aggregation(FilterAggregation('closed', filters.term('closed', True)))
        return landmarks_aggregation

    class Row(object):
        def __init__(self, report, user, bucket):
            self.report = report
            self.user = user
            self.bucket = bucket
            if bucket:
                self.landmarks = bucket.landmarks.buckets_dict

        def active_count(self, landmark_key):
            return 0 if not self.bucket else self.landmarks[landmark_key].active.doc_count

        def modified_count(self, landmark_key):
            return 0 if not self.bucket else self.landmarks[landmark_key].doc_count

        def closed_count(self, landmark_key):
            return 0 if not self.bucket else self.landmarks[landmark_key].closed.doc_count

        def total_touched_count(self):
            return 0 if not self.bucket else self.bucket.touched_total.doc_count

        def total_inactive_count(self):
            return 0 if not self.bucket else self.bucket.inactive_total.doc_count

        def total_active_count(self):
            return 0 if not self.bucket else self.bucket.active_total.doc_count

        def header(self):
            return self.report.get_user_link(self.user)

    class TotalRow(object):
        def __init__(self, rows, header):
            self.rows = rows
            self._header = header

        def active_count(self, landmark_key):
            return sum([row.active_count(landmark_key) for row in self.rows])

        def total_touched_count(self):
            return sum([row.total_touched_count() for row in self.rows])

        def total_inactive_count(self):
            return sum([row.total_inactive_count() for row in self.rows])

        def total_active_count(self):
            return sum([row.total_active_count() for row in self.rows])

        def modified_count(self, landmark_key):
            return sum([row.modified_count(landmark_key) for row in self.rows])

        def closed_count(self, landmark_key):
            return sum([row.closed_count(landmark_key) for row in self.rows])

        def header(self):
            return self._header


class SubmissionsByFormReport(WorkerMonitoringFormReportTableBase,
                              MultiFormDrilldownMixin, DatespanMixin,
                              CompletionOrSubmissionTimeMixin):
    name = ugettext_noop("Submissions By Form")
    slug = "submissions_by_form"
    fields = [
        'corehq.apps.reports.filters.users.ExpandedMobileWorkerFilter',
        'corehq.apps.reports.filters.forms.FormsByApplicationFilter',
        'corehq.apps.reports.filters.forms.CompletionOrSubmissionTimeFilter',
        'corehq.apps.reports.filters.dates.DatespanFilter'
    ]
    fix_left_col = True
    emailable = True
    is_cacheable = True
    description = ugettext_noop("Number of submissions by form.")

    @classmethod
    def display_in_dropdown(cls, domain=None, project=None, user=None):
        if project and project.commtrack_enabled:
            return False
        else:
            return True

    @property
    def headers(self):
        headers = DataTablesHeader(DataTablesColumn(_("User"), span=3))
        if not self.all_relevant_forms:
            headers.add_column(
                DataTablesColumn(
                    _("No submissions were found for selected forms "
                      "within this date range."),
                    sortable=False
                )
            )
        else:
            for _form, info in self.all_relevant_forms.items():
                help_text = None
                if info['is_fuzzy']:
                    help_text = _("This column shows Fuzzy Submissions.")
                headers.add_column(
                    DataTablesColumn(
                        info['name'],
                        sort_type=DTSortType.NUMERIC,
                        help_text=help_text,
                    )
                )
            headers.add_column(
                DataTablesColumn(_("All Forms"), sort_type=DTSortType.NUMERIC)
            )
        return headers

    @property
    @memoized
    def selected_users(self):
        mobile_user_and_group_slugs = self.request.GET.getlist(EMWF.slug)
        users_data = EMWF.pull_users_and_groups(
            self.domain,
            mobile_user_and_group_slugs,
        )
        return users_data.combined_users

    @property
    def rows(self):
        rows = []
        totals = [0] * (len(self.all_relevant_forms) + 1)
        for user in self.selected_users:
            row = []
            if self.all_relevant_forms:
                for form in self.all_relevant_forms.values():
                    row.append(self._form_counts[
                        (user.user_id, form['xmlns'], form['app_id'])
                    ])
                row_sum = sum(row)
                row = (
                    [self.get_user_link(user)] +
                    [self.table_cell(row_data, zerostyle=True) for row_data in row] +
                    [self.table_cell(row_sum, "<strong>%s</strong>" % row_sum)]
                )
                totals = [totals[i] + col.get('sort_key')
                          for i, col in enumerate(row[1:])]
                rows.append(row)
            else:
                rows.append([self.get_user_link(user), '--'])
        if self.all_relevant_forms:
            self.total_row = [_("All Users")] + totals
        return rows

    @property
    @memoized
    def _form_counts(self):
        mobile_user_and_group_slugs = self.request.GET.getlist(EMWF.slug)
        if EMWF.show_all_mobile_workers(mobile_user_and_group_slugs):
            user_ids = []
        else:
            # Don't query ALL mobile workers
            user_ids = [u.user_id for u in self.selected_users]
        return get_form_counts_by_user_xmlns(
            domain=self.domain,
            startdate=self.datespan.startdate_utc.replace(tzinfo=pytz.UTC),
            enddate=self.datespan.enddate_utc.replace(tzinfo=pytz.UTC),
            user_ids=user_ids,
            xmlnss=[f['xmlns'] for f in self.all_relevant_forms.values()],
            by_submission_time=self.by_submission_time,
        )


class DailyFormStatsReport(WorkerMonitoringCaseReportTableBase, CompletionOrSubmissionTimeMixin, DatespanMixin):
    slug = "daily_form_stats"
    name = ugettext_noop("Daily Form Activity")
    bad_request_error_text = ugettext_noop("Your search query was invalid. If you're using a large date range, try using a smaller one.")

    fields = [
        'corehq.apps.reports.filters.users.ExpandedMobileWorkerFilter',
        'corehq.apps.reports.filters.forms.CompletionOrSubmissionTimeFilter',
        'corehq.apps.reports.filters.dates.DatespanFilter',
    ]

    description = ugettext_noop("Number of submissions per day.")

    fix_left_col = False
    emailable = True
    is_cacheable = False
    ajax_pagination = True
    exportable_all = True
    datespan_max_days = 90

    @classmethod
    def display_in_dropdown(cls, domain=None, project=None, user=None):
        if project and project.commtrack_enabled:
            return False
        else:
            return True

    @property
    @memoized
    def dates(self):
        date_list = [self.datespan.startdate]
        while date_list[-1] < self.datespan.enddate:
            date_list.append(date_list[-1] + datetime.timedelta(days=1))
        return date_list

    @property
    def headers(self):
        if self.datespan.is_valid():
            headers = DataTablesHeader(DataTablesColumn(_("Username"), span=3))
            for d in self.dates:
                headers.add_column(DataTablesColumn(json_format_date(d), sort_type=DTSortType.NUMERIC))
            headers.add_column(DataTablesColumn(_("Total"), sort_type=DTSortType.NUMERIC))
            return headers
        else:
            return DataTablesHeader(DataTablesColumn(_("Error")))

    @property
    def date_field(self):
        return 'received_on' if self.by_submission_time else 'time_end'

    @property
    def startdate(self):
        return self.datespan.startdate_utc if self.by_submission_time else self.datespan.startdate

    @property
    def enddate(self):
        return self.datespan.enddate_utc if self.by_submission_time else self.datespan.enddate_adjusted

    @property
    def is_submission_time(self):
        return self.date_field == 'received_on'

    def date_filter(self, start, end):
        return {'%s__range' % self.date_field: (start, end)}

    @property
    def shared_pagination_GET_params(self):
        params = [
            dict(
                name=EMWF.slug,
                value=EMWF.get_value(self.request, self.domain)),
            dict(
                name=CompletionOrSubmissionTimeFilter.slug,
                value=CompletionOrSubmissionTimeFilter.get_value(self.request, self.domain)),
            dict(name='startdate', value=self.datespan.startdate_display),
            dict(name='enddate', value=self.datespan.enddate_display),
        ]
        return params

    @property
    def total_records(self):
        return len(self.all_users)

    @property
    @memoized
    def all_users(self):
        fields = ['_id', 'username', 'first_name', 'last_name', 'doc_type', 'is_active', 'email']
        mobile_user_and_group_slugs = self.request.GET.getlist(EMWF.slug)
        users = EMWF.user_es_query(self.domain, mobile_user_and_group_slugs).fields(fields)\
                .run().hits
        users = map(util._report_user_dict, users)
        return sorted(users, key=lambda u: u['username_in_report'])

    def paginate_list(self, data_list):
        if self.pagination:
            start = self.pagination.start
            end = start + self.pagination.count
            return data_list[start:end]
        else:
            return data_list

    def users_by_username(self, order):
        users = self.all_users
        if order == "desc":
            users.reverse()
        return self.paginate_list(users)

    def users_by_range(self, datespan, order):
        if self.is_submission_time:
            get_counts_by_user = get_submission_counts_by_user
        else:
            get_counts_by_user = get_completed_counts_by_user

        results = get_counts_by_user(
            self.domain,
            datespan,
        )

        return self.users_sorted_by_count(results, order)

    def users_sorted_by_count(self, count_dict, order):
        # Split all_users into those in count_dict and those not.
        # Sort the former by count and return
        users_with_forms = []
        users_without_forms = []
        for user in self.all_users:
            u_id = user['user_id']
            if u_id in count_dict:
                users_with_forms.append((count_dict[u_id], user))
            else:
                users_without_forms.append(user)
        if order == "asc":
            users_with_forms.sort()
            sorted_users = users_without_forms
            sorted_users += map(lambda u: u[1], users_with_forms)
        else:
            users_with_forms.sort(reverse=True)
            sorted_users = map(lambda u: u[1], users_with_forms)
            sorted_users += users_without_forms

        return self.paginate_list(sorted_users)

    @property
    def column_count(self):
        return len(self.dates) + 2

    @property
    def rows(self):
        if not self.datespan.is_valid():
            return [[self.datespan.get_validation_reason()]]

        self.sort_col = self.request_params.get('iSortCol_0', 0)
        totals_col = self.column_count - 1
        order = self.request_params.get('sSortDir_0')

        if self.sort_col == totals_col:
            users = self.users_by_range(self.datespan, order)
        elif 0 < self.sort_col < totals_col:
            start = self.dates[self.sort_col - 1]
            end = start + datetime.timedelta(days=1)
            users = self.users_by_range(DateSpan(start, end), order)
        else:
            users = self.users_by_username(order)

        rows = [self.get_row(user) for user in users]
        self.total_row = self.get_row()
        return rows

    @property
    def get_all_rows(self):
        rows = [self.get_row(user) for user in self.all_users]
        self.total_row = self.get_row()
        return rows

    def get_row(self, user=None):
        """
        Assemble a row for a given user.
        If no user is passed, assemble a totals row.
        """
        user_ids = map(lambda user: user.user_id, [user] if user else self.all_users)

        if self.is_submission_time:
            get_counts_by_date = get_submission_counts_by_date
        else:
            get_counts_by_date = get_completed_counts_by_date

        results = get_counts_by_date(
            self.domain,
            user_ids,
            self.datespan,
            self.timezone,
        )

        date_cols = [
            results.get(json_format_date(date), 0)
            for date in self.dates
        ]
        styled_date_cols = ['<span class="muted">0</span>' if c == 0 else c for c in date_cols]
        first_col = self.get_raw_user_link(user) if user else _("Total")
        return [first_col] + styled_date_cols + [sum(date_cols)]

    @property
    def raw_user_link_url(self):
        from corehq.apps.reports.standard.inspect import SubmitHistory
        return SubmitHistory.get_url(domain=self.domain)

    @property
    def template_context(self):
        context = super(DailyFormStatsReport, self).template_context
        context.update({
            'hide_lastyear': True,
        })
        return context


class FormCompletionTimeReport(WorkerMonitoringFormReportTableBase, DatespanMixin,
                               CompletionOrSubmissionTimeMixin):
    name = ugettext_noop("Form Completion Time")
    slug = "completion_times"
    fields = ['corehq.apps.reports.filters.users.ExpandedMobileWorkerFilter',
              'corehq.apps.reports.filters.forms.SingleFormByApplicationFilter',
              'corehq.apps.reports.filters.forms.CompletionOrSubmissionTimeFilter',
              'corehq.apps.reports.filters.dates.DatespanFilter']

    description = ugettext_noop("Statistics on time spent on a particular form.")
    is_cacheable = True

    @property
    @memoized
    def selected_form_data(self):
        forms = FormsByApplicationFilter.get_value(self.request, self.domain).values()
        if len(forms) == 1 and forms[0]['xmlns']:
            return forms[0]
        non_fuzzy_forms = [form for form in forms if not form['is_fuzzy']]
        if len(non_fuzzy_forms) == 1:
            return non_fuzzy_forms[0]

    @property
    def headers(self):
        if not self.selected_form_data:
            return DataTablesHeader(DataTablesColumn(_("No Form Selected"), sortable=False))
        return DataTablesHeader(DataTablesColumn(_("User")),
            DataTablesColumn(_("Average"), sort_type=DTSortType.NUMERIC),
            DataTablesColumn(_("Std. Dev."), sort_type=DTSortType.NUMERIC),
            DataTablesColumn(_("Shortest"), sort_type=DTSortType.NUMERIC),
            DataTablesColumn(_("Longest"), sort_type=DTSortType.NUMERIC),
            DataTablesColumn(_("No. of Forms"), sort_type=DTSortType.NUMERIC))

    @property
    def rows(self):
        rows = []
        if not self.selected_form_data:
            rows.append([_("You must select a specific form to view data.")])
            return rows

        def to_duration(val_in_s):
            assert val_in_s is not None
            return datetime.timedelta(seconds=val_in_s)

        def to_minutes(val_in_s):
            if val_in_s is None:
                return "--"
            return friendly_timedelta(to_duration(val_in_s))

        def to_minutes_raw(val_in_s):
            """
            return a timestamp like 66:12:24 (the first number is hours
            """
            if val_in_s is None:
                return '--'
            td = to_duration(val_in_s)
            hours, remainder = divmod(td.seconds, 3600)
            minutes, seconds = divmod(remainder, 60)
            return '{h}:{m}:{s}'.format(
                h=(td.days * 24) + hours,
                m=minutes,
                s=seconds,
            )

        def _fmt(pretty_fn, val):
            return format_datatables_data(pretty_fn(val), val)

        def _fmt_ts(timestamp):
            return format_datatables_data(to_minutes(timestamp), timestamp, to_minutes_raw(timestamp))

        def get_data(users, group_by_user=True):
            query = FormData.objects.filter(xmlns=self.selected_form_data['xmlns'])

            date_field = 'received_on' if self.by_submission_time else 'time_end'
            date_filter = {
                '{}__range'.format(date_field): (self.datespan.startdate_utc, self.datespan.enddate_utc)
            }
            query = query.filter(**date_filter)

            if users:
                query = query.filter(user_id__in=users)

            if self.selected_form_data['app_id'] is not None:
                query = query.filter(app_id=self.selected_form_data['app_id'])

            if group_by_user:
                query = query.values('user_id')
                return query.annotate(Max('duration')) \
                    .annotate(Min('duration')) \
                    .annotate(Avg('duration')) \
                    .annotate(StdDev('duration')) \
                    .annotate(Count('duration'))
            else:
                return query.aggregate(
                    Max('duration'),
                    Min('duration'),
                    Avg('duration'),
                    StdDev('duration'),
                    Count('duration')
                )

        mobile_user_and_group_slugs = self.request.GET.getlist(EMWF.slug)
        users_data = EMWF.pull_users_and_groups(
            self.domain,
            mobile_user_and_group_slugs,
        )
        user_ids = [user.user_id for user in users_data.combined_users]

        data_map = dict([(row['user_id'], row) for row in get_data(user_ids)])

        for user in users_data.combined_users:
            stats = data_map.get(user.user_id, {})
            rows.append([self.get_user_link(user),
                         _fmt_ts(stats.get('duration__avg')),
                         _fmt_ts(stats.get('duration__stddev')),
                         _fmt_ts(stats.get("duration__min")),
                         _fmt_ts(stats.get("duration__max")),
                         _fmt(lambda x: x, stats.get("duration__count", 0)),
            ])

        total_data = get_data(user_ids, group_by_user=False)
        self.total_row = ["All Users",
                          _fmt_ts(total_data.get('duration__avg')),
                          _fmt_ts(total_data.get('duration__stddev')),
                          _fmt_ts(total_data.get('duration__min')),
                          _fmt_ts(total_data.get('duration__max')),
                          total_data.get('duration__count', 0)]
        return rows


class FormCompletionVsSubmissionTrendsReport(WorkerMonitoringFormReportTableBase,
                                             MultiFormDrilldownMixin, DatespanMixin):
    name = ugettext_noop("Form Completion vs. Submission Trends")
    slug = "completion_vs_submission"
    is_cacheable = True

    description = ugettext_noop("Time lag between when forms were completed and when forms were successfully "
                                "sent to CommCare HQ.")

    fields = ['corehq.apps.reports.filters.users.ExpandedMobileWorkerFilter',
              'corehq.apps.reports.filters.forms.FormsByApplicationFilter',
              'corehq.apps.reports.filters.dates.DatespanFilter']

    @property
    def headers(self):
        return DataTablesHeader(DataTablesColumn(_("User")),
            DataTablesColumn(_("Completion Time"), sort_type=DTSortType.DATE),
            DataTablesColumn(_("Submission Time"), sort_type=DTSortType.DATE),
            DataTablesColumn(_("Form Name")),
            DataTablesColumn(_("View"), sortable=False),
            DataTablesColumn(_("Difference"), sort_type=DTSortType.NUMERIC)
        )

    @property
    def rows(self):
        try:
            return self._get_rows()
        except TooMuchDataError as e:
            return [['<span class="label label-important">{}</span>'.format(e)] + ['--'] * 5]

    def _get_rows(self):
        rows = []
        total = 0
        total_seconds = 0
        if self.all_relevant_forms:
            mobile_user_and_group_slugs = self.request.GET.getlist(EMWF.slug)
            users_data = EMWF.pull_users_and_groups(
                self.domain,
                mobile_user_and_group_slugs,
            )

            placeholders = []
            params = []
            user_map = {user.user_id: user
                        for user in users_data.combined_users if user.user_id}
            form_map = {}
            for form in self.all_relevant_forms.values():
                placeholders.append('(%s,%s)')
                params.extend([form['app_id'], form['xmlns']])
                form_map[form['xmlns']] = form

            where = '(app_id, xmlns) in (%s)' % (','.join(placeholders))
            results = FormData.objects \
                .filter(received_on__range=(self.datespan.startdate_utc, self.datespan.enddate_utc)) \
                .filter(user_id__in=user_map.keys()) \
                .values('instance_id', 'user_id', 'time_end', 'received_on', 'xmlns')\
                .extra(
                    where=[where], params=params
                )
            if results.count() > 5000:
                raise TooMuchDataError(_(TOO_MUCH_DATA))
            for row in results:
                completion_time = (PhoneTime(row['time_end'], self.timezone)
                                   .server_time().done())
                submission_time = row['received_on']
                td = submission_time - completion_time
                td_total = (td.seconds + td.days * 24 * 3600)
                rows.append([
                            self.get_user_link(user_map.get(row['user_id'])),
                            self._format_date(completion_time),
                            self._format_date(submission_time),
                            form_map[row['xmlns']]['name'],
                            self._view_form_link(row['instance_id']),
                            self.table_cell(td_total, self._format_td_status(td))
                        ])

                if td_total >= 0:
                    total_seconds += td_total
                    total += 1
        else:
            rows.append(['No Submissions Available for this Date Range'] + ['--']*5)

        self.total_row = [_("Average"), "-", "-", "-", "-", self._format_td_status(int(total_seconds/total), False) if total > 0 else "--"]
        return rows

    def _format_date(self, date):
        """
        date is a datetime
        """

        return self.table_cell(
            ServerTime(date).user_time(self.timezone).ui_string(fmt=SERVER_DATETIME_FORMAT),
            ServerTime(date).user_time(self.timezone).ui_string(),
        )

    def _format_td_status(self, td, use_label=True):
        status = list()
        template = '<span class="label %(klass)s">%(status)s</span>'
        klass = ""
        if isinstance(td, int):
            td = datetime.timedelta(seconds=td)
        if isinstance(td, datetime.timedelta):
            hours = td.seconds//3600
            minutes = (td.seconds//60)%60
            vals = [td.days, hours, minutes, (td.seconds - hours*3600 - minutes*60)]
            names = [_("day"), _("hour"), _("minute"), _("second")]
            status = ["%s %s%s" % (val, names[i], "s" if val != 1 else "") for (i, val) in enumerate(vals) if val > 0]

            if td.days > 1:
                klass = "label-important"
            elif td.days == 1:
                klass = "label-warning"
            elif hours > 5:
                klass = "label-info"
            if not status:
                status.append("same")
            elif td.days < 0:
                if abs(td).seconds > 15*60:
                    status = [_("submitted before completed [strange]")]
                    klass = "label-inverse"
                else:
                    status = [_("same")]

        if use_label:
            return template % dict(status=", ".join(status), klass=klass)
        else:
            return ", ".join(status)

    def _view_form_link(self, instance_id):
        return '<a class="btn" href="%s">View Form</a>' % absolute_reverse(
            'render_form_data', args=[self.domain, instance_id])


class WorkerMonitoringChartBase(ProjectReport, ProjectReportParametersMixin):
    flush_layout = True
    report_template_path = "reports/async/basic.html"


class WorkerActivityTimes(WorkerMonitoringChartBase,
    MultiFormDrilldownMixin, CompletionOrSubmissionTimeMixin, DatespanMixin):
    name = ugettext_noop("Worker Activity Times")
    slug = "worker_activity_times"
    is_cacheable = True

    description = ugettext_noop("Graphical representation of when forms are "
                                "completed or submitted.")

    fields = [
        'corehq.apps.reports.filters.users.ExpandedMobileWorkerFilter',
        'corehq.apps.reports.filters.forms.FormsByApplicationFilter',
        'corehq.apps.reports.filters.forms.CompletionOrSubmissionTimeFilter',
        'corehq.apps.reports.filters.dates.DatespanFilter']

    report_partial_path = "reports/partials/punchcard.html"

    @property
    @memoized
    def activity_times(self):
        all_times = []
        mobile_user_and_group_slugs = self.request.GET.getlist(EMWF.slug)
        users_data = EMWF.pull_users_and_groups(
            self.domain,
            mobile_user_and_group_slugs,
        )
        for user in users_data.combined_users:
            for form, info in self.all_relevant_forms.items():
                key = make_form_couch_key(
                    self.domain,
                    user_id=user.user_id,
                    xmlns=info['xmlns'],
                    app_id=info['app_id'],
                    by_submission_time=self.by_submission_time,
                )
                data = XFormInstance.get_db().view("all_forms/view",
                    reduce=False,
                    startkey=key+[self.datespan.startdate_param_utc],
                    endkey=key+[self.datespan.enddate_param_utc],
                ).all()
                all_times.extend([iso_string_to_datetime(d['key'][-1])
                                  for d in data])
                if len(all_times) > 5000:
                    raise TooMuchDataError()
        if self.by_submission_time:
            all_times = [ServerTime(t).user_time(self.timezone).done()
                         for t in all_times]
        else:
            all_times = [PhoneTime(t, self.timezone).user_time(self.timezone).done()
                         for t in all_times]

        aggregated_times = defaultdict(int)
        for t in all_times:
            aggregated_times[(t.weekday(), t.hour)] += 1
        return aggregated_times

    @property
    def report_context(self):
        error = None
        try:
            activity_times = self.activity_times
            if len(activity_times) == 0:
                error = _("Note: No submissions matched your filters.")
        except TooMuchDataError:
            activity_times = defaultdict(int)
            error = _(TOO_MUCH_DATA)

        return dict(
            chart_url=self.generate_chart(activity_times, timezone=self.timezone),
            error=error,
            timezone=self.timezone,
        )

    @classmethod
    def generate_chart(cls, data, width=950, height=300, timezone="UTC"):
        """
            Gets a github style punchcard chart.
            Hat tip: http://github.com/dustin/bindir/blob/master/gitaggregates.py
        """
        no_data = not data
        chart = ScatterChart(width, height, x_range=(-1, 24), y_range=(-1, 7))

        chart.add_data([(h % 24) for h in range(24 * 8)])

        d=[]
        for i in range(8):
            d.extend([i] * 24)
        chart.add_data(d)

        # mapping between numbers 0..6 and its day of the week label
        day_names = [_("Mon"), _("Tue"), _("Wed"), _("Thu"), _("Fri"), _("Sat"), _("Sun")]
        # the order, bottom-to-top, in which the days should appear
        # i.e. Sun, Sat, Fri, Thu, etc
        days = (6, 5, 4, 3, 2, 1, 0)

        sizes=[]
        for d in days:
            sizes.extend([data[(d, h)] for h in range(24)])
        sizes.extend([0] * 24)
        if no_data:
            # fill in a line out of view so that chart.get_url() doesn't crash
            sizes.extend([1] * 24)
        chart.add_data(sizes)

        chart.set_axis_labels('x', [''] + [(str(h) + ':00') for h in range(24)] + [''])
        chart.set_axis_labels('x', [' ', _('Time ({timezone})').format(timezone=timezone), ' '])
        chart.set_axis_labels('y', [''] + [day_names[n] for n in days] + [''])

        chart.add_marker(1, 1.0, 'o', '333333', 25)
        return chart.get_url() + '&chds=-1,24,-1,7,0,20'


class WorkerActivityReport(WorkerMonitoringCaseReportTableBase, DatespanMixin):
    slug = 'worker_activity'
    name = ugettext_noop("Worker Activity")
    description = ugettext_noop("Summary of form and case activity by user or group.")
    section_name = ugettext_noop("Project Reports")
    num_avg_intervals = 3 # how many duration intervals we go back to calculate averages
    is_cacheable = True

    fields = [
        'corehq.apps.reports.filters.select.MultiGroupFilter',
        'corehq.apps.reports.filters.users.UserOrGroupFilter',
        'corehq.apps.reports.filters.select.MultiCaseTypeFilter',
        'corehq.apps.reports.filters.dates.DatespanFilter',
    ]
    fix_left_col = True
    emailable = True

    NO_FORMS_TEXT = ugettext_noop('None')

    @classmethod
    def display_in_dropdown(cls, domain=None, project=None, user=None):
        return True

    @property
    def case_types(self):
        return filter(None, self.request.GET.getlist('case_type'))

    @property
    def view_by_groups(self):
        return self.request.GET.get('view_by', None) == 'groups'

    @property
    def headers(self):
        CASE_TYPE_MSG = "The case type filter doesn't affect this column."
        by_group = self.view_by_groups
        columns = [DataTablesColumn(_("Group"))] if by_group else [DataTablesColumn(_("User"))]
        columns.append(DataTablesColumnGroup(_("Form Data"),
            DataTablesColumn(_("# Forms Submitted"), sort_type=DTSortType.NUMERIC,
                help_text=_("Number of forms submitted in chosen date range. %s" % CASE_TYPE_MSG)),
            DataTablesColumn(_("Avg # Forms Submitted"), sort_type=DTSortType.NUMERIC,
                help_text=_("Average number of forms submitted in the three preceding date ranges of the same length. %s" % CASE_TYPE_MSG)),
            DataTablesColumn(_("Last Form Submission"),
                help_text=_("Date of last form submission in time period.  Total row displays proportion of users submitting forms in date range")) \
            if not by_group else DataTablesColumn(_("# Active Users"), sort_type=DTSortType.NUMERIC,
                help_text=_("Proportion of users in group who submitted forms in date range."))
        ))
        columns.append(DataTablesColumnGroup(_("Case Data"),
            DataTablesColumn(_("# Cases Created"), sort_type=DTSortType.NUMERIC,
                help_text=_("Number of cases created in the date range.")),
            DataTablesColumn(_("# Cases Closed"), sort_type=DTSortType.NUMERIC,
                help_text=_("Number of cases closed in the date range.")),
            ))
        columns.append(DataTablesColumnGroup(_("Case Activity"),
            DataTablesColumn(_("# Active Cases"), sort_type=DTSortType.NUMERIC,
                help_text=_("Number of cases owned by the user that were opened, modified or closed in date range.  This includes case sharing cases.")),
            DataTablesColumn(_("# Total Cases"), sort_type=DTSortType.NUMERIC,
                help_text=_("Total number of cases owned by the user.  This includes case sharing cases.")),
            DataTablesColumn(_("% Active Cases"), sort_type=DTSortType.NUMERIC,
                help_text=_("Percentage of cases owned by user that were active.  This includes case sharing cases.")),
        ))
        return DataTablesHeader(*columns)

    @property
    def users_to_iterate(self):
        if not self.group_ids:
            ret = [util._report_user_dict(u) for u in list(CommCareUser.by_domain(self.domain))]
            return ret
        else:
            return self.combined_users

    def es_last_submissions(self):
        """
        Creates a dict of userid => date of last submission
        """
        return {
            u["user_id"]: get_last_submission_time_for_user(self.domain, u["user_id"], self.datespan)
            for u in self.users_to_iterate
        }

    @staticmethod
    def _dates_for_linked_reports(datespan, case_list=False):
        start_date = datespan.startdate_param
        end_date = datespan.enddate if not case_list else datespan.enddate + datetime.timedelta(days=1)
        end_date = end_date.strftime(datespan.format)
        return start_date, end_date

    def _submit_history_link(self, owner_id, value):
        """
        returns a cell that is linked to the submit history report
        """
        base_url = absolute_reverse('project_report_dispatcher', args=(self.domain, 'submit_history'))
        if self.view_by_groups:
            params = EMWF.for_reporting_group(owner_id)
        else:
            params = EMWF.for_user(owner_id)

        start_date, end_date = self._dates_for_linked_reports(self.datespan)
        params.update({
            "startdate": start_date,
            "enddate": end_date,
        })

        return util.numcell(
            self._html_anchor_tag(self._make_url(base_url, params), value),
            value,
        )

    @staticmethod
    def _html_anchor_tag(href, value):
        return '<a href="{}" target="_blank">{}</a>'.format(href, value)

    @staticmethod
    def _make_url(base_url, params):
        return '{base_url}?{params}'.format(
            base_url=base_url,
            params=urlencode(params, True),
        )

    @staticmethod
    def _case_query(case_type):
        if not case_type:
            return ''
        return ' AND type.exact: {}'.format(case_type)

    @staticmethod
    def _case_list_url_params(query, owner_id):
        params = {}
        params.update(EMWF.for_user(owner_id))  # Get user slug for Users or Groups Filter
        params.update({'search_query': query})
        return params

    @property
    def _case_list_base_url(self):
        return absolute_reverse('project_report_dispatcher', args=(self.domain, 'case_list'))

    def _case_list_url(self, query, owner_id):
        params = WorkerActivityReport._case_list_url_params(query, owner_id)
        return self._make_url(self._case_list_base_url, params)

    def _case_list_url_cases_opened_by(self, owner_id):
        return self._case_list_url_cases_by(owner_id, is_closed=False)

    def _case_list_url_cases_closed_by(self, owner_id):
        return self._case_list_url_cases_by(owner_id, is_closed=True)

    def _case_list_url_cases_by(self, owner_id, is_closed=False):
        start_date, end_date = self._dates_for_linked_reports(self.datespan, case_list=True)
        prefix = 'closed' if is_closed else 'opened'

        query = "{prefix}_by: {owner_id} AND {prefix}_on: [{start_date} TO {end_date}] {case_query}".format(
            prefix=prefix,
            owner_id=owner_id,
            start_date=start_date,
            end_date=end_date,
            case_query=self._case_query(self.case_type),
        )

        return self._case_list_url(query, owner_id)

    def _case_list_url_total_cases(self, owner_id):
        start_date, end_date = self._dates_for_linked_reports(self.datespan, case_list=True)
        # Subtract a day for inclusiveness
        start_date = (self.datespan.startdate - datetime.timedelta(days=1)).strftime(self.datespan.format)

        query = 'opened_on: [* TO {end_date}] AND NOT closed_on: [* TO {start_date}]'.format(
            end_date=end_date,
            start_date=start_date,
        )
        return self._case_list_url(query, owner_id)

    def _case_list_url_active_cases(self, owner_id):
        start_date, end_date = self._dates_for_linked_reports(self.datespan, case_list=True)
        query = "modified_on: [{start_date} TO {end_date}]".format(
            start_date=start_date,
            end_date=end_date
        )
        return self._case_list_url(query, owner_id)

    def _group_cell(self, group_id, group_name):
        """
        takes group info, and creates a cell that links to the user status report focused on the group
        """
        base_url = absolute_reverse('project_report_dispatcher', args=(self.domain, 'worker_activity'))
        start_date, end_date = self._dates_for_linked_reports(self.datespan)
        params = {
            "group": group_id,
            "startdate": start_date,
            "enddate": end_date,
        }

        url = self._make_url(base_url, params)

        return util.format_datatables_data(
            self._html_anchor_tag(url, group_name),
            group_name,
        )

    def _rows_by_group(self, report_data):
        rows = []
        active_users_by_group = {
            g: len(filter(lambda u: report_data.submissions_by_user.get(u['user_id']), users))
            for g, users in self.users_by_group.iteritems()
        }

        for group, users in self.users_by_group.iteritems():
            group_name, group_id = tuple(group.split('|'))
            if group_name == 'no_group':
                continue

            case_sharing_groups = set(reduce(operator.add, [u['group_ids'] for u in users], []))
            active_cases = sum([int(report_data.active_cases_by_owner.get(u["user_id"].lower(), 0)) for u in users]) + \
                sum([int(report_data.active_cases_by_owner.get(g_id, 0)) for g_id in case_sharing_groups])
            total_cases = sum([int(report_data.total_cases_by_owner.get(u["user_id"].lower(), 0)) for u in users]) + \
                sum([int(report_data.total_cases_by_owner.get(g_id, 0)) for g_id in case_sharing_groups])
            active_users = int(active_users_by_group.get(group, 0))
            total_users = len(self.users_by_group.get(group, []))

            rows.append([
                # Group Name
                self._group_cell(group_id, group_name),
                # Forms Submitted
                self._submit_history_link(
                    group_id,
                    sum([int(report_data.submissions_by_user.get(user["user_id"], 0)) for user in users]),
                ),
                # Avg forms submitted
                util.numcell(
                    sum(
                        [int(report_data.avg_submissions_by_user.get(user["user_id"], 0))
                        for user in users]
                    ) / self.num_avg_intervals
                ),
                # Active users
                util.numcell("%s / %s" % (active_users, total_users),
                             value=int((float(active_users) / total_users) * 10000) if total_users else -1,
                             raw="%s / %s" % (active_users, total_users)),
                # Cases opened
                util.numcell(
                    sum(
                        [int(report_data.cases_opened_by_user.get(user["user_id"].lower(), 0))
                        for user in users]
                    )
                ),
                # Cases closed
                util.numcell(
                    sum(
                        [int(report_data.cases_closed_by_user.get(user["user_id"].lower(), 0))
                        for user in users]
                    )
                ),
                # Active cases
                util.numcell(active_cases),
                # Total Cases
                util.numcell(total_cases),
                # Percent active cases
                util.numcell(
                    (float(active_cases) / total_cases) * 100 if total_cases else 'nan', convert='float'
                ),
            ])
        return rows

    def _rows_by_user(self, report_data):
        rows = []
        last_form_by_user = self.es_last_submissions()
        for user in self.users_to_iterate:
            active_cases = int(report_data.active_cases_by_owner.get(user["user_id"].lower(), 0)) + \
                sum([int(report_data.active_cases_by_owner.get(group_id, 0)) for group_id in user["group_ids"]])
            total_cases = int(report_data.total_cases_by_owner.get(user["user_id"].lower(), 0)) + \
                sum([int(report_data.total_cases_by_owner.get(group_id, 0)) for group_id in user["group_ids"]])

            cases_opened = int(report_data.cases_opened_by_user.get(user["user_id"].lower(), 0))
            cases_closed = int(report_data.cases_closed_by_user.get(user["user_id"].lower(), 0))

            if today_or_tomorrow(self.datespan.enddate):
                active_cases_cell = util.numcell(
                    self._html_anchor_tag(self._case_list_url_active_cases(user['user_id']), active_cases),
                    active_cases,
                )
            else:
                active_cases_cell = util.numcell(active_cases)

            rows.append([
                # Username
                user["username_in_report"],
                # Forms Submitted
                self._submit_history_link(
                    user['user_id'],
                    report_data.submissions_by_user.get(user["user_id"], 0),
                ),
                # Average Forms submitted
                util.numcell(
                    int(report_data.avg_submissions_by_user.get(user["user_id"], 0)) / self.num_avg_intervals
                ),
                # Last Form submission
                last_form_by_user.get(user["user_id"]) or _(self.NO_FORMS_TEXT),
                # Cases opened
                util.numcell(
                    self._html_anchor_tag(self._case_list_url_cases_opened_by(user['user_id']), cases_opened),
                    cases_opened,
                ),
                # Cases Closed
                util.numcell(
                    self._html_anchor_tag(self._case_list_url_cases_closed_by(user['user_id']), cases_closed),
                    cases_closed,
                ),
                # Active Cases
                active_cases_cell,
                # Total Cases
                util.numcell(
                    self._html_anchor_tag(self._case_list_url_total_cases(user['user_id']), total_cases),
                    total_cases,
                ),
                # Percent active
                util.numcell(
                    (float(active_cases) / total_cases) * 100 if total_cases else 'nan', convert='float'
                ),

            ])

        return rows

    def _report_data(self):
        # Adjust to be have inclusive dates
        duration = (self.datespan.enddate - self.datespan.startdate) + datetime.timedelta(days=1)
        avg_datespan = DateSpan(self.datespan.startdate - (duration * self.num_avg_intervals),
                                self.datespan.startdate - datetime.timedelta(days=1))

        if avg_datespan.startdate.year < 1900:  # srftime() doesn't work for dates below 1900
            avg_datespan.startdate = datetime.datetime(1900, 1, 1)

        return WorkerActivityReportData(
            avg_submissions_by_user=get_submission_counts_by_user(self.domain, avg_datespan),
            submissions_by_user=get_submission_counts_by_user(self.domain, self.datespan),
            active_cases_by_owner=get_active_case_counts_by_owner(self.domain, self.datespan, self.case_types),
            total_cases_by_owner=get_total_case_counts_by_owner(self.domain, self.datespan, self.case_types),
            cases_closed_by_user=get_case_counts_closed_by_user(self.domain, self.datespan, self.case_types),
            cases_opened_by_user=get_case_counts_opened_by_user(self.domain, self.datespan, self.case_types),
        )

    def _total_row(self, rows):
        total_row = [_("Total")]
        summing_cols = [1, 2, 4, 5, 6, 7]

        for col in range(1, len(self.headers)):
            if col in summing_cols:
                total_row.append(
                    sum(filter(lambda x: not math.isnan(x), [row[col].get('sort_key', 0) for row in rows]))
                )
            else:
                total_row.append('---')

        if self.view_by_groups:
            def parse(str):
                num, denom = tuple(str.split('/'))
                num = int(num.strip())
                denom = int(denom.strip())
                return num, denom

            def add(result_tuple, str):
                num, denom = parse(str)
                return num + result_tuple[0], denom + result_tuple[1]

            total_row[3] = '%s / %s' % reduce(add, [row[3]["html"] for row in rows], (0, 0))
        else:
            num = len(filter(lambda row: row[3] != _(self.NO_FORMS_TEXT), rows))
            total_row[3] = '%s / %s' % (num, len(rows))

        return total_row

    @property
    def rows(self):
        report_data = self._report_data()

        rows = []
        if self.view_by_groups:
            rows = self._rows_by_group(report_data)
        else:
            rows = self._rows_by_user(report_data)

        self.total_row = self._total_row(rows)
        return rows<|MERGE_RESOLUTION|>--- conflicted
+++ resolved
@@ -148,7 +148,6 @@
     description = ugettext_noop("Followup rates on active cases.")
     is_cacheable = True
 
-<<<<<<< HEAD
     @property
     def landmark_columns(self):
         return [
@@ -176,15 +175,6 @@
                "last {} days")),
         ]
 
-    @classmethod
-    def display_in_dropdown(cls, domain=None, project=None, user=None):
-        if project and project.commtrack_enabled:
-            return False
-        else:
-            return True
-
-=======
->>>>>>> de767e41
     @property
     def special_notice(self):
         if self.domain_object.case_sharing_included():
