--- conflicted
+++ resolved
@@ -74,12 +74,7 @@
 
 {% block main_column %}
 <div class="hq-generic-report">
-<<<<<<< HEAD
-{#    {% render_case case_id timezone %}#}
-    {% include "case/partials/single_case.html" %}
-=======
     {% render_case case timezone case_details %}
 {#    {% include "case/partials/single_case.html" %}#}
->>>>>>> 62ba0d1e
 </div>
 {% endblock %}