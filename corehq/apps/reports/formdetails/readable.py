--- conflicted
+++ resolved
@@ -173,17 +173,13 @@
             children = question_data.pop('children')
             form_question = FormQuestionResponse(
                 children=zip_form_data_and_questions(
-<<<<<<< HEAD
-                    node, children, path_context=question.value),
-                response=node_true_or_none,
-=======
                     node,
                     children,
                     path_context=question.value,
                     output_context=output_context,
                     process_label=process_label,
                 ),
->>>>>>> 0c914257
+                response=node_true_or_none,
                 **question_data
             )
         elif question.type == 'Repeat':
@@ -194,17 +190,13 @@
                 children=[
                     FormQuestionResponse(
                         children=zip_form_data_and_questions(
-<<<<<<< HEAD
-                            entry, children, path_context=question.value),
-                        response=node_true_or_none,
-=======
                             entry,
                             children,
                             path_context=question.value,
                             output_context=output_context,
                             process_label=process_label,
-                        )
->>>>>>> 0c914257
+                        ),
+                        response=node_true_or_none,
                     )
                     for entry in node
                 ],
