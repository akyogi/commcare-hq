class Axis(object):
    """
    :param label: Name of the Axis
    :param format: d3.js axis format
    :param dateFormat: Modify values to JS Date objects and set d3.time.format 
                       refer to https://github.com/mbostock/d3/wiki/Time-Formatting
    """
    def __init__(self, label=None, format=None, dateFormat=None):
        self.label = label
        self.format = format
        self.dateFormat = dateFormat


class Chart(object):
    template_partial = ''
    height = 320
    title = ''


class MultiBarChart(Chart):
    """
    :param title: The chart title
    "param x_axis: Instance of corehq.apps.reports.graph_models.Axis
    "param y_axis: Instance of corehq.apps.reports.graph_models.Axis

    Class fields:
        data: see add_dataset function
        marginTop: Top Margin in pixels
        marginLeft: Left Margin in pixels
        marginRight: Right Margin in pixels
        marginBottom: Bottom Margin in pixels
        showControls: True to show controls
        showLegend: True to show legend
        reduceXTicks: True to reduce the number of X ticks
        rotateLabels: Degrees to rotate X-Axis labels e.g. -45
        tooltips: True to show tooltips
        tooltipFormat: Seperator text bw x,y values in tooltipContent e.g." in ", " on  "
        stacked: True to make default view stacked, False for grouped
        staggerLabels: True to stagger the X-Axis labels.
        groupSpacing: Used to adjust amount of space between X-Axis groups. Value between 0 and 1.
        forceY: Used to force values into the Y scale domain. Useful to ensure max / min scales. Must be list of numbers
        translateLabelsX: Pixels to move X-Axis labels in X direction
        translateLabelsY: Pixels to move X-Axis labels in Y direction

    """
    template_partial = 'reports/partials/graphs/multibar_chart.html'

    def __init__(self, title, x_axis, y_axis):
        self.title = title

        self.x_axis = x_axis
        self.y_axis = y_axis
        self.data = []
        self.marginTop = 30
        self.marginRight = 20
        self.marginBottom = 50
        self.marginLeft = 100
        self.showControls = True
        self.showLegend = True
        self.reduceXTicks = False
        self.rotateLabels = 0
        self.tooltips = True
        self.tooltipFormat = ""
        self.stacked = False
        self.translateLabelsX = 0
        self.translateLabelsY = 0
        self.staggerLabels = False
        self.groupSpacing = 0.3
        self.forceY = [0, 1]

    def add_dataset(self, key, values, color=None):
        """
        :param key: dataset name
        :param values: List of dictionaries containing x and y values i.e. [{x=1, y=2}, ...]
        :param color: HTML color value
        """
        d = dict(key=key, values=values)
        if color:
            d['color'] = color
        self.data.append(d)

    def config_dict(self):
        if self.rotateLabels and not self.translateLabelsX:
            self.translateLabelsX = -10
        return dict(margin={'top': self.marginTop,
                            'right': self.marginRight,
                            'bottom': self.marginBottom,
                            'left': self.marginLeft},
                    showControls=self.showControls,
                    showLegend=self.showLegend,
                    reduceXTicks=self.reduceXTicks,
                    rotateLabels=self.rotateLabels,
                    tooltips=self.tooltips,
                    stacked=self.stacked,
                    translateLabelsX=self.translateLabelsX,
                    translateLabelsY=self.translateLabelsY,
                    staggerLabels=self.staggerLabels,
                    forceY=self.forceY,
                    groupSpacing=self.groupSpacing)

class LineChart(Chart):
    """
    :param title: The chart title
    "param x_axis: Instance of corehq.apps.reports.graph_models.Axis
    "param y_axis: Instance of corehq.apps.reports.graph_models.Axis

    Class fields:
        data: see add_dataset function
        marginTop: Top Margin in pixels
        marginLeft: Left Margin in pixels
        marginRight: Right Margin in pixels
        marginBottom: Bottom Margin in pixels

    """
    template_partial = 'reports/partials/graphs/line_chart.html'

    def __init__(self, title, x_axis, y_axis):
        self.title = title

        self.x_axis = x_axis
        self.y_axis = y_axis
        self.data = []
        self.marginTop = 30
        self.marginRight = 20
        self.marginBottom = 50
        self.marginLeft = 100
        self.tooltips = True

    def add_dataset(self, key, values, color=None):
        """
        :param key: dataset name
        :param values: List of dictionaries containing x and y values i.e. [{x=1, y=2}, ...]
        :param color: HTML color value
        """
        d = dict(key=key, values=values)
        if color:
            d['color'] = color
        self.data.append(d)

    def config_dict(self):
        return dict(margin={'top': self.marginTop,
                            'right': self.marginRight,
                            'bottom': self.marginBottom,
                            'left': self.marginLeft},
                    tooltips=self.tooltips)


class PieChart(Chart):
    """
    :param title: The chart title
    "param key: The name of the dataset
    "param values: List of dicts each with 'label' and 'value' keys e.g. [{'label': 'One', 'value': 1}, ...]

    Class fields:
        marginTop: Top Margin in pixels
        marginLeft: Left Margin in pixels
        marginRight: Right Margin in pixels
        marginBottom: Bottom Margin in pixels
        showLabels: True to show labels
        donut: Draw chart as a donut.
        tooltips: True to show tooltips
    """

    template_partial = 'reports/partials/graphs/pie_chart.html'

    def __init__(self, title, key, values):
        self.title = title
        self.data = [dict(key=key, values=values)]
        self.marginTop = 30
        self.marginRight = 20
        self.marginBottom = 50
        self.marginLeft = 80
        self.showLabels = True
        self.donut = False
        self.tooltips = True

    def config_dict(self):
        return dict(margin={'top': self.marginTop,
                            'right': self.marginRight,
                            'bottom': self.marginBottom,
                            'left': self.marginLeft},
                    showLabels=self.showLabels,
                    tooltips=self.tooltips,
<<<<<<< HEAD
                    donut=self.donut)


class LineChart(Chart):
    template_partial = 'reports/partials/graphs/line_chart.html'

    def __init__(self, title, x_axis, y_axis):
        self.title = title

        self.x_axis = x_axis
        self.y_axis = y_axis

        self.data = []
        self.marginTop = 30
        self.marginRight = 20
        self.marginBottom = 50
        self.marginLeft = 100
        self.reduceXTicks = False
        self.rotateLabels = 0
        self.tooltips = True
        self.showLegend = True
        self.data_needs_formatting = False  # this determines whether or not the data should get formatted client side
                                            # using the data formatting helpers in nvd3_charts_helper.js
        self.x_axis_uses_dates = False  # determines whether or not we should use a date format for the xaxis

    def config_dict(self):
        return dict(margin={'top': self.marginTop,
                            'right': self.marginRight,
                            'bottom': self.marginBottom,
                            'left': self.marginLeft},
                    reduceXTicks=self.reduceXTicks,
                    rotateLabels=self.rotateLabels,
                    showLegend=self.showLegend,
                    tooltips=self.tooltips)
=======
                    donut=self.donut)
>>>>>>> 89c6cfb8
<|MERGE_RESOLUTION|>--- conflicted
+++ resolved
@@ -125,6 +125,10 @@
         self.marginBottom = 50
         self.marginLeft = 100
         self.tooltips = True
+        self.showLegend = True
+        self.data_needs_formatting = False  # this determines whether or not the data should get formatted client side
+                                            # using the data formatting helpers in nvd3_charts_helper.js
+        self.x_axis_uses_dates = False  # determines whether or not we should use a date format for the xaxis
 
     def add_dataset(self, key, values, color=None):
         """
@@ -142,6 +146,7 @@
                             'right': self.marginRight,
                             'bottom': self.marginBottom,
                             'left': self.marginLeft},
+                    showLegend=self.showLegend,
                     tooltips=self.tooltips)
 
 
@@ -181,41 +186,4 @@
                             'left': self.marginLeft},
                     showLabels=self.showLabels,
                     tooltips=self.tooltips,
-<<<<<<< HEAD
-                    donut=self.donut)
-
-
-class LineChart(Chart):
-    template_partial = 'reports/partials/graphs/line_chart.html'
-
-    def __init__(self, title, x_axis, y_axis):
-        self.title = title
-
-        self.x_axis = x_axis
-        self.y_axis = y_axis
-
-        self.data = []
-        self.marginTop = 30
-        self.marginRight = 20
-        self.marginBottom = 50
-        self.marginLeft = 100
-        self.reduceXTicks = False
-        self.rotateLabels = 0
-        self.tooltips = True
-        self.showLegend = True
-        self.data_needs_formatting = False  # this determines whether or not the data should get formatted client side
-                                            # using the data formatting helpers in nvd3_charts_helper.js
-        self.x_axis_uses_dates = False  # determines whether or not we should use a date format for the xaxis
-
-    def config_dict(self):
-        return dict(margin={'top': self.marginTop,
-                            'right': self.marginRight,
-                            'bottom': self.marginBottom,
-                            'left': self.marginLeft},
-                    reduceXTicks=self.reduceXTicks,
-                    rotateLabels=self.rotateLabels,
-                    showLegend=self.showLegend,
-                    tooltips=self.tooltips)
-=======
-                    donut=self.donut)
->>>>>>> 89c6cfb8
+                    donut=self.donut)