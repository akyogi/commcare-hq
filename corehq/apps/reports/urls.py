--- conflicted
+++ resolved
@@ -25,14 +25,11 @@
 from .views import (
     EditFormInstance,
     AddSavedReportConfigView,
-<<<<<<< HEAD
     FormDataView,
     CaseDetailsView,
     CaseAttachmentsView,
-=======
     MySavedReportsView,
     ScheduledReportsView,
->>>>>>> a0a1f236
 )
 
 
