--- conflicted
+++ resolved
@@ -94,12 +94,8 @@
     name = 'Visit Report'
     slug = 'visits'
     fields = ['corehq.apps.reports.fields.DatespanField',
-<<<<<<< HEAD
-              'corehq.apps.reports.fields.LocationField']
+              'corehq.apps.reports.fields.AsyncLocationField']
     exportable = True
-=======
-              'corehq.apps.reports.fields.AsyncLocationField']
->>>>>>> 20cb0ae8
 
     def header_text(self, slug=False):
         cols = [(key if slug else caption) for key, caption in OUTLET_METADATA]
@@ -175,7 +171,7 @@
     name = 'Sales and Consumption Report'
     slug = 'sales_consumption'
     fields = ['corehq.apps.reports.fields.DatespanField',
-              'corehq.apps.reports.fields.LocationField']
+              'corehq.apps.reports.fields.AsyncLocationField']
     exportable = True
 
     @property
