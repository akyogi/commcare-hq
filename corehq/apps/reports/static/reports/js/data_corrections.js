/**
 *  UI for data corrections for cases and forms, which is a modal that lists out properties and an editable value
 *  for each. The modal includes a search box (which does client-side filtering only), pagination, and the option
 *  to toggle between different display properties (useful with forms, for toggling between question id and label).
 *  The modal will be sized depending on the number of properties: small, large, or full-screen.
 *
 *  Used with reports/partials/data_corrections_modal.html and a button to trigger the modal.
 *  Usage: dataCorrections.init($triggerElement, $modalElement, options);
 *  Options:
 *      Required:
 *          saveUrl
 *          properties: An object, where keys are the property name and values may be either strings or objects.
 *              If strings, they are assumed to be the property values. If objects, they may include the properties
 *                  value: Required. A string. Space-separated values if this is a multi-select (see below)
 *                  options: Optional. A list of objects, each with a 'text' and 'id' key. If provided, a select
 *                      box with a free text option will be displayed instead of a text box.
 *                  multiple: Optional. If true (and options is provided), a multi-select box with a free text
 *                      option will be displayed instead of a text box.
 *              with the property value and may then have arbitrary other properties to be used for display (see
 *              displayProperties below).
 *      Optional:
 *          propertyNames: All property names, in the order that properties should be displayed.
 *          propertyNamesUrl: Ignore propertyNames and instead fetch that list from this URL.
 *          propertyPrefix: HTML string to display before each property. Rendered as a knockout template that has
 *              access to the property.
 *          propertySuffix: Same idea as proeprtyPrefix.
 *          displayProperties: A list of objects, each with the keys 'property' and 'name'.
 *              Property is the data, plucked from the properties array. Name is displayed in the menu that lets
 *              user toggle between display properties.
 */
hqDefine("reports/js/data_corrections", [
    "jquery",
    "knockout",
    "underscore",
    "hqwebapp/js/assert_properties",
    "analytix/js/kissmetrix",
    "hqwebapp/js/components.ko",     // pagination
    "select2/dist/js/select2.full.min",
], function (
    $,
    ko,
    _,
    assertProperties,
    kissAnalytics
) {
    // Represents a single property/value pair, e.g., a form question and its response
    var PropertyModel = function (options) {
        // Don't assert properties of options because PropertyModel allows for
        // arbitrary keys to be used as display properties. Do error if any of
        // these arbitrary keys conflict with existing PropertyModel members.
        var reservedKeys = _.intersection(['dirty'], _.keys(options));
        if (reservedKeys.length) {
            throw new Error("Keys disallowed in PropertyModel: " + reservedKeys.join(", "));
        }

        var self = _.extend({}, options);

        self.name = options.name;
        self.value = ko.observable(options.value || '');
        self.dirty = ko.observable(false);
        self.options = options.options || [];

<<<<<<< HEAD
        // Account for select questions where the value is not one of the given options
        if (self.options.length && self.value()) {
            _.each(self.value().split(' '), function (value) {
                if (!_.find(self.options, function (option) { return value === option.id })) {
                    self.options.unshift({id: value, text: value});
                }
            });
=======
        if (self.options.length) {
            // Account for select questions where the value is not one of the given options
            if (self.value()) {
                _.each(self.value().split(' '), function (value) {
                    if (!_.find(self.options, function (option) { return value === option.id; })) {
                        self.options.unshift({id: value, text: value});
                    }
                });
            }
            // Add blank option so that clearing works properly
            if (!_.find(self.options, function (o) { return !o.id; })) {
                self.options.unshift({id: '', text: ''});
            }
>>>>>>> bcc00836
        }
        self.multiple = options.multiple === undefined ? false : options.multiple;

        // Update hidden value for multiselects. See data_corrections_modal.html for context.
        self.updateSpaceSeparatedValue = function (model, e) {
            var value = $(e.currentTarget).val();
            if (_.isArray(value)) {
                value = value.join(" ");
            }
            self.value(value);
        };

        return self;
    };

    // Controls the full modal UI
    var DataCorrectionsModel = function (options) {
        assertProperties.assert(options, ['saveUrl', 'properties'],
            ['propertyNames', 'propertyNamesUrl', 'displayProperties', 'propertyPrefix', 'propertySuffix', 'analyticsDescriptor']);
        var self = {};

        // Core data, and the order in which it should be displayed
        self.properties = {};                       // map of name => PropertyModel, populated in init
        self.propertyNames = ko.observableArray();  // populated in init, whether names were provided in options or via ajax

        // Handle modal size: small, large or full-screen, with one, two, or three columns, respectively.
        self.itemsPerColumn = 12;
        self.columnsPerPage = ko.observable(1);
        self.itemsPerPage = ko.computed(function () {
            return self.itemsPerColumn * self.columnsPerPage();
        });
        self.columnClass = ko.observable('');
        self.isFullScreenModal = ko.observable(false);
        self.isLargeModal = ko.observable(false);
        self.propertyNames.subscribe(function (newValue) {
            self.columnsPerPage(Math.min(3, Math.ceil(newValue.length / self.itemsPerColumn)));
            self.columnClass("col-sm-" + (12 / self.columnsPerPage()));
            self.isLargeModal(self.columnsPerPage() === 2);
            self.isFullScreenModal(self.columnsPerPage() === 3);
            self.generateSearchableNames();
        });

        // Support for displaying different property attributes (e.g., name and id)
        self.displayProperties = _.isEmpty(options.displayProperties) ? [{ property: 'name' }] : options.displayProperties;
        self.displayProperty = ko.observable(_.first(self.displayProperties).property);
        self.updateDisplayProperty = function (newValue) {
            self.displayProperty(newValue);
            self.initQuery();
            self.generateSearchableNames();
        };
        self.breakWord = function (str) {
            // Break words on slashes (as in question paths) or underscores (as in case properties and also questions)
            // Don't break on slashes that are present because they're in an HTML end tag
            return str.replace(/([^<]\s*[\/_])/g, "$1\u200B");     // eslint-disable-line no-useless-escape
        };
        var innerTemplate = _.map(self.displayProperties, function (p) {
            return _.template("<span data-bind='html: $root.breakWord(<%= property %>), visible: $root.displayProperty() === \"<%= property %>\"'></span>")(p);
        }).join("");
        self.propertyTemplate = {
            nodes: $("<div>" + (options.propertyPrefix || "") + innerTemplate + (options.propertySuffix || "") + "</div>"),
        };

        // Draw items on the current page, taking into account pagination and searching.
        // visibleItems is a list of whichever properties should be displayed on the current page.
        // visibleColumns is a list of lists: the same properties, but organized into columns
        // to simplify the knockout template.
        self.visibleItems = ko.observableArray([]);
        self.visibleColumns = ko.observableArray([]);
        self.render = function () {
            var added = 0,
                index = 0;

            // Remove all items
            self.visibleItems.splice(0);

            // Cycle over all items on previous pages
            while (added < self.itemsPerPage() * (self.currentPage() - 1) && index < self.propertyNames().length) {
                if (self.matchesQuery(self.searchableNames[index])) {
                    added++;
                }
                index++;
            }

            // Add as many items as fit on a page
            added = 0;
            while (added < self.itemsPerPage() && index < self.propertyNames().length) {
                if (self.matchesQuery(self.searchableNames[index])) {
                    var name = self.propertyNames()[index];
                    if (!self.properties[name]) {
                        self.properties[name] = new PropertyModel({ name: name });
                    }
                    self.visibleItems.push(self.properties[name]);
                    added++;
                }
                index++;
            }

            // Break visibleItems into separate columns for rendering
            self.visibleColumns.splice(0);
            var itemsPerColumn = self.itemsPerPage() / self.columnsPerPage();
            for (var i = 0; i < self.itemsPerPage(); i += itemsPerColumn) {
                self.visibleColumns.push(self.visibleItems.slice(i, i + itemsPerColumn));
            }
        };

        // Search
        self.query = ko.observable();
        self.matchesQuery = function (propertyName) {
            return !self.query() || propertyName.toLowerCase().indexOf(self.query().toLowerCase()) !== -1;
        };
        self.initQuery = function () {
            self.query("");
        };
        self.query.subscribe(function () {
            self.currentPage(1);
            self.totalFilteredItems(Math.ceil(_.filter(self.searchableNames, self.matchesQuery).length) || 1);
            self.render();
        });

        // Because of how search is implemented, it's useful to store a list of the values that we're going to
        // search against, ordered the same way properties are displayed. Regenerate this list each time
        // the current display property changes.
        self.searchableNames = [];
        self.generateSearchableNames = function () {
            if (self.displayProperty() === 'name') {
                self.searchableNames = self.propertyNames();
            } else {
                var displayPropertyObj = _.findWhere(self.displayProperties, { property: self.displayProperty() }),
                    search = displayPropertyObj.search || displayPropertyObj.property;
                self.searchableNames = [];
                _.each(self.propertyNames(), function (name) {
                    if (self.properties[name]) {
                        self.searchableNames.push(self.properties[name][search]);
                    }
                });
            }
        };

        // Pagination
        self.currentPage = ko.observable();
        self.totalFilteredItems = ko.observable();
        self.totalItems = ko.computed(function () {  // how many items to display in pagination
            return self.query() ? self.totalFilteredItems() : self.propertyNames().length;
        });
        self.currentPage.subscribe(self.render);

        // Saving
        self.submitForm = function (model, e) {
            var $button = $(e.currentTarget);
            $button.disableButton();
            $.post({
                url: options.saveUrl,
                data: {
                    properties: JSON.stringify(_.mapObject(self.properties, function (model) {
                        return model.value();
                    })),
                },
                success: function () {
                    window.location.reload();
                },
                error: function () {
                    $button.enableButton();
                    self.showRetry(true);
                },
            });
            return true;
        };

        // Analytics
        self.analyticsDescriptor = options.analyticsDescriptor;
        self.trackOpen = function () {
            if (self.analyticsDescriptor) {
                kissAnalytics.track.event("Clicked " + self.analyticsDescriptor + " Button");
            }
        };
        self.trackSave = function () {
            if (self.analyticsDescriptor) {
                kissAnalytics.track.event("Clicked Save on " + self.analyticsDescriptor + " Modal");
            }
        };

        // Control visibility around loading (spinner is shown if names are fetched via ajax) and error handling.
        self.showSpinner = ko.observable(true);
        self.showPagination = ko.computed(function () {
            return !self.showSpinner() && self.propertyNames().length > self.itemsPerPage();
        });
        self.showError = ko.observable(false);
        self.showRetry = ko.observable(false);
        self.disallowSave = ko.computed(function () {
            return self.showSpinner() || self.showError();
        });
        self.showNoData = ko.computed(function () {
            return !self.showError() && self.visibleItems().length === 0;
        });

        // Setup to do once property names exist
        self.init = function () {
            self.properties = _.extend({}, _.mapObject(options.properties, function (data, name) {
                if (typeof(data) === "string") {
                    data = { value: data };
                }
                return new PropertyModel(_.extend({}, data, {
                    name: name,
                    value: data.value,
                    display: _.without(data, 'name', 'value'),
                }));
            }));
            self.generateSearchableNames();
            self.initQuery();
            self.currentPage(1);
            self.showError(false);
            self.showRetry(false);
            self.render();
        };

        // Initialization: fetch property names if needed
        var _loadPropertyNames = function (names) {
            _.each(names, function (name) {
                self.propertyNames.push(name);
            });
            self.showSpinner(false);
            self.init();
        };
        if (options.propertyNamesUrl) {
            $.get({
                url: options.propertyNamesUrl,
                success: _loadPropertyNames,
                error: function () {
                    self.showSpinner(false);
                    self.showError(true);
                },
            });
        } else {
            _loadPropertyNames(options.propertyNames || _.keys(options.properties));
        }

        return self;
    };

    var init = function ($trigger, $modal, options) {
        var model = undefined;
        if ($trigger.length && $modal.length) {
            $trigger.click(function () {
                $modal.modal();
            });
            model = DataCorrectionsModel(options);
            $modal.koApplyBindings(model);

            $modal.find(".modal-body select").each(function() {
                var $el = $(this),
                    multiple = !!$el.attr("multiple");
                $el.select2({
                    width: '100%',
                    tags: true,
                    allowClear: !multiple,
                    placeholder: multiple ? undefined : '',
                });
                if (multiple) {
                    var $input = $el.siblings("input");
                    $el.val($input.val().split(" ")).trigger("change");
                }
            });
        }
        return model;
    };

    return {
        init: init,
    };
});<|MERGE_RESOLUTION|>--- conflicted
+++ resolved
@@ -60,29 +60,13 @@
         self.dirty = ko.observable(false);
         self.options = options.options || [];
 
-<<<<<<< HEAD
         // Account for select questions where the value is not one of the given options
         if (self.options.length && self.value()) {
             _.each(self.value().split(' '), function (value) {
-                if (!_.find(self.options, function (option) { return value === option.id })) {
+                if (!_.find(self.options, function (option) { return value === option.id; })) {
                     self.options.unshift({id: value, text: value});
                 }
             });
-=======
-        if (self.options.length) {
-            // Account for select questions where the value is not one of the given options
-            if (self.value()) {
-                _.each(self.value().split(' '), function (value) {
-                    if (!_.find(self.options, function (option) { return value === option.id; })) {
-                        self.options.unshift({id: value, text: value});
-                    }
-                });
-            }
-            // Add blank option so that clearing works properly
-            if (!_.find(self.options, function (o) { return !o.id; })) {
-                self.options.unshift({id: '', text: ''});
-            }
->>>>>>> bcc00836
         }
         self.multiple = options.multiple === undefined ? false : options.multiple;
 
