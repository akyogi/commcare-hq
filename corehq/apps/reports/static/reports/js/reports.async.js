--- conflicted
+++ resolved
@@ -1,8 +1,5 @@
-<<<<<<< HEAD
+/* globals COMMCAREHQ */
 // This file depends on reports/js/filters.js
-=======
-/* globals COMMCAREHQ */
->>>>>>> 637bccb0
 var HQAsyncReport = function (o) {
     'use strict';
     var self = this;
@@ -35,46 +32,11 @@
         504: gettext("Gateway Timeout. Please contact CommCare HQ Support."),
     };
 
-<<<<<<< HEAD
-=======
-    var initFilters = function() {
-        // Datespans
-        var $filterRange = $('.report-filter-datespan');
-        if ($filterRange.length && $filterRange.data("init")) {
-            var separator = $filterRange.data('separator');
-            var report_labels = $filterRange.data('reportLabels');
-            var standardHQReport = hqImport("reports/js/standard_hq_report.js").getStandardHQReport();
-
-            $filterRange.createDateRangePicker(
-                report_labels, separator,
-                $filterRange.data('startDate'),
-                $filterRange.data('endDate')
-            );
-            $filterRange.on('change apply', function(ev, picker) {
-                var dates = $(this).val().split(separator);
-                $(standardHQReport.filterAccordion).trigger('hqreport.filter.datespan.startdate', dates[0]);
-                $('#report_filter_datespan_startdate').val(dates[0]);
-                $(standardHQReport.filterAccordion).trigger('hqreport.filter.datespan.enddate', dates[1]);
-                $('#report_filter_datespan_enddate').val(dates[1]);
-            });
-        }
-
-        // Initialize any help bubbles
-        $('.hq-help-template').each(function () {
-            COMMCAREHQ.transformHelpTemplate($(this), true);
-        });
-    };
-
->>>>>>> 637bccb0
     var loadFilters = function (data) {
         self.filterRequest = null;
         try {
             $('#hq-report-filters').html(data.filters);
-<<<<<<< HEAD
             hqImport("reports/js/filters.js").init();
-=======
-            initFilters();
->>>>>>> 637bccb0
         } catch (e) {
             console.log(e);
         }
