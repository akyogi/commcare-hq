--- conflicted
+++ resolved
@@ -6,11 +6,7 @@
             $btn.disableButton();
 
             $.post({
-<<<<<<< HEAD
-                url: hqImport("hqwebapp/js/urllib").reverse('reprocess_xform_errors'),
-=======
-                url: hqImport("hqwebapp/js/initial_page_data.js").reverse('reprocess_xform_errors'),
->>>>>>> f14ec89a
+                url: hqImport("hqwebapp/js/initial_page_data").reverse('reprocess_xform_errors'),
                 data: { form_id: formId },
                 success: function(data) {
                     $btn.removeSpinnerFromButton();
