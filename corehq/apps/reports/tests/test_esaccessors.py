import pytz
import uuid
from mock import patch

from datetime import datetime, timedelta
from django.test import SimpleTestCase
from django.test.utils import override_settings

from corehq.apps.hqcase.utils import SYSTEM_FORM_XMLNS
from corehq.elastic import get_es_new, send_to_elasticsearch
from corehq.form_processor.models import CommCareCaseSQL, CaseTransaction
from corehq.form_processor.tests.utils import run_with_all_backends
from corehq.pillows.mappings.case_mapping import CASE_INDEX, CASE_INDEX_INFO
from corehq.pillows.mappings.group_mapping import GROUP_INDEX_INFO
from corehq.pillows.mappings.ledger_mapping import LEDGER_INDEX_INFO
from corehq.pillows.mappings.user_mapping import USER_INDEX, USER_INDEX_INFO
from corehq.pillows.mappings.xform_mapping import XFORM_INDEX_INFO
from dimagi.utils.dates import DateSpan
from dimagi.utils.parsing import string_to_utc_datetime
from elasticsearch.exceptions import ConnectionError

from corehq.util.elastic import ensure_index_deleted
from corehq.apps.users.models import CommCareUser
from corehq.apps.groups.models import Group
from corehq.blobs.mixin import BlobMeta
from corehq.form_processor.utils import TestFormMetadata
from casexml.apps.case.models import CommCareCase, CommCareCaseAction
from casexml.apps.case.const import CASE_ACTION_CREATE
from corehq.pillows.xform import transform_xform_for_elasticsearch
from corehq.pillows.utils import MOBILE_USER_TYPE, WEB_USER_TYPE
from corehq.pillows.case import transform_case_for_elasticsearch
from corehq.apps.reports.analytics.esaccessors import (
    get_submission_counts_by_user,
    get_completed_counts_by_user,
    get_submission_counts_by_date,
    get_active_case_counts_by_owner,
    get_total_case_counts_by_owner,
    get_case_counts_closed_by_user,
    get_case_counts_opened_by_user,
    get_paged_forms_by_type,
    get_last_form_submissions_by_user,
    get_user_stubs,
    get_group_stubs,
    get_forms,
    get_form_counts_by_user_xmlns,
    get_form_duration_stats_by_user,
    get_form_duration_stats_for_users,
    get_last_form_submission_for_xmlns,
    guess_form_name_from_submissions_using_xmlns,
    get_all_user_ids_submitted,
    get_username_in_last_form_user_id_submitted,
    get_form_ids_having_multimedia,
    scroll_case_names,
    get_aggregated_ledger_values,
<<<<<<< HEAD
    get_reverse_indexed_cases_es,
)
=======
    get_case_types_for_domain_es)
>>>>>>> 9c16298f
from corehq.apps.es.aggregations import MISSING_KEY
from corehq.util.test_utils import make_es_ready_form, trap_extra_setup
from pillowtop.es_utils import initialize_index_and_mapping


class BaseESAccessorsTest(SimpleTestCase):
    es_index_info = None

    def setUp(self):
        super(BaseESAccessorsTest, self).setUp()
        with trap_extra_setup(ConnectionError):
            self.es = get_es_new()
            self._delete_es_index()
            self.domain = uuid.uuid4().hex
            if isinstance(self.es_index_info, (list, tuple)):
                for index_info in self.es_index_info:
                    initialize_index_and_mapping(self.es, index_info)
            else:
                initialize_index_and_mapping(self.es, self.es_index_info)

    def tearDown(self):
        self._delete_es_index()
        super(BaseESAccessorsTest, self).tearDown()

    def _delete_es_index(self):
        if isinstance(self.es_index_info, (list, tuple)):
            for index_info in self.es_index_info:
                ensure_index_deleted(index_info.index)
        else:
            ensure_index_deleted(self.es_index_info.index)


class TestFormESAccessors(BaseESAccessorsTest):

    es_index_info = [XFORM_INDEX_INFO, GROUP_INDEX_INFO]

    def _send_form_to_es(
            self,
            domain=None,
            completion_time=None,
            received_on=None,
            attachment_dict=None,
            **metadata_kwargs):
        attachment_dict = attachment_dict or {}
        metadata = TestFormMetadata(
            domain=domain or self.domain,
            time_end=completion_time or datetime.utcnow(),
            received_on=received_on or datetime.utcnow(),
        )
        for attr, value in metadata_kwargs.items():
            setattr(metadata, attr, value)

        form_pair = make_es_ready_form(metadata)
        if attachment_dict:
            form_pair.wrapped_form.external_blobs = {name: BlobMeta(**meta)
                for name, meta in attachment_dict.iteritems()}
            form_pair.json_form['external_blobs'] = attachment_dict

        es_form = transform_xform_for_elasticsearch(form_pair.json_form)
        send_to_elasticsearch('forms', es_form)
        self.es.indices.refresh(XFORM_INDEX_INFO.index)
        return form_pair

    def _send_group_to_es(self, _id=None, users=None):
        group = Group(
            domain=self.domain,
            name='narcos',
            users=users or [],
            case_sharing=False,
            reporting=False,
            _id=_id or uuid.uuid4().hex,
        )
        send_to_elasticsearch('groups', group.to_json())
        self.es.indices.refresh(GROUP_INDEX_INFO.index)
        return group

    @run_with_all_backends
    def test_get_forms(self):
        start = datetime(2013, 7, 1)
        end = datetime(2013, 7, 30)
        xmlns = 'http://a.b.org'
        app_id = '1234'
        user_id = 'abc'

        self._send_form_to_es(
            app_id=app_id,
            xmlns=xmlns,
            received_on=datetime(2013, 7, 2),
            user_id=user_id,
        )

        paged_result = get_forms(
            self.domain,
            start,
            end,
            user_ids=[user_id],
            app_ids=app_id,
            xmlnss=xmlns,
        )
        self.assertEqual(paged_result.total, 1)
        self.assertEqual(paged_result.hits[0]['xmlns'], xmlns)
        self.assertEqual(paged_result.hits[0]['form']['meta']['userID'], user_id)
        self.assertEqual(paged_result.hits[0]['received_on'], '2013-07-02T00:00:00.000000Z')

    @run_with_all_backends
    def test_get_form_ids_having_multimedia(self):
        start = datetime(2013, 7, 1)
        end = datetime(2013, 7, 30)
        xmlns = 'http://a.b.org'
        app_id = '1234'
        user_id = 'abc'

        self._send_form_to_es(
            app_id=app_id,
            xmlns=xmlns,
            received_on=datetime(2013, 7, 2),
            user_id=user_id,
            attachment_dict={
                'my_image': {'content_type': 'image/jpg'}
            }
        )

        # Decoy form
        self._send_form_to_es(
            app_id=app_id,
            xmlns=xmlns,
            received_on=datetime(2013, 7, 2),
            user_id=user_id,
        )

        form_ids = get_form_ids_having_multimedia(
            self.domain,
            app_id,
            xmlns,
            start,
            end
        )
        self.assertEqual(len(form_ids), 1)

    @run_with_all_backends
    def test_get_form_ids_having_multimedia_with_user_types(self):
        start = datetime(2013, 7, 1)
        end = datetime(2013, 7, 30)
        xmlns = 'http://a.b.org'
        app_id = '1234'
        user_id = 'abc'

        with patch('corehq.pillows.xform.get_user_type', lambda _: MOBILE_USER_TYPE):
            self._send_form_to_es(
                app_id=app_id,
                xmlns=xmlns,
                received_on=datetime(2013, 7, 2),
                user_id=user_id,
                attachment_dict={
                    'my_image': {'content_type': 'image/jpg'}
                }
            )

        with patch('corehq.pillows.xform.get_user_type', lambda _: WEB_USER_TYPE):
            self._send_form_to_es(
                app_id=app_id,
                xmlns=xmlns,
                received_on=datetime(2013, 7, 2),
                user_id=user_id,
                attachment_dict={
                    'my_image': {'content_type': 'image/jpg'}
                }
            )

        form_ids = get_form_ids_having_multimedia(
            self.domain,
            app_id,
            xmlns,
            start,
            end,
            user_types=[MOBILE_USER_TYPE]
        )
        self.assertEqual(len(form_ids), 1)

        form_ids = get_form_ids_having_multimedia(
            self.domain,
            app_id,
            xmlns,
            start,
            end,
            user_types=[MOBILE_USER_TYPE, WEB_USER_TYPE]
        )
        self.assertEqual(len(form_ids), 2)

        form_ids = get_form_ids_having_multimedia(
            self.domain,
            app_id,
            xmlns,
            start,
            end,
            user_types=[]
        )
        self.assertEqual(len(form_ids), 2)

    @run_with_all_backends
    def test_get_form_ids_having_multimedia_with_group(self):
        start = datetime(2013, 7, 1)
        end = datetime(2013, 7, 30)
        xmlns = 'http://a.b.org'
        app_id = '1234'
        user_id = 'escobar'

        self._send_group_to_es(
            _id='medellin',
            users=['escobar'],
        )

        self._send_form_to_es(
            app_id=app_id,
            xmlns=xmlns,
            received_on=datetime(2013, 7, 2),
            user_id=user_id,
            attachment_dict={
                'my_image': {'content_type': 'image/jpg'}
            }
        )
        self._send_form_to_es(
            app_id=app_id,
            xmlns=xmlns,
            received_on=datetime(2013, 7, 2),
            user_id='murphy',
            attachment_dict={
                'my_image': {'content_type': 'image/jpg'}
            }
        )

        form_ids = get_form_ids_having_multimedia(
            self.domain,
            app_id,
            xmlns,
            start,
            end,
            group='medellin',
        )
        self.assertEqual(len(form_ids), 1)

    @run_with_all_backends
    def test_get_forms_multiple_apps_xmlnss(self):
        start = datetime(2013, 7, 1)
        end = datetime(2013, 7, 30)
        xmlns1, xmlns2 = 'http://a.b.org', 'http://b.c.org'
        app_id1, app_id2 = '1234', '4567'
        user_id = 'abc'

        self._send_form_to_es(
            app_id=app_id1,
            xmlns=xmlns1,
            received_on=datetime(2013, 7, 2),
            user_id=user_id,
        )
        self._send_form_to_es(
            app_id=app_id2,
            xmlns=xmlns2,
            received_on=datetime(2013, 7, 2),
            user_id=user_id,
        )
        self._send_form_to_es(
            app_id=app_id1,
            xmlns=xmlns1,
            received_on=datetime(2013, 7, 2),
            user_id=None,
        )

        paged_result = get_forms(
            self.domain,
            start,
            end,
            user_ids=[user_id],
            app_ids=[app_id1, app_id2],
            xmlnss=[xmlns1, xmlns2],
        )
        self.assertEqual(paged_result.total, 2)

        paged_result = get_forms(
            self.domain,
            start,
            end,
            user_ids=[user_id],
            app_ids=[app_id1, app_id2],
            xmlnss=[xmlns1],
        )
        self.assertEqual(paged_result.total, 1)

        paged_result = get_forms(
            self.domain,
            start,
            end,
            user_ids=[user_id],
            app_ids=[app_id1],
            xmlnss=[xmlns2],
        )
        self.assertEqual(paged_result.total, 0)

        paged_result = get_forms(
            self.domain,
            start,
            end,
            user_ids=[None],
            app_ids=[app_id1],
            xmlnss=[xmlns1],
        )
        self.assertEqual(paged_result.total, 1)

    @run_with_all_backends
    def test_basic_completed_by_user(self):
        start = datetime(2013, 7, 1)
        end = datetime(2013, 7, 30)

        self._send_form_to_es(completion_time=datetime(2013, 7, 2))

        results = get_completed_counts_by_user(self.domain, DateSpan(start, end))
        self.assertEquals(results['cruella_deville'], 1)

    @run_with_all_backends
    def test_completed_out_of_range_by_user(self):
        start = datetime(2013, 7, 1)
        end = datetime(2013, 7, 30)

        self._send_form_to_es(completion_time=datetime(2013, 8, 2))
        self._send_form_to_es(completion_time=datetime(2013, 7, 2))

        results = get_completed_counts_by_user(self.domain, DateSpan(start, end))
        self.assertEquals(results['cruella_deville'], 1)

    def test_completed_different_domain_by_user(self):
        start = datetime(2013, 7, 1)
        end = datetime(2013, 7, 30)

        self._send_form_to_es(completion_time=datetime(2013, 7, 3), domain='not-in-my-backyard')
        self._send_form_to_es(completion_time=datetime(2013, 7, 2))

        results = get_completed_counts_by_user(self.domain, DateSpan(start, end))
        self.assertEquals(results['cruella_deville'], 1)

    @run_with_all_backends
    def test_basic_submission_by_user(self):
        start = datetime(2013, 7, 1)
        end = datetime(2013, 7, 30)
        received_on = datetime(2013, 7, 15)

        self._send_form_to_es(received_on=received_on)

        results = get_submission_counts_by_user(self.domain, DateSpan(start, end))
        self.assertEquals(results['cruella_deville'], 1)

    @run_with_all_backends
    def test_get_last_form_submission_by_xmlns(self):
        xmlns = 'http://a.b.org'
        kwargs = {
            'user_id': 'u1',
            'app_id': '1234',
            'domain': self.domain,
        }

        first = datetime(2013, 7, 15, 0, 0, 0)
        second = datetime(2013, 7, 16, 0, 0, 0)
        third = datetime(2013, 7, 17, 0, 0, 0)

        self._send_form_to_es(received_on=second, xmlns=xmlns, **kwargs)
        self._send_form_to_es(received_on=third, xmlns=xmlns, **kwargs)
        self._send_form_to_es(received_on=first, xmlns=xmlns, **kwargs)

        form = get_last_form_submission_for_xmlns(self.domain, xmlns)
        self.assertEqual(string_to_utc_datetime(form['received_on']), third)

        form = get_last_form_submission_for_xmlns(self.domain, 'missing')
        self.assertIsNone(form)

    @run_with_all_backends
    def test_guess_form_name_from_xmlns_not_found(self):
        self.assertEqual(None, guess_form_name_from_submissions_using_xmlns('missing', 'missing'))

    @run_with_all_backends
    def test_guess_form_name_from_xmlns(self):
        form_name = 'my cool form'
        xmlns = 'http://a.b.org'
        self._send_form_to_es(
            xmlns=xmlns,
            form_name=form_name,
        )
        self.assertEqual(form_name, guess_form_name_from_submissions_using_xmlns(self.domain, xmlns))

    @run_with_all_backends
    def test_submission_out_of_range_by_user(self):
        start = datetime(2013, 7, 1)
        end = datetime(2013, 7, 30)

        self._send_form_to_es(received_on=datetime(2013, 8, 15))

        self._send_form_to_es(received_on=datetime(2013, 7, 15))

        results = get_submission_counts_by_user(self.domain, DateSpan(start, end))
        self.assertEquals(results['cruella_deville'], 1)

    @run_with_all_backends
    def test_submission_different_domain_by_user(self):
        start = datetime(2013, 7, 1)
        end = datetime(2013, 7, 30)
        received_on = datetime(2013, 7, 15)

        self._send_form_to_es(received_on=received_on)
        self._send_form_to_es(received_on=received_on, domain='not-in-my-backyard')

        results = get_submission_counts_by_user(self.domain, DateSpan(start, end))
        self.assertEquals(results['cruella_deville'], 1)

    @run_with_all_backends
    def test_basic_submission_by_date(self):
        start = datetime(2013, 7, 1)
        end = datetime(2013, 7, 30)
        received_on = datetime(2013, 7, 15)

        self._send_form_to_es(received_on=received_on)
        self._send_form_to_es(received_on=received_on, xmlns=SYSTEM_FORM_XMLNS)

        results = get_submission_counts_by_date(
            self.domain,
            ['cruella_deville'],
            DateSpan(start, end),
            pytz.utc
        )
        self.assertEquals(results['2013-07-15'], 1)

    @run_with_all_backends
    def test_get_paged_forms_by_type(self):
        self._send_form_to_es()
        self._send_form_to_es()

        paged_result = get_paged_forms_by_type(self.domain, ['xforminstance'], size=1)
        self.assertEqual(len(paged_result.hits), 1)
        self.assertEqual(paged_result.total, 2)

    @run_with_all_backends
    def test_timezone_differences(self):
        """
        Our received_on dates are always in UTC, so if we submit a form right at midnight UTC, then the report
        should show that form being submitted the day before if viewing from an earlier timezone like New York
        """
        start = datetime(2013, 7, 1)
        end = datetime(2013, 7, 30)
        received_on = datetime(2013, 7, 15, 0, 0, 0)
        timezone = pytz.timezone('America/New_York')

        self._send_form_to_es(received_on=received_on)

        results = get_submission_counts_by_date(
            self.domain,
            ['cruella_deville'],
            DateSpan(start, end),
            timezone
        )
        self.assertEquals(results['2013-07-14'], 1)

    @run_with_all_backends
    def test_get_last_form_submission_for_user_for_app(self):
        kwargs_u1 = {
            'user_id': 'u1',
            'app_id': '1234',
            'domain': self.domain,
        }
        kwargs_u2 = {
            'user_id': 'u2',
            'app_id': '1234',
            'domain': self.domain,
        }
        kwargs_u3 = {
            'user_id': None,
            'app_id': '1234',
            'domain': self.domain,
        }

        first = datetime(2013, 7, 15, 0, 0, 0)
        second = datetime(2013, 7, 16, 0, 0, 0)
        third = datetime(2013, 7, 17, 0, 0, 0)

        self._send_form_to_es(received_on=second, xmlns='second', **kwargs_u1)
        self._send_form_to_es(received_on=third, xmlns='third', **kwargs_u1)
        self._send_form_to_es(received_on=first, xmlns='first', **kwargs_u1)

        self._send_form_to_es(received_on=second, xmlns='second', **kwargs_u2)
        self._send_form_to_es(received_on=third, xmlns='third', **kwargs_u2)
        self._send_form_to_es(received_on=first, xmlns='first', **kwargs_u2)

        self._send_form_to_es(received_on=second, xmlns='second', **kwargs_u3)
        self._send_form_to_es(received_on=third, xmlns='third', **kwargs_u3)
        self._send_form_to_es(received_on=first, xmlns='first', **kwargs_u3)

        result = get_last_form_submissions_by_user(self.domain, ['u1', 'u2', 'missing'])
        self.assertEqual(result['u1'][0]['xmlns'], 'third')
        self.assertEqual(result['u2'][0]['xmlns'], 'third')

        result = get_last_form_submissions_by_user(self.domain, ['u1'], '1234')
        self.assertEqual(result['u1'][0]['xmlns'], 'third')

        result = get_last_form_submissions_by_user(self.domain, ['u1', None], '1234')
        self.assertEqual(result['u1'][0]['xmlns'], 'third')
        self.assertEqual(result[None][0]['xmlns'], 'third')

    @run_with_all_backends
    def test_get_form_counts_by_user_xmlns(self):
        user1, user2 = 'u1', 'u2'
        app1, app2 = '123', '567'
        xmlns1, xmlns2 = 'abc', 'efg'

        start = datetime(2013, 7, 1)
        end = datetime(2013, 7, 30)

        received_on = datetime(2013, 7, 15, 0, 0, 0)
        received_on_out = datetime(2013, 6, 15, 0, 0, 0)
        self._send_form_to_es(received_on=received_on_out, completion_time=received_on, user_id=user1, app_id=app1, xmlns=xmlns1)
        self._send_form_to_es(received_on=received_on, user_id=user1, app_id=app1, xmlns=xmlns1)
        self._send_form_to_es(received_on=received_on, user_id=user1, app_id=app1, xmlns=xmlns1)
        self._send_form_to_es(received_on=received_on, user_id=user1, app_id=app2, xmlns=xmlns2)
        self._send_form_to_es(received_on=received_on, user_id=user2, app_id=app2, xmlns=xmlns2)
        self._send_form_to_es(received_on=received_on, user_id=None, app_id=app2, xmlns=xmlns2)

        counts = get_form_counts_by_user_xmlns(self.domain, start, end)
        self.assertEqual(counts, {
            (user1, app1, xmlns1): 2,
            (user1, app2, xmlns2): 1,
            (user2, app2, xmlns2): 1,
        })

        counts_user1 = get_form_counts_by_user_xmlns(self.domain, start, end, user_ids=[user1])
        self.assertEqual(counts_user1, {
            (user1, app1, xmlns1): 2,
            (user1, app2, xmlns2): 1,
        })

        counts_xmlns2 = get_form_counts_by_user_xmlns(self.domain, start, end, xmlnss=[xmlns2])
        self.assertEqual(counts_xmlns2, {
            (user1, app2, xmlns2): 1,
            (user2, app2, xmlns2): 1,
        })

        by_completion = get_form_counts_by_user_xmlns(self.domain, start, end, by_submission_time=False)
        self.assertEqual(by_completion, {
            (user1, app1, xmlns1): 1
        })

        counts_missing_user = get_form_counts_by_user_xmlns(self.domain, start, end, user_ids=[None])
        self.assertEqual(counts_missing_user, {
            (None, app2, xmlns2): 1,
        })

    @run_with_all_backends
    def test_get_form_duration_stats_by_user(self):
        """
        Tests the get_form_duration_stats_by_user basic ability to get duration stats
        grouped by user
        """
        user1, user2 = 'u1', 'u2'
        app1 = '123'
        xmlns1 = 'abc'

        start = datetime(2013, 7, 1)
        end = datetime(2013, 7, 30)

        time_start = datetime(2013, 6, 15, 0, 0, 0)
        completion_time = datetime(2013, 7, 15, 0, 0, 0)

        self._send_form_to_es(
            completion_time=completion_time,
            user_id=user1,
            app_id=app1,
            xmlns=xmlns1,
            time_start=time_start,
        )
        self._send_form_to_es(
            completion_time=completion_time,
            user_id=user2,
            app_id=app1,
            xmlns=xmlns1,
            time_start=time_start,
        )
        self._send_form_to_es(
            completion_time=completion_time,
            user_id=None,
            app_id=app1,
            xmlns=xmlns1,
            time_start=time_start,
        )

        results = get_form_duration_stats_by_user(
            self.domain,
            app1,
            xmlns1,
            [user1, user2, None],
            start,
            end,
            by_submission_time=False
        )

        self.assertEqual(results[user1]['count'], 1)
        self.assertEqual(timedelta(milliseconds=results[user1]['max']), completion_time - time_start)
        self.assertEqual(results[user2]['count'], 1)
        self.assertEqual(timedelta(milliseconds=results[user2]['max']), completion_time - time_start)
        self.assertEqual(results[MISSING_KEY]['count'], 1)
        self.assertEqual(timedelta(milliseconds=results[MISSING_KEY]['max']), completion_time - time_start)

    @run_with_all_backends
    def test_get_form_duration_stats_by_user_decoys(self):
        """
        Tests the get_form_duration_stats_by_user ability to filter out forms that
        do not fit within the filters specified
        """
        user1, user2 = 'u1', 'u2'
        app1, app2 = '123', '456'
        xmlns1, xmlns2 = 'abc', 'def'

        start = datetime(2013, 7, 1)
        end = datetime(2013, 7, 30)

        time_start = datetime(2013, 7, 2, 0, 0, 0)
        completion_time = datetime(2013, 7, 15, 0, 0, 0)
        received_on = datetime(2013, 7, 20, 0, 0, 0)
        received_on_late = datetime(2013, 7, 20, 0, 0, 0)

        self._send_form_to_es(
            completion_time=completion_time,
            user_id=user1,
            app_id=app1,
            xmlns=xmlns1,
            time_start=time_start,
            received_on=received_on,
        )

        # different app
        self._send_form_to_es(
            completion_time=completion_time,
            user_id=user1,
            app_id=app2,
            xmlns=xmlns1,
            time_start=time_start,
            received_on=received_on,
        )

        # different xmlns
        self._send_form_to_es(
            completion_time=completion_time,
            user_id=user1,
            app_id=app1,
            xmlns=xmlns2,
            time_start=time_start,
            received_on=received_on,
        )

        # out of time range
        self._send_form_to_es(
            completion_time=completion_time,
            user_id=user2,
            app_id=app1,
            xmlns=xmlns1,
            time_start=time_start,
            received_on=received_on_late,
        )

        results = get_form_duration_stats_by_user(
            self.domain,
            app1,
            xmlns1,
            [user1, user2],
            start,
            end,
            by_submission_time=True
        )

        self.assertEqual(results[user1]['count'], 1)
        self.assertEqual(timedelta(milliseconds=results[user1]['max']), completion_time - time_start)
        self.assertIsNone(results.get('user2'))

    @run_with_all_backends
    def test_get_form_duration_stats_for_users(self):
        """
        Tests the get_form_duration_stats_for_users basic ability to get duration stats
        """
        user1, user2 = 'u1', 'u2'
        app1 = '123'
        xmlns1 = 'abc'

        start = datetime(2013, 7, 1)
        end = datetime(2013, 7, 30)

        time_start = datetime(2013, 6, 15, 0, 0, 0)
        completion_time = datetime(2013, 7, 15, 0, 0, 0)

        self._send_form_to_es(
            completion_time=completion_time,
            user_id=user1,
            app_id=app1,
            xmlns=xmlns1,
            time_start=time_start,
        )
        self._send_form_to_es(
            completion_time=completion_time,
            user_id=user2,
            app_id=app1,
            xmlns=xmlns1,
            time_start=time_start,
        )
        self._send_form_to_es(
            completion_time=completion_time,
            user_id=None,
            app_id=app1,
            xmlns=xmlns1,
            time_start=time_start,
        )

        results = get_form_duration_stats_for_users(
            self.domain,
            app1,
            xmlns1,
            [user1, user2, None],
            start,
            end,
            by_submission_time=False
        )

        self.assertEqual(results['count'], 3)
        self.assertEqual(timedelta(milliseconds=results['max']), completion_time - time_start)

    @run_with_all_backends
    def test_get_form_duration_stats_for_users_decoys(self):
        """
        Tests the get_form_duration_stats_for_users ability to filter out forms that
        do not fit within the filters specified
        """
        user1, user2 = 'u1', 'u2'
        app1, app2 = '123', '456'
        xmlns1, xmlns2 = 'abc', 'def'

        start = datetime(2013, 7, 1)
        end = datetime(2013, 7, 30)

        time_start = datetime(2013, 7, 2, 0, 0, 0)
        completion_time = datetime(2013, 7, 15, 0, 0, 0)
        received_on = datetime(2013, 7, 20, 0, 0, 0)
        received_on_late = datetime(2013, 8, 20, 0, 0, 0)

        self._send_form_to_es(
            completion_time=completion_time,
            user_id=user1,
            app_id=app1,
            xmlns=xmlns1,
            time_start=time_start,
            received_on=received_on,
        )

        # different app
        self._send_form_to_es(
            completion_time=completion_time,
            user_id=user1,
            app_id=app2,
            xmlns=xmlns1,
            time_start=time_start,
            received_on=received_on,
        )

        # different xmlns
        self._send_form_to_es(
            completion_time=completion_time,
            user_id=user1,
            app_id=app1,
            xmlns=xmlns2,
            time_start=time_start,
            received_on=received_on,
        )

        # out of time range
        self._send_form_to_es(
            completion_time=completion_time,
            user_id=user2,
            app_id=app1,
            xmlns=xmlns1,
            time_start=time_start,
            received_on=received_on_late,
        )

        results = get_form_duration_stats_for_users(
            self.domain,
            app1,
            xmlns1,
            [user1, user2],
            start,
            end,
            by_submission_time=True
        )

        self.assertEqual(results['count'], 1)
        self.assertEqual(timedelta(milliseconds=results['max']), completion_time - time_start)

    @run_with_all_backends
    def test_get_all_user_ids_submitted_without_app_id(self):
        user1, user2 = 'u1', 'u2'
        app1, app2 = '123', '567'
        xmlns1, xmlns2 = 'abc', 'efg'

        received_on = datetime(2013, 7, 15, 0, 0, 0)

        self._send_form_to_es(received_on=received_on, user_id=user1, app_id=app1, xmlns=xmlns1)
        self._send_form_to_es(received_on=received_on, user_id=user2, app_id=app2, xmlns=xmlns2)

        user_ids = get_all_user_ids_submitted(self.domain)
        self.assertEqual(user_ids, ['u1', 'u2'])

    @run_with_all_backends
    def test_get_all_user_ids_submitted_with_app_id(self):
        user1, user2 = 'u1', 'u2'
        app1, app2 = '123', '567'
        xmlns1, xmlns2 = 'abc', 'efg'

        received_on = datetime(2013, 7, 15, 0, 0, 0)

        self._send_form_to_es(received_on=received_on, user_id=user1, app_id=app1, xmlns=xmlns1)
        self._send_form_to_es(received_on=received_on, user_id=user2, app_id=app2, xmlns=xmlns2)

        user_ids = get_all_user_ids_submitted(self.domain, app1)
        self.assertEqual(user_ids, ['u1'])
        user_ids = get_all_user_ids_submitted(self.domain, app2)
        self.assertEqual(user_ids, ['u2'])

    @run_with_all_backends
    def test_get_username_in_last_form_submitted(self):
        user1, user2 = 'u1', 'u2'
        app1 = '123'
        xmlns1 = 'abc'

        received_on = datetime(2013, 7, 15, 0, 0, 0)

        self._send_form_to_es(received_on=received_on, user_id=user1, app_id=app1, xmlns=xmlns1, username=user1)
        self._send_form_to_es(received_on=received_on, user_id=user2, app_id=app1, xmlns=xmlns1, username=user2)

        user_ids = get_username_in_last_form_user_id_submitted(self.domain, user1)
        self.assertEqual(user_ids, 'u1')
        user_ids = get_username_in_last_form_user_id_submitted(self.domain, user2)
        self.assertEqual(user_ids, 'u2')


class TestUserESAccessors(SimpleTestCase):

    def setUp(self):
        super(TestUserESAccessors, self).setUp()
        self.username = 'superman'
        self.first_name = 'clark'
        self.last_name = 'kent'
        self.doc_type = 'CommCareUser'
        self.domain = 'user-esaccessors-test'
        self.es = get_es_new()
        ensure_index_deleted(USER_INDEX)
        initialize_index_and_mapping(self.es, USER_INDEX_INFO)

    @classmethod
    def tearDownClass(cls):
        ensure_index_deleted(USER_INDEX)
        super(TestUserESAccessors, cls).tearDownClass()

    def _send_user_to_es(self, _id=None, is_active=True):
        user = CommCareUser(
            domain=self.domain,
            username=self.username,
            _id=_id or uuid.uuid4().hex,
            is_active=is_active,
            first_name=self.first_name,
            last_name=self.last_name,
        )
        send_to_elasticsearch('users', user.to_json())
        self.es.indices.refresh(USER_INDEX)
        return user

    def test_active_user_query(self):
        self._send_user_to_es('123')
        results = get_user_stubs(['123'])

        self.assertEquals(len(results), 1)
        self.assertEquals(results[0], {
            '_id': '123',
            'username': self.username,
            'is_active': True,
            'first_name': self.first_name,
            'last_name': self.last_name,
            'doc_type': self.doc_type,
        })

    def test_inactive_user_query(self):
        self._send_user_to_es('123', is_active=False)
        results = get_user_stubs(['123'])

        self.assertEquals(len(results), 1)
        self.assertEquals(results[0], {
            '_id': '123',
            'username': self.username,
            'is_active': False,
            'first_name': self.first_name,
            'last_name': self.last_name,
            'doc_type': self.doc_type,
        })


class TestGroupESAccessors(SimpleTestCase):

    def setUp(self):
        self.group_name = 'justice league'
        self.domain = 'group-esaccessors-test'
        self.reporting = True
        self.case_sharing = False
        self.es = get_es_new()

    def _send_group_to_es(self, _id=None):
        group = Group(
            domain=self.domain,
            name=self.group_name,
            case_sharing=self.case_sharing,
            reporting=self.reporting,
            _id=_id or uuid.uuid4().hex,
        )
        send_to_elasticsearch('groups', group.to_json())
        self.es.indices.refresh(GROUP_INDEX_INFO.index)
        return group

    def test_group_query(self):
        self._send_group_to_es('123')
        results = get_group_stubs(['123'])

        self.assertEquals(len(results), 1)
        self.assertEquals(results[0], {
            '_id': '123',
            'name': self.group_name,
            'case_sharing': self.case_sharing,
            'reporting': self.reporting,
        })


class TestCaseESAccessors(BaseESAccessorsTest):

    es_index_info = CASE_INDEX_INFO

    def setUp(self):
        super(TestCaseESAccessors, self).setUp()
        self.owner_id = 'batman'
        self.user_id = 'robin'
        self.case_type = 'heroes'

    def _send_case_to_es(self,
            domain=None,
            owner_id=None,
            user_id=None,
            case_type=None,
            opened_on=None,
            closed_on=None):

        actions = [CommCareCaseAction(
            action_type=CASE_ACTION_CREATE,
            date=opened_on,
        )]

        case = CommCareCase(
            _id=uuid.uuid4().hex,
            domain=domain or self.domain,
            owner_id=owner_id or self.owner_id,
            user_id=user_id or self.user_id,
            type=case_type or self.case_type,
            opened_on=opened_on or datetime.now(),
            opened_by=user_id or self.user_id,
            closed_on=closed_on,
            closed_by=user_id or self.user_id,
            actions=actions,
        )
        send_to_elasticsearch('cases', case.to_json())
        self.es.indices.refresh(CASE_INDEX_INFO.index)
        return case

    def test_reverse_index(self):
        from casexml.apps.case.sharedmodels import CommCareCaseIndex
        from casexml.apps.case.const import CASE_INDEX_EXTENSION
        child_case_id = uuid.uuid4().hex
        parent_case_id = uuid.uuid4().hex
        index = CommCareCaseIndex(
            identifier="host",
            referenced_type="host",
            relationship=CASE_INDEX_EXTENSION,
            referenced_id=parent_case_id
        )
        parent_case = CommCareCase(_id=parent_case_id, domain=self.domain)
        send_to_elasticsearch('cases', parent_case.to_json())
        case = CommCareCase(_id=child_case_id, domain=self.domain, indices=[index])
        send_to_elasticsearch('cases', case.to_json())
        self.es.indices.refresh(CASE_INDEX_INFO.index)

        result = get_reverse_indexed_cases_es(self.domain, parent_case_id)
        self.assertEqual(len(result), 1)
        self.assertEqual(result[0]._id, child_case_id)
        result = get_reverse_indexed_cases_es(self.domain, "some_other")
        self.assertEqual(len(result), 0)

    def test_scroll_case_names(self):
        case_one = self._send_case_to_es()
        case_two = self._send_case_to_es()

        self.assertEqual(
            len(list(scroll_case_names(self.domain, [case_one.case_id, case_two.case_id]))),
            2
        )
        self.assertEqual(
            len(list(scroll_case_names('wrong-domain', [case_one.case_id, case_two.case_id]))),
            0
        )
        self.assertEqual(
            len(list(scroll_case_names(self.domain, [case_one.case_id]))),
            1
        )

    def test_get_active_case_counts(self):
        datespan = DateSpan(datetime(2013, 7, 1), datetime(2013, 7, 30))
        opened_on = datetime(2013, 7, 15)
        opened_on_not_active_range = datetime(2013, 6, 15)

        self._send_case_to_es(opened_on=opened_on)
        self._send_case_to_es(opened_on=opened_on_not_active_range)

        results = get_active_case_counts_by_owner(self.domain, datespan)
        self.assertEqual(results[self.owner_id], 1)

    def test_get_total_case_counts(self):
        datespan = DateSpan(datetime(2013, 7, 1), datetime(2013, 7, 30))
        opened_on = datetime(2013, 7, 15)
        opened_on_not_active_range = datetime(2013, 6, 15)

        self._send_case_to_es(opened_on=opened_on)
        self._send_case_to_es(opened_on=opened_on_not_active_range)
        self._send_case_to_es(opened_on=opened_on, case_type='commcare-user')

        results = get_total_case_counts_by_owner(self.domain, datespan)
        self.assertEqual(results[self.owner_id], 2)

    def test_get_active_case_counts_case_type(self):
        """Ensures that you can get cases by type"""
        datespan = DateSpan(datetime(2013, 7, 1), datetime(2013, 7, 30))
        opened_on = datetime(2013, 7, 15)

        self._send_case_to_es(opened_on=opened_on, case_type='villians')
        self._send_case_to_es(opened_on=opened_on, case_type=self.case_type)

        results = get_active_case_counts_by_owner(self.domain, datespan, [self.case_type])
        self.assertEqual(results[self.owner_id], 1)

    def test_get_active_case_counts_domain(self):
        """Ensure that cases only get grabbed if in the domain"""
        datespan = DateSpan(datetime(2013, 7, 1), datetime(2013, 7, 30))
        opened_on = datetime(2013, 7, 15)

        self._send_case_to_es(opened_on=opened_on, domain='villians')
        self._send_case_to_es(opened_on=opened_on, domain=self.domain)

        results = get_active_case_counts_by_owner(self.domain, datespan)
        self.assertEqual(results[self.owner_id], 1)

    def test_get_total_case_counts_closed(self):
        """Test a case closure before the startdate"""

        datespan = DateSpan(datetime(2013, 7, 1), datetime(2013, 7, 30))
        opened_on = datetime(2013, 7, 15)
        opened_on_early = datetime(2013, 6, 14)
        closed_on = datetime(2013, 6, 15)

        self._send_case_to_es(opened_on=opened_on)
        self._send_case_to_es(opened_on=opened_on_early, closed_on=closed_on)

        results = get_total_case_counts_by_owner(self.domain, datespan)
        self.assertEqual(results[self.owner_id], 1)

    def test_get_total_case_counts_opened_after(self):
        """Test a case opened after the startdate datespan"""

        datespan = DateSpan(datetime(2013, 7, 1), datetime(2013, 7, 30))
        opened_on = datetime(2013, 8, 15)

        self._send_case_to_es(opened_on=opened_on)

        results = get_total_case_counts_by_owner(self.domain, datespan)
        self.assertEqual(results, {})

    def test_get_case_counts_opened_by_user(self):
        datespan = DateSpan(datetime(2013, 7, 1), datetime(2013, 7, 30))
        opened_on = datetime(2013, 7, 15)

        self._send_case_to_es(opened_on=opened_on)
        self._send_case_to_es(opened_on=opened_on, case_type='commcare-user')

        results = get_case_counts_opened_by_user(self.domain, datespan)
        self.assertEqual(results[self.user_id], 1)

    def test_get_case_counts_closed_by_user(self):
        datespan = DateSpan(datetime(2013, 7, 1), datetime(2013, 7, 30))
        opened_on = datetime(2013, 7, 15)

        self._send_case_to_es(opened_on=opened_on)

        results = get_case_counts_closed_by_user(self.domain, datespan)
        self.assertEqual(results, {})

        self._send_case_to_es(opened_on=opened_on, closed_on=opened_on)

        results = get_case_counts_closed_by_user(self.domain, datespan)
        self.assertEqual(results[self.user_id], 1)

    def test_get_case_counts_opened_domain(self):
        datespan = DateSpan(datetime(2013, 7, 1), datetime(2013, 7, 30))
        opened_on = datetime(2013, 7, 15)

        self._send_case_to_es(opened_on=opened_on, domain='not here')

        results = get_case_counts_opened_by_user(self.domain, datespan)
        self.assertEqual(results, {})

    def test_get_case_counts_opened_case_type(self):
        datespan = DateSpan(datetime(2013, 7, 1), datetime(2013, 7, 30))
        opened_on = datetime(2013, 7, 15)

        self._send_case_to_es(opened_on=opened_on)

        results = get_case_counts_opened_by_user(self.domain, datespan, case_types=['not-here'])
        self.assertEqual(results, {})

    def test_get_case_types(self):
        self._send_case_to_es(case_type='t1')
        self._send_case_to_es(case_type='t2')
        self._send_case_to_es(case_type='t3', closed_on=datetime.utcnow())
        self._send_case_to_es(domain='other', case_type='t4')

        case_types = get_case_types_for_domain_es(self.domain)
        self.assertEqual(case_types, {'t1', 't2', 't3'})
        self.assertEqual({'t4'}, get_case_types_for_domain_es('other'))
        self.assertEqual(set(), get_case_types_for_domain_es('none'))

    def test_get_case_types_case_sensitive(self):
        self._send_case_to_es(case_type='child')
        self._send_case_to_es(case_type='Child')
        case_types = get_case_types_for_domain_es(self.domain)
        self.assertEqual(case_types, {'child', 'Child'})

    def test_get_case_types_caching(self):
        self._send_case_to_es(case_type='t1')

        self.assertEqual({'t1'}, get_case_types_for_domain_es(self.domain))

        self._send_case_to_es(case_type='t2')
        # cached response
        self.assertEqual({'t1'}, get_case_types_for_domain_es(self.domain))

        # simulate a save
        from casexml.apps.case.signals import case_post_save
        case_post_save.send(self, case=CommCareCase(domain=self.domain, type='t2'))

        self.assertEqual({'t1', 't2'}, get_case_types_for_domain_es(self.domain))


class TestLedgerESAccessors(BaseESAccessorsTest):
    es_index_info = LEDGER_INDEX_INFO
    domain = uuid.uuid4().hex

    def _send_ledger_to_es(self, section_id, case_id, entry_id, balance):
        ledger = {
            "_id": uuid.uuid4().hex,
            "domain": self.domain,
            "section_id": section_id,
            "case_id": case_id,
            "entry_id": entry_id,
            "balance": balance,
        }
        send_to_elasticsearch('ledgers', ledger)
        self.es.indices.refresh(self.es_index_info.index)
        return ledger

    def _check_result(self, expected, entry_ids=None):
        result = []
        for row in get_aggregated_ledger_values(self.domain, 'case', 'section', entry_ids):
            result.append(row._asdict())
        self.assertEqual(result, expected)

    def test_one_ledger(self):
        self._send_ledger_to_es('section', 'case', 'entry_id', 1)
        self._check_result([
            {'entry_id': 'entry_id', 'balance': 1}
        ])

    def test_two_ledger(self):
        self._send_ledger_to_es('section', 'case', 'entry_id', 1)
        self._send_ledger_to_es('section', 'case', 'entry_id', 3)
        self._check_result([
            {'entry_id': 'entry_id', 'balance': 4}
        ])

    def test_multiple_entries(self):
        self._send_ledger_to_es('section', 'case', 'entry_id', 1)
        self._send_ledger_to_es('section', 'case', 'entry_id', 3)
        self._send_ledger_to_es('section', 'case', 'entry_id2', 3)
        self._check_result([
            {'entry_id': 'entry_id2', 'balance': 3},
            {'entry_id': 'entry_id', 'balance': 4},
        ])

    def test_filter_entries(self):
        self._send_ledger_to_es('section', 'case', 'entry_id', 1)
        self._send_ledger_to_es('section', 'case', 'entry_id', 3)
        self._send_ledger_to_es('section', 'case', 'entry_id2', 3)
        self._check_result([
            {'entry_id': 'entry_id', 'balance': 4},
        ], entry_ids=['entry_id'])


@override_settings(TESTS_SHOULD_USE_SQL_BACKEND=True)
class TestCaseESAccessorsSQL(TestCaseESAccessors):

    def _send_case_to_es(self,
            domain=None,
            owner_id=None,
            user_id=None,
            case_type=None,
            opened_on=None,
            closed_on=None):

        case = CommCareCaseSQL(
            case_id=uuid.uuid4().hex,
            domain=domain or self.domain,
            owner_id=owner_id or self.owner_id,
            modified_by=user_id or self.user_id,
            type=case_type or self.case_type,
            opened_on=opened_on or datetime.now(),
            opened_by=user_id or self.user_id,
            closed_on=closed_on,
            closed_by=user_id or self.user_id,
            server_modified_on=datetime.utcnow(),
            closed=bool(closed_on)
        )

        case.track_create(CaseTransaction(
            type=CaseTransaction.TYPE_FORM,
            form_id=uuid.uuid4().hex,
            case=case,
            server_date=opened_on,
        ))

        es_case = transform_case_for_elasticsearch(case.to_json())
        send_to_elasticsearch('cases', es_case)
        self.es.indices.refresh(CASE_INDEX)
        return case<|MERGE_RESOLUTION|>--- conflicted
+++ resolved
@@ -52,12 +52,9 @@
     get_form_ids_having_multimedia,
     scroll_case_names,
     get_aggregated_ledger_values,
-<<<<<<< HEAD
     get_reverse_indexed_cases_es,
+    get_case_types_for_domain_es,
 )
-=======
-    get_case_types_for_domain_es)
->>>>>>> 9c16298f
 from corehq.apps.es.aggregations import MISSING_KEY
 from corehq.util.test_utils import make_es_ready_form, trap_extra_setup
 from pillowtop.es_utils import initialize_index_and_mapping
