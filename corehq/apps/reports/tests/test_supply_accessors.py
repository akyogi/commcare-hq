--- conflicted
+++ resolved
@@ -1,19 +1,10 @@
-<<<<<<< HEAD
-from __future__ import absolute_import, unicode_literals
-
-=======
->>>>>>> 61e439f5
 import uuid
 from datetime import datetime, timedelta
 
 from django.test import TestCase
-<<<<<<< HEAD
 from django.test.utils import override_settings
 
 from casexml.apps.case.mock import CaseFactory
-=======
-
->>>>>>> 61e439f5
 from dimagi.utils.parsing import json_format_datetime
 
 from corehq.apps.commtrack.helpers import make_product
@@ -26,7 +17,6 @@
 from corehq.apps.reports.analytics.couchaccessors import (
     get_ledger_values_for_case_as_of,
 )
-<<<<<<< HEAD
 from corehq.apps.reports.analytics.dbaccessors import (
     get_aggregated_ledger_values,
 )
@@ -34,8 +24,6 @@
     FormProcessorTestUtils,
     use_sql_backend,
 )
-=======
->>>>>>> 61e439f5
 from corehq.form_processor.utils import get_simple_form_xml
 
 
