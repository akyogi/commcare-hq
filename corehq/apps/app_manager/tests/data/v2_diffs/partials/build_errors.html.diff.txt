--- 
+++ 
@@ -1,68 +1,66 @@
 {% load i18n %}
 {% load hq_shared_tags %}
 {% load xforms_extras %}{% if build_errors %}
-    <div class="alert alert-warning alert-block">
-        {% if not_actual_build %}
-            <p>{% trans "Errors making a new version:" %}</p>
-        {% else %}
-            <p>{% trans "Build Failed!" %}</p>
-        {% endif %}
+    <div class="alert alert-warning alert-block alert-build">
+        {# todo make sure this makes sense for cloudcare outside of v2 (advanced build errors) #}
+        <h4 class="alert-heading">
+          <i class="fa fa-exclamation-circle"></i>
+          {% trans "Cannot Create Menus" %}</h4>
         <ul class="list-unstyled" id="build-errors">
             {% for error in build_errors %}
                 <li>
-                    <i class="fa fa-exclamation-circle"></i>
                     <span>
                         {% case error.type "blank form" %}
                             {% if not error.message %}
-                                Try adding questions to the form
-                            {% endif %}
-                            {% include "app_manager/v1/partials/form_error_message.html" %}
+                                <strong>Add a Question</strong> to the
+                            {% endif %}
+                            {% include "app_manager/v2/partials/form_error_message.html" %}
                         {% case "invalid xml" %}
                             {% if not error.message %}
                                 If you don't know why this happened, please report an issue.
                             {% endif %}
-                            {% include "app_manager/v1/partials/form_error_message.html" %}
+                            {% include "app_manager/v2/partials/form_error_message.html" %}
                         {% case "validation error" %}
                             {{ error.validation_message|linebreaksbr }} in form
-                            {% include "app_manager/v1/partials/form_error_message.html" %}
+                            {% include "app_manager/v2/partials/form_error_message.html" %}
                         {% case "no form links" %}
                             {% blocktrans %}
                             Link to other form is selected, but no form links have been provided.
                             {% endblocktrans %}
-                            {% include "app_manager/v1/partials/form_error_message.html" %}
+                            {% include "app_manager/v2/partials/form_error_message.html" %}
                         {% case "bad form link" %}
                             {% blocktrans %}
                             Link to other form is selected, but we don't recognize the form you provided.
                             {% endblocktrans %}
-                            {% include "app_manager/v1/partials/form_error_message.html" %}
+                            {% include "app_manager/v2/partials/form_error_message.html" %}
                         {% case "form link to missing root" %}
                             {% blocktrans %}
                             Please check that end of form navigation is correct. It appears to be pointing
-                            to a parent module form, but the module doesn't have a parent.
+                            to a parent menu form, but the menu doesn't have a parent.
                             {% endblocktrans %}
                             {% include "app_manager/v1/partials/form_error_message.html" %}
                         {% case "no ref detail" %}
-                            Module
                             <a href="{% url "view_module" domain app.id error.module.id %}">{{ error.module.name|trans:langs }}</a>
                             uses referrals but doesn't have
                             detail screens configured for referrals.
                         {% case "no case detail" %}
-                            Module
                             <a href="{% url "view_module" domain app.id error.module.id %}">{{ error.module.name|trans:langs }}</a>
                             uses cases but doesn't have
                             detail screens configured for cases.
                         {% case "no product detail" %}
-                            Module
                             <a href="{% url "view_module" domain app.id error.module.id %}">{{ error.module.name|trans:langs }}</a>
                             uses CommCare Supply products but doesn't have
                             detail screens configured for products.
                         {% case "invalid id key" %}
-                            Module
                             <a href="{% url "view_module" domain app.id error.module.id %}">{{ error.module.name|trans:langs }}</a>
                             has an incorrectly formatted ID key ({{ error.key }}).
                             Make sure your key has only letters, numbers, space characters, underscores, and dashes.
                         {% case "no modules" %}
-                            This application has no modules.
+                            No menus are available. <br />
+                            <i class="fa fa-arrow-left"></i>
+                            Please click
+                            <i class="fa fa-plus"></i> <strong>Add...</strong> to create
+                            some menus.
                         {% case "missing module" %}
                             {% blocktrans %}
                             This application is missing a module. If you have deleted any modules recently, make sure that
@@ -73,24 +71,20 @@
                             {{ error.message }}
                             {% endif %}
                         {% case "no forms" %}
-                            Module
                             <a href="{% url "view_module" domain app.id error.module.id %}">{{ error.module.name|trans:langs }}</a>
                             has no forms.
                         {% case "no forms or case list" %}
-                            Module
                             <a href="{% url "view_module" domain app.id error.module.id %}">{{ error.module.name|trans:langs }}</a>
                             has no forms or case list.
                         {% case "no reports" %}
-                            Report module
                             <a href="{% url "view_module" domain app.id error.module.id %}">{{ error.module.name|trans:langs }}</a>
                             has no reports.
                         {% case "circular case hierarchy" %}
                             {% url "view_module" domain app.id error.module.id as module_url %}
                             {% blocktrans with module_name=error.module.name|trans:langs %}
-                            The case hierarchy for module <a href="{{ module_url }}">{{ module_name }}</a> contains a circular reference.
+                            The case hierarchy for <a href="{{ module_url }}">{{ module_name }}</a> contains a circular reference.
                             {% endblocktrans %}
                         {% case "no case type" %}
-                            Module
                             <a href="{% url "view_module" domain app.id error.module.id %}">{{ error.module.name|trans:langs }}</a>
                             uses cases but doesn't have a
                             case type defined.
@@ -99,29 +93,28 @@
                             {% url "view_form" domain app.id error.module.id error.form.id as form_url %}
                             {% blocktrans with module_name=error.module.name|trans:langs form_name=error.form.name|trans:langs %}
                             You have selected the <a href="{{ form_url }}">{{ form_name }}</a> form
-                            as the case registration form for the <a href="{{ module_url }}">{{ module_name }}</a> module.
+                            as the case registration form for <a href="{{ module_url }}">{{ module_name }}</a>.
                             This form is not a registration form. You need to select a form which opens a case and
                             does not update an existing case. Please select a different form.
                             {% endblocktrans %}
                         {% case "case list form missing" %}
                             {% url "view_module" domain app.id error.module.id as module_url %}
                             {% blocktrans with module_name=error.module.name|trans:langs %}
-                            The form you have selected as the case registration form for the
-                            <a href="{{ module_url }}">{{ module_name }}</a> module does not exist.
+                            The form you have selected as the case registration form for
+                            <a href="{{ module_url }}">{{ module_name }}</a> does not exist.
                             Please select another form.
                             {% endblocktrans %}
                         {% case "report config ref invalid" %}
                             {% url "view_module" domain app.id error.module.id as module_url %}
                             {% blocktrans with module_name=error.module.name|trans:langs %}
-                            There are references to reports that are deleted in the
-                            <a href="{{ module_url }}">{{ module_name }}</a> module.
-                            You may re-save the module to delete them.
+                            There are references to reports that are deleted in
+                            <a href="{{ module_url }}">{{ module_name }}</a>.
+                            You may re-save <a href="{{ module_url }}">{{ module_name }}</a> to delete them.
                             {% endblocktrans %}
                         {% case "module filter has xpath error" %}
                             {% url "view_module" domain app.id error.module.id as module_url %}
                             {% blocktrans with module_name=error.module.name|trans:langs %}
-                            Module Filter has syntax errors in the
-                            <a href="{{ module_url }}">{{ module_name }}</a> module.
+                            The filter for <a href="{{ module_url }}">{{ module_name }}</a> has errors.
                             {% endblocktrans %}
                         {% case "form filter has xpath error" %}
                             {% url "view_module" domain app.id error.module.id as module_url %}
@@ -129,72 +122,72 @@
                             {% blocktrans with module_name=error.module.name|trans:langs form_name=error.form.name|trans:langs %}
                             Display Condition has syntax errors
                             in the <a href="{{ form_url }}">{{ form_name }}</a> form
-                            in the <a href="{{ module_url }}">{{ module_name }}</a> module.
+                            in <a href="{{ module_url }}">{{ module_name }}</a>.
                             {% endblocktrans %}
                         {% case "all forms in case list module must load the same cases" %}
                             {% url "view_module" domain app.id error.module.id as module_url %}
                             {% url "view_form" domain app.id error.module.id error.form.id as form_url %}
                             {% blocktrans with module_name=error.module.name|trans:langs form_name=error.form.name|trans:langs %}
-                            The <a href="{{ form_url }}">{{ form_name }}</a> form in the <a href="{{ module_url }}">{{ module_name }}</a>
-                            module loads different case types from the other forms in the module. All forms in a module that
-                            has a case registration form selected must load the same case types.
+                            The <a href="{{ form_url }}">{{ form_name }}</a> form in <a href="{{ module_url }}">{{ module_name }}</a>
+                            loads different case types from the other forms. All forms in a case list that has a case registration form
+                            selected must load the same case types.
                             {% endblocktrans %}
                         {% case "case list module form must require case" %}
                             {% url "view_module" domain app.id error.module.id as module_url %}
                             {% url "view_form" domain app.id error.module.id error.form.id as form_url %}
                             {% blocktrans with module_name=error.module.name|trans:langs form_name=error.form.name|trans:langs %}
-                            The <a href="{{ form_url }}">{{ form_name }}</a> form in the <a href="{{ module_url }}">{{ module_name }}</a>
-                            module must update a case. All forms in a module that has a case registration form selected must update a case.
+                            The <a href="{{ form_url }}">{{ form_name }}</a> form in <a href="{{ module_url }}">{{ module_name }}</a>
+                            must update a case. All forms in a case list that has a case registration form selected must update a case.
                             {% endblocktrans %}
                         {% case "case list module form can only load parent cases" %}
                             {% url "view_module" domain app.id error.module.id as module_url %}
                             {% url "view_form" domain app.id error.module.id error.form.id as form_url %}
                             {% blocktrans with module_name=error.module.name|trans:langs form_name=error.form.name|trans:langs %}
-                            The <a href="{{ form_url }}">{{ form_name }}</a> form in the <a href="{{ module_url }}">{{ module_name }}</a>
-                            module can only load or update a single case and its parents. All forms in a module that has a case registration form
-                            selected can only update a single case and its parents.
+                            The <a href="{{ form_url }}">{{ form_name }}</a> form in <a href="{{ module_url }}">{{ module_name }}</a>
+                            can only load or update a single case and its parents. All forms in a case list that
+                            has a case registration form selected can only update a single case and its parents.
                             {% endblocktrans %}
                         {% case "case list module form must match module case type" %}
                             {% url "view_module" domain app.id error.module.id as module_url %}
                             {% url "view_form" domain app.id error.module.id error.form.id as form_url %}
                             {% blocktrans with module_name=error.module.name|trans:langs form_name=error.form.name|trans:langs %}
-                            The <a href="{{ form_url }}">{{ form_name }}</a> form in the <a href="{{ module_url }}">{{ module_name }}</a>
-                            module loads a case of a different type to the module. All forms in a module that has a case registration form
-                            selected must load a case of the same type as the module.
+                            The <a href="{{ form_url }}">{{ form_name }}</a> form loads a different case type than
+                            <a href="{{ module_url }}">{{ module_name }}</a>. All forms in a case list that has a case registration form
+                            selected must load a case of the same type as the case list.
                             {% endblocktrans %}
                         {% case "all forms in case list module must have same case management" %}
                             {% url "view_module" domain app.id error.module.id as module_url %}
                             {% url "view_form" domain app.id error.module.id error.form.id as form_url %}
                             {% blocktrans with module_name=error.module.name|trans:langs form_name=error.form.name|trans:langs expected_tag=error.expected_tag %}
-                            The <a href="{{ form_url }}">{{ form_name }}</a> form in the <a href="{{ module_url }}">{{ module_name }}</a>
-                            module loads a case with a different case tag to the other forms in the module.
-                            All forms in a module that has a case registration form selected must use the same case tag.
+                            The <a href="{{ form_url }}">{{ form_name }}</a> form in <a href="{{ module_url }}">{{ module_name }}</a>
+                            loads a case with a different case tag to the other forms in the case list.
+                            All forms in a case list that has a case registration form selected must use the same case tag.
                             Expected case tag: <strong>{{ expected_tag }}</strong>
                             {% endblocktrans %}
                         {% case "forms in case list module must use modules details" %}
                             {% url "view_module" domain app.id error.module.id as module_url %}
                             {% url "view_form" domain app.id error.module.id error.form.id as form_url %}
                             {% blocktrans with module_name=error.module.name|trans:langs form_name=error.form.name|trans:langs %}
-                            The <a href="{{ form_url }}">{{ form_name }}</a> form in the <a href="{{ module_url }}">{{ module_name }}</a>
-                            module uses a details screen from another module. All forms in a module that has a case
-                            registration form selected must use the details screen from that module.
+                            The <a href="{{ form_url }}">{{ form_name }}</a> form in <a href="{{ module_url }}">{{ module_name }}</a>
+                            uses a details screen from another case list. All forms in a case list that has a case
+                            registration form selected must use the details screen from that case list.
                             {% endblocktrans %}
                         {% case "invalid filter xpath" %}
                             {% if error.filter %}
-                                Case List has invalid filter xpath <code>{{ error.filter }}</code> in module
-                            {% else %}
-                                Case List has blank filter in module
+                                Case List has invalid filter xpath <code>{{ error.filter }}</code> in
+                            {% else %}
+                                Case List has blank filter in
                             {% endif %}
                             <a href="{% url "view_module" domain app.id error.module.id %}">{{ error.module.name|trans:langs }}</a>
                         {% case "invalid sort field" %}
                             {% if error.field %}
-                                Case List has invalid sort field <code>{{ error.field }}</code> in module
-                            {% else %}
-                                Case List has blank sort field in module
+                                Case List has invalid sort field <code>{{ error.field }}</code> in
+                            {% else %}
+                                Case List has blank sort field in
                             {% endif %}
                             <a href="{% url "view_module" domain app.id error.module.id %}">{{ error.module.name|trans:langs }}</a>
                         {% case "invalid tile configuration" %}
-                            The case list in module
+                            The case list in
                             <a href="{% url "view_module" domain app.id error.module.id %}">{{ error.module.name|trans:langs }}</a>
                             has an invalid case tile configuration. Reason: {{ error.reason }}
                         {% case "no source module id" %}
@@ -202,49 +195,49 @@
                             <a href="{% url "view_module" domain app.id error.module.id %}">{{ error.module.name|trans:langs }}</a>
                             doesn't have a source module specified.
                         {% case "no parent select id" %}
-                            Module
-                            <a href="{% url "view_module" domain app.id error.module.id %}">{{ error.module.name|trans:langs }}</a>
-                            uses parent case selection but doesn't have a parent
-                            module specified.
+                            <a href="{% url "view_module" domain app.id error.module.id %}">{{ error.module.name|trans:langs }}</a>
+                            uses parent case selection but doesn't have a parent case list specified.
                         {% case "parent cycle" %}
                             The app's parent child case selection graph contains a cycle.
                         {% case "root cycle" %}
-                            The app's parent child module graph contains a cycle.
+                            The app's parent child graph contains a cycle.
                         {% case "unknown root" %}
-                            A module points to an unknown Parent Module.
+                            A menu points to an unknown Parent Menu.
                         {% case "invalid location xpath" %}
                             Case List has invalid location reference <code>{{ error.column.field_property}}</code>.
                             Details: {{ error.details }}
                             <a href="{% url "view_module" domain app.id error.module.id %}">{{ error.module.name|trans:langs }}</a>
                         {% case "subcase has no case type" %}
-                            Child case specifies no module
-                            in form {% include "app_manager/v1/partials/form_error_message.html" %}
+                            Child case specifies no case list
+                            in form {% include "app_manager/v2/partials/form_error_message.html" %}
                         {% case "form error" %}
                             One or more forms are invalid: check all your forms for error messages.
                         {% case "missing languages" %}
-                            {% include "app_manager/v1/partials/form_error_message.html" %} missing languages:
+                            {% include "app_manager/v2/partials/form_error_message.html" %} missing languages:
                             {% for lang in error.missing_languages %}
                                 {{ lang }}
                             {% endfor %}
                         {% case "duplicate xmlns" %}
-                            You have two forms with the xmlns "{{ error.xmlns }}"
+                            {% if error.xmlns %}
+                              You have two forms with the xmlns "{{ error.xmlns }}"
+                            {% endif %}
                         {% case "update_case uses reserved word" %}
                             Case Update uses reserved word "{{ error.word }}"
                             {% if error.case_tag %} for action "{{ error.case_tag }}"{% endif %}
-                            {% if not not_actual_build %}in form {% include "app_manager/v1/partials/form_error_message.html" %}{% endif %}
+                            {% if not not_actual_build %}in form {% include "app_manager/v2/partials/form_error_message.html" %}{% endif %}
                         {% case "update_case word illegal" %}
                             Case Update "{{ error.word }}" should start with a letter and only contain letters, numbers, '-', and '_'
                             {% if error.case_tag %} for action "{{ error.case_tag }}"{% endif %}
-                            {% if not not_actual_build %}in form {% include "app_manager/v1/partials/form_error_message.html" %}{% endif %}
+                            {% if not not_actual_build %}in form {% include "app_manager/v2/partials/form_error_message.html" %}{% endif %}
                         {% case "case_name required" %}
-                            Every case must have a name. Please specify a value for the name property under
+                            <strong>Every case must have a name.</strong> Please specify a value for the name property under
                             "Save data to the following case properties" {% if error.case_tag %} for action "{{ error.case_tag }}"{% endif %}
-                            {% if not not_actual_build %}in form {% include "app_manager/v1/partials/form_error_message.html" %}{% endif %}
+                            {% if not not_actual_build %}in form {% include "app_manager/v2/partials/form_error_message.html" %}{% endif %}
                         {% case "path error" %}
                             {% if error.path %}
                                 The case management
                                 {% if request|toggle_enabled:"VISIT_SCHEDULER" %} or visit scheduler {% endif %}
-                                in form {% include "app_manager/v1/partials/form_error_message.html" %}
+                                in form {% include "app_manager/v2/partials/form_error_message.html" %}
                                 references a question that no longer exists: "{{ error.path }}". It is likely that
                                 this question has been renamed or deleted. Please update or delete this question
                                 reference before you make a new version.
@@ -259,50 +252,40 @@
                             One of your languages is empty. Check your <a href="{% url "view_app" domain app.id %}">app settings</a>.
                         {% case "missing parent tag" %}
                             A subcase is referencing a parent case tag that does not exist: "{{ error.case_tag }}"
-                            {% if not not_actual_build %}in form {% include "app_manager/v1/partials/form_error_message.html" %}{% endif %}
+                            {% if not not_actual_build %}in form {% include "app_manager/v2/partials/form_error_message.html" %}{% endif %}
                         {% case "subcase repeat context" %}
                             The subcase "{{ error.case_tag }}" is in a different repeat context to its parent "{{ error.parent_tag }}"
-                            {% if not not_actual_build %}in form {% include "app_manager/v1/partials/form_error_message.html" %}{% endif %}
+                            {% if not not_actual_build %}in form {% include "app_manager/v2/partials/form_error_message.html" %}{% endif %}
                         {% case "auto select key" %}
                             The auto-select case action is missing the "{{ error.key_name }}" value
-                            {% if not not_actual_build %}in form {% include "app_manager/v1/partials/form_error_message.html" %}{% endif %}
+                            {% if not not_actual_build %}in form {% include "app_manager/v2/partials/form_error_message.html" %}{% endif %}
                         {% case "auto select source" %}
                             The auto-select case action is missing the "{{ error.source_name }}" value
-                            {% if not not_actual_build %}in form {% include "app_manager/v1/partials/form_error_message.html" %}{% endif %}
+                            {% if not not_actual_build %}in form {% include "app_manager/v2/partials/form_error_message.html" %}{% endif %}
                         {% case "auto select case ref" %}
                             The case tag referenced in the auto-select expression of "{{ error.case_tag }}" was not found
-                            {% if not not_actual_build %}in form {% include "app_manager/v1/partials/form_error_message.html" %}{% endif %}
+                            {% if not not_actual_build %}in form {% include "app_manager/v2/partials/form_error_message.html" %}{% endif %}
                         {% case "no case type in action" %}
                             The form action "{{ error.case_tag }}" does not have a case type selected
-                            {% if not not_actual_build %}in form {% include "app_manager/v1/partials/form_error_message.html" %}{% endif %}
+                            {% if not not_actual_build %}in form {% include "app_manager/v2/partials/form_error_message.html" %}{% endif %}
                         {% case "filtering without case" %}
                             The form has filtering enabled but no cases are being loaded (excluding auto-loaded cases)
-                            {% if not not_actual_build %}in form {% include "app_manager/v1/partials/form_error_message.html" %}{% endif %}.
+                            {% if not not_actual_build %}in form {% include "app_manager/v2/partials/form_error_message.html" %}{% endif %}.
                         {% case "invalid case xpath reference" %}
                             {% if error.form %}
                                 {% url "view_form" domain app.id error.module.id error.form.id as form_url %}
                                 {% blocktrans with form_name=error.form.name|trans:langs %}
                                     Your form display condition for form <a href="{{ form_url }}">{{ form_name }}</a> refers to a case,
                                     but cases are not available for this form. Please either remove the case reference or (1) make sure
-                                    that the module is set to display the module first and then form, and (2) make sure that all forms in
-                                    this module update or close a case (which means registration forms must go in a different module).
+                                    that the case list is set to display the case list first and then form, and (2) make sure that all forms in
+                                    this case list update or close a case (which means registration forms must go in a different case list).
                                 {% endblocktrans %}
                             {% else %}
                                 {% blocktrans %}
                                     You have a display condition which refers to a case, but cases are not available. Please either remove
-                                    the case reference or (1) make sure that the module is set to display the module first and then form,
-                                    and (2) make sure that all forms in this module update or close a case (which means registration forms
-                                    must go in a different module).
-                                {% endblocktrans %}
-                            {% endif %}
-                        {% case "practice user config error" %}
-                            {% if error.build_profile_id %}
-                                {% blocktrans with profile=app.build_profiles|getattr:error.build_profile_id %}
-                                    Error with Practice Mobile Worker in Application Profile {{ profile.name }}.
-                                {% endblocktrans %}
-                            {% else %}
-                                {% blocktrans%}
-                                    Error with Practice Mobile Worker in Application Settings.
+                                    the case reference or (1) make sure that the case list is set to display the case list first and then form,
+                                    and (2) make sure that all forms in this case list update or close a case (which means registration forms
+                                    must go in a different case list).
                                 {% endblocktrans %}
                             {% endif %}
<<<<<<< HEAD
                         {% case "invalid user property xpath reference" %}
@@ -349,14 +332,14 @@
=======
                         {% case "practice user config error" %}
@@ -349,14 +342,14 @@
>>>>>>> 1c0b6e37
                 </li>
             {% endfor %}
         </ul>
-        <p class="help-block">
-            {% if not_actual_build %}
-                {% trans "Build errors prevent you from building your application in the Release Manager." %}
-            {% endif %}
-            {% trans "For more information on build errors, please see" %}
-            <a href="https://confluence.dimagi.com/display/commcarepublic/Errors+Building+an+Application" target="_blank">
-                {% trans "Errors Building an Application" %}
-            </a>
-        </p>
+{#        <p class="help-block">#}
+{#            {% if not_actual_build %}#}
+{#                {% trans "Build errors prevent you from creating a new version of your application." %}#}
+{#            {% endif %}#}
+{#            {% trans "For more information on build errors, please see" %}#}
+{#            <a href="https://confluence.dimagi.com/display/commcarepublic/Errors+Building+an+Application" target="_blank">#}
+{#                {% trans "Errors Building an Application" %}#}
+{#            </a>#}
+{#        </p>#}
     </div>
 {% endif %}<|MERGE_RESOLUTION|>--- conflicted
+++ resolved
@@ -313,7 +313,7 @@
                                  references a question that no longer exists: "{{ error.path }}". It is likely that
                                  this question has been renamed or deleted. Please update or delete this question
                                  reference before you make a new version.
-@@ -259,50 +252,40 @@
+@@ -259,40 +252,40 @@
                              One of your languages is empty. Check your <a href="{% url "view_app" domain app.id %}">app settings</a>.
                          {% case "missing parent tag" %}
                              A subcase is referencing a parent case tag that does not exist: "{{ error.case_tag }}"
@@ -360,28 +360,13 @@
 -                                    the case reference or (1) make sure that the module is set to display the module first and then form,
 -                                    and (2) make sure that all forms in this module update or close a case (which means registration forms
 -                                    must go in a different module).
--                                {% endblocktrans %}
--                            {% endif %}
--                        {% case "practice user config error" %}
--                            {% if error.build_profile_id %}
--                                {% blocktrans with profile=app.build_profiles|getattr:error.build_profile_id %}
--                                    Error with Practice Mobile Worker in Application Profile {{ profile.name }}.
--                                {% endblocktrans %}
--                            {% else %}
--                                {% blocktrans%}
--                                    Error with Practice Mobile Worker in Application Settings.
 +                                    the case reference or (1) make sure that the case list is set to display the case list first and then form,
 +                                    and (2) make sure that all forms in this case list update or close a case (which means registration forms
 +                                    must go in a different case list).
                                  {% endblocktrans %}
                              {% endif %}
-<<<<<<< HEAD
-                         {% case "invalid user property xpath reference" %}
-@@ -349,14 +332,14 @@
-=======
                          {% case "practice user config error" %}
 @@ -349,14 +342,14 @@
->>>>>>> 1c0b6e37
                  </li>
              {% endfor %}
          </ul>
