--- conflicted
+++ resolved
@@ -6,10 +6,12 @@
  {% load xforms_extras %}
  {% load hq_shared_tags %}
  {% load i18n %}
-@@ -14,6 +14,15 @@
+@@ -12,6 +12,15 @@
+     {% elif vellum_debug == "dev-min" %}
+         <link href="{% static 'formdesigner/_build/style.css' %}" type="text/css" rel="stylesheet"/>
      {% endif %}
- {% endblock %}
- 
++{% endblock %}
++
 +{% block stylesheets %}{{ block.super }}
 +  <style type="text/css">
 +    .hq-container {
@@ -17,15 +19,10 @@
 +      margin-bottom: 0;
 +    }
 +  </style>
-+{% endblock %}
-+
+ {% endblock %}
+ 
  {% block js %}{{ block.super }}
-<<<<<<< HEAD
-@@ -59,6 +68,7 @@
-=======
-     <script src="{% static 'moment/moment.js' %}"></script>
-     <script src="{% static 'requirejs/require.js' %}"></script>
-@@ -28,6 +37,16 @@
+@@ -31,6 +40,16 @@
              plugins: {{ plugins|JSON }},
              features: {{ features|JSON }},
              core: {
@@ -42,7 +39,7 @@
                  dataSourcesEndpoint: '{% url "get_form_data_schema" domain=domain form_unique_id=form.get_unique_id %}',
                  dataSources: [
                      {% comment %} DEPRECATED. Use dataSourcesEndpoint {% endcomment %}
-@@ -39,6 +58,16 @@
+@@ -42,6 +61,16 @@
                  ],
                  form: {{ form.source|JSON }},
                  formId: '{{ form.get_unique_id }}',
@@ -59,8 +56,7 @@
                  formName: "{{ form.name|trans:app.langs|escapejs }}",
                  saveType: 'patch',
                  saveUrl: '{% url "edit_form_attr" domain app.id form.get_unique_id "xform" %}',
-@@ -56,6 +85,7 @@
->>>>>>> 394a95a5
+@@ -59,6 +88,7 @@
                  onFormSave: function (data) {
                      var app_manager = hqImport('app_manager/js/app_manager.js')
                      app_manager.updateDOM(data.update);
@@ -68,11 +64,7 @@
                      {% if request.couch_user.days_since_created == 0 %}
                          analytics.workflow('Saved the Form Builder within first 24 hours');
                      {% endif %}
-<<<<<<< HEAD
-@@ -129,12 +139,11 @@
-=======
-@@ -126,12 +156,11 @@
->>>>>>> 394a95a5
+@@ -129,12 +159,11 @@
              csrftoken: $.cookie('csrftoken')
          };
  
@@ -86,11 +78,7 @@
  
                  $('#formdesigner').vellum(VELLUM_OPTIONS);
  
-<<<<<<< HEAD
-@@ -151,17 +160,70 @@
-=======
-@@ -148,14 +177,98 @@
->>>>>>> 394a95a5
+@@ -151,17 +180,101 @@
              });
          });
          analytics.workflow('Entered the Form Builder');
