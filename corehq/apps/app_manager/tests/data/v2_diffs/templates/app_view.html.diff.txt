--- conflicted
+++ resolved
@@ -1,10 +1,6 @@
 --- 
 +++ 
-<<<<<<< HEAD
-@@ -1,300 +1,80 @@
-=======
 @@ -1,298 +1,77 @@
->>>>>>> a878336f
 -{% extends "app_manager/v1/managed_app.html" %}
 +{% extends "app_manager/v2/managed_app.html" %}
  {% load xforms_extras %}
