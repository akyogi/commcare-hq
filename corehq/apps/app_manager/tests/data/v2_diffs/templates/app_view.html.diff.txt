--- conflicted
+++ resolved
@@ -1,10 +1,6 @@
 --- 
 +++ 
-<<<<<<< HEAD
-@@ -1,206 +1,97 @@
-=======
-@@ -1,204 +1,79 @@
->>>>>>> 5ca688a8
+@@ -1,206 +1,79 @@
 -{% extends "app_manager/v1/managed_app.html" %}
 +{% extends "app_manager/v2/managed_app.html" %}
  {% load xforms_extras %}
