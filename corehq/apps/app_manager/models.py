# coding=utf-8
"""
Application terminology

For any given application, there are a number of different documents.

The primary application document is an instance of Application.  This
document id is what you'll see in the URL on most app manager pages. Primary
application documents should have `copy_of == None` and `is_released ==
False`. When an application is saved, the field `version` is incremented.

When a user makes a build of an application, a copy of the primary
application document is made. These documents are the "versions" you see on
the deploy page. Each build document will have a different id, and the
`copy_of` field will be set to the ID of the primary application document.
Additionally, some attachments such as `profile.xml` and `suite.xml` will be
created and saved to the build doc (see `create_all_files`).

When a build is starred, this is called "releasing" the build.  The parameter
`is_released` will be set to True on the build document.

You might also run in to remote applications and applications copied to be
published on the exchange, but those are quite infrequent.
"""
from __future__ import absolute_import
<<<<<<< HEAD

=======
>>>>>>> 36a089ca
import calendar
from distutils.version import LooseVersion
from itertools import chain
import tempfile
import os
import logging
import hashlib
import random
import json
import types
import re
import datetime
import uuid
from collections import defaultdict, namedtuple, Counter
from functools import wraps
from copy import deepcopy
from mimetypes import guess_type
from urllib2 import urlopen
from urlparse import urljoin

from couchdbkit import MultipleResultsFound
import itertools
from lxml import etree
from django.core.cache import cache
from django.utils.translation import override, ugettext as _, ugettext
from django.utils.translation import ugettext_lazy
from couchdbkit.exceptions import BadValueError

from corehq.apps.app_manager.app_schemas.case_properties import ParentCasePropertyBuilder
from corehq.apps.app_manager.remote_link_accessors import get_remote_version, get_remote_master_release
from corehq.apps.app_manager.suite_xml.utils import get_select_chain
from corehq.apps.app_manager.suite_xml.generator import SuiteGenerator, MediaSuiteGenerator
from corehq.apps.app_manager.xpath_validator import validate_xpath
from corehq.apps.data_dictionary.util import get_case_property_description_dict
from corehq.apps.userreports.exceptions import ReportConfigurationNotFoundError
from corehq.apps.users.dbaccessors.couch_users import get_display_name_for_user_id
from corehq.util.timezones.utils import get_timezone_for_domain
from dimagi.ext.couchdbkit import *
from django.conf import settings
from django.contrib.auth.hashers import make_password
from django.urls import reverse
from django.template.loader import render_to_string
from restkit.errors import ResourceError
from couchdbkit.resource import ResourceNotFound
from corehq import toggles, privileges
from corehq.blobs.mixin import BlobMixin
from corehq.const import USER_DATE_FORMAT, USER_TIME_FORMAT
from corehq.apps.analytics.tasks import track_workflow, send_hubspot_form, HUBSPOT_SAVED_APP_FORM_ID
from corehq.apps.app_manager.feature_support import CommCareFeatureSupportMixin
from corehq.util.quickcache import quickcache
from corehq.util.timezones.conversions import ServerTime
from dimagi.utils.couch import CriticalSection
from django_prbac.exceptions import PermissionDenied
from corehq.apps.accounting.utils import domain_has_privilege

from corehq.apps.app_manager.commcare_settings import check_condition
from corehq.apps.app_manager.const import *
from corehq.apps.app_manager.xpath import (
    dot_interpolate,
    interpolate_xpath,
    LocationXpath,
)
from corehq.apps.builds import get_default_build_spec
from dimagi.utils.couch.undo import DeleteRecord, DELETED_SUFFIX
from dimagi.utils.dates import DateSpan
from dimagi.utils.decorators.memoized import memoized
from dimagi.utils.make_uuid import random_hex
from dimagi.utils.web import get_url_base, parse_int
from corehq.util import bitly
from corehq.util import view_utils
from corehq.util.string_utils import random_string
from corehq.apps.appstore.models import SnapshotMixin
from corehq.apps.builds.models import BuildSpec, BuildRecord
from corehq.apps.hqmedia.models import HQMediaMixin
from corehq.apps.translations.models import TranslationMixin
from corehq.apps.users.models import CouchUser
from corehq.apps.users.util import cc_user_domain
from corehq.apps.domain.models import cached_property, Domain
from corehq.apps.app_manager import current_builds, app_strings, remote_app, \
    id_strings, commcare_settings
from corehq.apps.app_manager.suite_xml import xml_models as suite_models
from corehq.apps.app_manager.dbaccessors import (
    get_app,
    get_latest_build_doc,
    get_latest_released_app_doc,
    domain_has_apps,
    get_latest_released_app, get_latest_released_app_version)
from corehq.apps.app_manager.util import (
    split_path,
    save_xform,
    is_usercase_in_use,
    actions_use_usercase,
    update_unique_ids,
    app_callout_templates,
    xpath_references_case,
    xpath_references_user_case,
    module_case_hierarchy_has_circular_reference,
    get_correct_app_class,
    get_and_assert_practice_user_in_domain,
    LatestAppInfo,
)
from corehq.apps.app_manager.xform import XForm, parse_xml as _parse_xml, \
    validate_xform
from corehq.apps.app_manager.templatetags.xforms_extras import trans
from corehq.apps.app_manager.exceptions import (
    AppEditingError,
    FormNotFoundException,
    IncompatibleFormTypeException,
    LocationXpathValidationError,
    ModuleNotFoundException,
    ModuleIdMissingException,
    RearrangeError,
    SuiteValidationError,
    VersioningError,
    XFormException,
    XFormIdNotUnique,
    XFormValidationError,
    ScheduleError,
    CaseXPathValidationError,
    UserCaseXPathValidationError,
    XFormValidationFailed,
    PracticeUserException,
    ActionNotPermitted)
from corehq.apps.reports.daterange import get_daterange_start_end_dates, get_simple_dateranges
from jsonpath_rw import jsonpath, parse

WORKFLOW_DEFAULT = 'default'  # go to the app main screen
WORKFLOW_ROOT = 'root'  # go to the module select screen
WORKFLOW_PARENT_MODULE = 'parent_module'  # go to the parent module's screen
WORKFLOW_MODULE = 'module'  # go to the current module's screen
WORKFLOW_PREVIOUS = 'previous_screen'  # go to the previous screen (prior to entering the form)
WORKFLOW_FORM = 'form'  # go straight to another form
ALL_WORKFLOWS = [
    WORKFLOW_DEFAULT,
    WORKFLOW_ROOT,
    WORKFLOW_PARENT_MODULE,
    WORKFLOW_MODULE,
    WORKFLOW_PREVIOUS,
    WORKFLOW_FORM,
]
# allow all options as fallback except the one for form linking
WORKFLOW_FALLBACK_OPTIONS = list(ALL_WORKFLOWS).remove(WORKFLOW_FORM)

WORKFLOW_CASE_LIST = 'case_list'  # Return back to the caselist after registering a case
REGISTRATION_FORM_WORFLOWS = [
    WORKFLOW_DEFAULT,
    WORKFLOW_CASE_LIST,
]

DETAIL_TYPES = ['case_short', 'case_long', 'ref_short', 'ref_long']

FIELD_SEPARATOR = ':'

ATTACHMENT_REGEX = r'[^/]*\.xml'

ANDROID_LOGO_PROPERTY_MAPPING = {
    'hq_logo_android_home': 'brand-banner-home',
    'hq_logo_android_login': 'brand-banner-login',
}


LATEST_APK_VALUE = 'latest'
LATEST_APP_VALUE = 0


def jsonpath_update(datum_context, value):
    field = datum_context.path.fields[0]
    parent = jsonpath.Parent().find(datum_context)[0]
    parent.value[field] = value

# store a list of references to form ID's so that
# when an app is copied we can update the references
# with the new values
form_id_references = []


def FormIdProperty(expression, **kwargs):
    """
    Create a StringProperty that references a form ID. This is necessary because
    form IDs change when apps are copied so we need to make sure we update
    any references to the them.
    :param expression:  jsonpath expression that can be used to find the field
    :param kwargs:      arguments to be passed to the underlying StringProperty
    """
    path_expression = parse(expression)
    assert isinstance(path_expression, jsonpath.Child), "only child path expressions are supported"
    field = path_expression.right
    assert len(field.fields) == 1, 'path expression can only reference a single field'

    form_id_references.append(path_expression)
    return StringProperty(**kwargs)


def _rename_key(dct, old, new):
    if old in dct:
        if new in dct and dct[new]:
            dct["%s_backup_%s" % (new, hex(random.getrandbits(32))[2:-1])] = dct[new]
        dct[new] = dct[old]
        del dct[old]


@memoized
def load_app_template(slug):
    path = os.path.join(os.path.dirname(__file__), 'static', 'app_manager', 'json', 'template_apps')
    with open(os.path.join(path, slug + '.json')) as f:
        return json.load(f)


@memoized
def load_case_reserved_words():
    with open(os.path.join(os.path.dirname(__file__), 'static', 'app_manager', 'json', 'case-reserved-words.json')) as f:
        return json.load(f)


@memoized
def load_form_template(filename):
    with open(os.path.join(os.path.dirname(__file__), 'data', filename)) as f:
        return f.read()


class IndexedSchema(DocumentSchema):
    """
    Abstract class.
    Meant for documents that appear in a list within another document
    and need to know their own position within that list.

    """

    def with_id(self, i, parent):
        self._i = i
        self._parent = parent
        return self

    @property
    def id(self):
        return self._i

    def __eq__(self, other):
        return (
            other and isinstance(other, IndexedSchema)
            and (self.id == other.id)
            and (self._parent == other._parent)
        )

    class Getter(object):

        def __init__(self, attr):
            self.attr = attr

        def __call__(self, instance):
            items = getattr(instance, self.attr)
            l = len(items)
            for i, item in enumerate(items):
                yield item.with_id(i % l, instance)

        def __get__(self, instance, owner):
            # thanks, http://metapython.blogspot.com/2010/11/python-instance-methods-how-are-they.html
            # this makes Getter('foo') act like a bound method
            return types.MethodType(self, instance, owner)


class FormActionCondition(DocumentSchema):
    """
    The condition under which to open/update/close a case/referral

    Either {'type': 'if', 'question': '/xpath/to/node', 'answer': 'value'}
    in which case the action takes place if question has answer answer,
    or {'type': 'always'} in which case the action always takes place.
    """
    type = StringProperty(choices=["if", "always", "never"], default="never")
    question = StringProperty()
    answer = StringProperty()
    operator = StringProperty(choices=['=', 'selected', 'boolean_true'], default='=')

    def is_active(self):
        return self.type in ('if', 'always')


class FormAction(DocumentSchema):
    """
    Corresponds to Case XML

    """
    condition = SchemaProperty(FormActionCondition)

    def is_active(self):
        return self.condition.is_active()

    @classmethod
    def get_action_paths(cls, action):
        if action.condition.type == 'if':
            yield action.condition.question

        for __, path in cls.get_action_properties(action):
            yield path

    @classmethod
    def get_action_properties(self, action):
        action_properties = action.properties()
        if 'name_path' in action_properties and action.name_path:
            yield 'name', action.name_path
        if 'case_name' in action_properties:
            yield 'name', action.case_name
        if 'external_id' in action_properties and action.external_id:
            yield 'external_id', action.external_id
        if 'update' in action_properties:
            for name, path in action.update.items():
                yield name, path
        if 'case_properties' in action_properties:
            for name, path in action.case_properties.items():
                yield name, path
        if 'preload' in action_properties:
            for path, name in action.preload.items():
                yield name, path


class UpdateCaseAction(FormAction):

    update = DictProperty()


class PreloadAction(FormAction):

    preload = DictProperty()

    def is_active(self):
        return bool(self.preload)


class UpdateReferralAction(FormAction):

    followup_date = StringProperty()

    def get_followup_date(self):
        if self.followup_date:
            return "if(date({followup_date}) >= date(today()), {followup_date}, date(today() + 2))".format(
                followup_date=self.followup_date,
            )
        return self.followup_date or "date(today() + 2)"


class OpenReferralAction(UpdateReferralAction):

    name_path = StringProperty()


class OpenCaseAction(FormAction):

    name_path = StringProperty()
    external_id = StringProperty()


class OpenSubCaseAction(FormAction, IndexedSchema):

    case_type = StringProperty()
    case_name = StringProperty()
    reference_id = StringProperty()
    case_properties = DictProperty()
    repeat_context = StringProperty()
    # relationship = "child" for index to a parent case (default)
    # relationship = "extension" for index to a host case
    relationship = StringProperty(choices=['child', 'extension'], default='child')

    close_condition = SchemaProperty(FormActionCondition)

    @property
    def form_element_name(self):
        return 'subcase_{}'.format(self.id)


class FormActions(DocumentSchema):

    open_case = SchemaProperty(OpenCaseAction)
    update_case = SchemaProperty(UpdateCaseAction)
    close_case = SchemaProperty(FormAction)
    open_referral = SchemaProperty(OpenReferralAction)
    update_referral = SchemaProperty(UpdateReferralAction)
    close_referral = SchemaProperty(FormAction)

    case_preload = SchemaProperty(PreloadAction)
    referral_preload = SchemaProperty(PreloadAction)
    load_from_form = SchemaProperty(PreloadAction)  # DEPRECATED

    usercase_update = SchemaProperty(UpdateCaseAction)
    usercase_preload = SchemaProperty(PreloadAction)

    subcases = SchemaListProperty(OpenSubCaseAction)

    get_subcases = IndexedSchema.Getter('subcases')

    def all_property_names(self):
        names = set()
        names.update(self.update_case.update.keys())
        names.update(self.case_preload.preload.values())
        for subcase in self.subcases:
            names.update(subcase.case_properties.keys())
        return names

    def count_subcases_per_repeat_context(self):
        return Counter([action.repeat_context for action in self.subcases])


class CaseIndex(DocumentSchema):
    tag = StringProperty()
    reference_id = StringProperty(default='parent')
    relationship = StringProperty(choices=['child', 'extension'], default='child')


class AdvancedAction(IndexedSchema):
    case_type = StringProperty()
    case_tag = StringProperty()
    case_properties = DictProperty()
    # case_indices = NotImplemented

    close_condition = SchemaProperty(FormActionCondition)

    __eq__ = DocumentSchema.__eq__

    def get_paths(self):
        for path in self.case_properties.values():
            yield path

        if self.close_condition.type == 'if':
            yield self.close_condition.question

    def get_property_names(self):
        return set(self.case_properties.keys())

    @property
    def is_subcase(self):
        return bool(self.case_indices)

    @property
    def form_element_name(self):
        return "case_{}".format(self.case_tag)


class AutoSelectCase(DocumentSchema):
    """
    Configuration for auto-selecting a case.
    Attributes:
        value_source    Reference to the source of the value. For mode = fixture,
                        this represents the FixtureDataType ID. For mode = case
                        this represents the 'case_tag' for the case.
                        The modes 'user' and 'raw' don't require a value_source.
        value_key       The actual field that contains the case ID. Can be a case
                        index or a user data key or a fixture field name or the raw
                        xpath expression.

    """
    mode = StringProperty(choices=[AUTO_SELECT_USER,
                                   AUTO_SELECT_FIXTURE,
                                   AUTO_SELECT_CASE,
                                   AUTO_SELECT_USERCASE,
                                   AUTO_SELECT_RAW])
    value_source = StringProperty()
    value_key = StringProperty(required=True)


class LoadCaseFromFixture(DocumentSchema):
    """
    fixture_nodeset:    FixtureDataType.tag
    fixture_tag:        name of the column to display in the list
    fixture_variable:   boolean if display_column actually contains the key for the localized string
    case_property:      name of the column whose value should be saved when the user selects an item
    arbitrary_datum_*:  adds an arbitrary datum with function before the action
    """
    fixture_nodeset = StringProperty()
    fixture_tag = StringProperty()
    fixture_variable = StringProperty()
    case_property = StringProperty(default='')
    auto_select = BooleanProperty(default=False)
    arbitrary_datum_id = StringProperty()
    arbitrary_datum_function = StringProperty()


class LoadUpdateAction(AdvancedAction):
    """
    details_module:           Use the case list configuration from this module to show the cases.
    preload:                  Value from the case to load into the form. Keys are question paths,
                              values are case properties.
    auto_select:              Configuration for auto-selecting the case
    load_case_from_fixture:   Configuration for loading a case using fixture data
    show_product_stock:       If True list the product stock using the module's Product List
                              configuration.
    product_program:          Only show products for this CommCare Supply program.
    case_index:               Used when a case should be created/updated as a child or extension case
                              of another case.
    """
    details_module = StringProperty()
    preload = DictProperty()
    auto_select = SchemaProperty(AutoSelectCase, default=None)
    load_case_from_fixture = SchemaProperty(LoadCaseFromFixture, default=None)
    show_product_stock = BooleanProperty(default=False)
    product_program = StringProperty()
    case_index = SchemaProperty(CaseIndex)

    @property
    def case_indices(self):
        # Allows us to ducktype AdvancedOpenCaseAction
        return [self.case_index] if self.case_index.tag else []

    @case_indices.setter
    def case_indices(self, value):
        if len(value) > 1:
            raise ValueError('A LoadUpdateAction cannot have more than one case index')
        if value:
            self.case_index = value[0]
        else:
            self.case_index = CaseIndex()

    @case_indices.deleter
    def case_indices(self):
        self.case_index = CaseIndex()

    def get_paths(self):
        for path in super(LoadUpdateAction, self).get_paths():
            yield path

        for path in self.preload.keys():
            yield path

    def get_property_names(self):
        names = super(LoadUpdateAction, self).get_property_names()
        names.update(self.preload.values())
        return names

    @property
    def case_session_var(self):
        return 'case_id_{0}'.format(self.case_tag)

    @classmethod
    def wrap(cls, data):
        if 'parent_tag' in data:
            if data['parent_tag']:
                data['case_index'] = {
                    'tag': data['parent_tag'],
                    'reference_id': data.get('parent_reference_id', 'parent'),
                    'relationship': data.get('relationship', 'child')
                }
            del data['parent_tag']
            data.pop('parent_reference_id', None)
            data.pop('relationship', None)
        return super(LoadUpdateAction, cls).wrap(data)


class AdvancedOpenCaseAction(AdvancedAction):
    name_path = StringProperty()
    repeat_context = StringProperty()
    case_indices = SchemaListProperty(CaseIndex)

    open_condition = SchemaProperty(FormActionCondition)

    def get_paths(self):
        for path in super(AdvancedOpenCaseAction, self).get_paths():
            yield path

        yield self.name_path

        if self.open_condition.type == 'if':
            yield self.open_condition.question

    @property
    def case_session_var(self):
        return 'case_id_new_{}_{}'.format(self.case_type, self.id)

    @classmethod
    def wrap(cls, data):
        if 'parent_tag' in data:
            if data['parent_tag']:
                index = {
                    'tag': data['parent_tag'],
                    'reference_id': data.get('parent_reference_id', 'parent'),
                    'relationship': data.get('relationship', 'child')
                }
                if hasattr(data.get('case_indices'), 'append'):
                    data['case_indices'].append(index)
                else:
                    data['case_indices'] = [index]
            del data['parent_tag']
            data.pop('parent_reference_id', None)
            data.pop('relationship', None)
        return super(AdvancedOpenCaseAction, cls).wrap(data)


class AdvancedFormActions(DocumentSchema):
    load_update_cases = SchemaListProperty(LoadUpdateAction)

    open_cases = SchemaListProperty(AdvancedOpenCaseAction)

    get_load_update_actions = IndexedSchema.Getter('load_update_cases')
    get_open_actions = IndexedSchema.Getter('open_cases')

    def get_all_actions(self):
        return itertools.chain(self.get_load_update_actions(), self.get_open_actions())

    def get_subcase_actions(self):
        return (a for a in self.get_all_actions() if a.case_indices)

    def get_open_subcase_actions(self, parent_case_type=None):
        for action in self.open_cases:
            if action.case_indices:
                if not parent_case_type:
                    yield action
                else:
                    if any(self.actions_meta_by_tag[case_index.tag]['action'].case_type == parent_case_type
                           for case_index in action.case_indices):
                        yield action

    def get_case_tags(self):
        for action in self.get_all_actions():
            yield action.case_tag

    def get_action_from_tag(self, tag):
        return self.actions_meta_by_tag.get(tag, {}).get('action', None)

    @property
    def actions_meta_by_tag(self):
        return self._action_meta()['by_tag']

    @property
    def actions_meta_by_parent_tag(self):
        return self._action_meta()['by_parent_tag']

    @property
    def auto_select_actions(self):
        return self._action_meta()['by_auto_select_mode']

    @memoized
    def _action_meta(self):
        meta = {
            'by_tag': {},
            'by_parent_tag': {},
            'by_auto_select_mode': {
                AUTO_SELECT_USER: [],
                AUTO_SELECT_CASE: [],
                AUTO_SELECT_FIXTURE: [],
                AUTO_SELECT_USERCASE: [],
                AUTO_SELECT_RAW: [],
            }
        }

        def add_actions(type, action_list):
            for action in action_list:
                meta['by_tag'][action.case_tag] = {
                    'type': type,
                    'action': action
                }
                for parent in action.case_indices:
                    meta['by_parent_tag'][parent.tag] = {
                        'type': type,
                        'action': action
                    }
                if type == 'load' and action.auto_select and action.auto_select.mode:
                    meta['by_auto_select_mode'][action.auto_select.mode].append(action)

        add_actions('load', self.get_load_update_actions())
        add_actions('open', self.get_open_actions())

        return meta

    def count_subcases_per_repeat_context(self):
        return Counter([action.repeat_context for action in self.get_open_subcase_actions()])


class FormSource(object):

    def __get__(self, form, form_cls):
        if not form:
            return self
        unique_id = form.get_unique_id()
        app = form.get_app()
        filename = "%s.xml" % unique_id

        # for backwards compatibility of really old apps
        try:
            old_contents = form['contents']
        except AttributeError:
            pass
        else:
            app.lazy_put_attachment(old_contents, filename)
            del form['contents']

        if not app.has_attachment(filename):
            source = ''
        else:
            source = app.lazy_fetch_attachment(filename)

        return source

    def __set__(self, form, value):
        unique_id = form.get_unique_id()
        app = form.get_app()
        filename = "%s.xml" % unique_id
        app.lazy_put_attachment(value, filename)
        form.clear_validation_cache()
        try:
            form.xmlns = form.wrapped_xform().data_node.tag_xmlns
        except Exception:
            form.xmlns = None


class CachedStringProperty(object):

    def __init__(self, key):
        self.get_key = key

    def __get__(self, instance, owner):
        return self.get(self.get_key(instance))

    def __set__(self, instance, value):
        self.set(self.get_key(instance), value)

    @classmethod
    def get(cls, key):
        return cache.get(key)

    @classmethod
    def set(cls, key, value):
        cache.set(key, value, 7*24*60*60)  # cache for 7 days


class ScheduleVisit(IndexedSchema):
    """
    due:         Days after the anchor date that this visit is due
    starts:      Days before the due date that this visit is valid from
    expires:     Days after the due date that this visit is valid until (optional)

    repeats:     Whether this is a repeat visit (one per form allowed)
    increment:   Days after the last visit that the repeat visit occurs
    """
    due = IntegerProperty()
    starts = IntegerProperty()
    expires = IntegerProperty()
    repeats = BooleanProperty(default=False)
    increment = IntegerProperty()

    @property
    def id(self):
        """Visits are 1-based indexed"""
        _id = super(ScheduleVisit, self).id
        return _id + 1


class FormDatum(DocumentSchema):
    name = StringProperty()
    xpath = StringProperty()


class FormLink(DocumentSchema):
    """
    xpath:      xpath condition that must be true in order to open next form
    form_id:    id of next form to open
    """
    xpath = StringProperty()
    form_id = FormIdProperty('modules[*].forms[*].form_links[*].form_id')
    datums = SchemaListProperty(FormDatum)


class FormSchedule(DocumentSchema):
    """
    starts:                     Days after the anchor date that this schedule starts
    expires:                    Days after the anchor date that this schedule expires (optional)
    visits:		        List of visits in this schedule
    allow_unscheduled:          Allow unscheduled visits in this schedule
    transition_condition:       Condition under which we transition to the next phase
    termination_condition:      Condition under which we terminate the whole schedule
    """
    enabled = BooleanProperty(default=True)

    starts = IntegerProperty()
    expires = IntegerProperty()
    allow_unscheduled = BooleanProperty(default=False)
    visits = SchemaListProperty(ScheduleVisit)
    get_visits = IndexedSchema.Getter('visits')

    transition_condition = SchemaProperty(FormActionCondition)
    termination_condition = SchemaProperty(FormActionCondition)


class CustomInstance(DocumentSchema):
    """Custom instances to add to the instance block
    instance_id: 	The ID of the instance
    instance_path: 	The path where the instance can be found
    """
    instance_id = StringProperty(required=True)
    instance_path = StringProperty(required=True)


class CommentMixin(DocumentSchema):
    """
    Documentation comment for app builders and maintainers
    """
    comment = StringProperty(default='')

    @property
    def short_comment(self):
        """
        Trim comment to 500 chars (about 100 words)
        """
        return self.comment if len(self.comment) <= 500 else self.comment[:497] + '...'


class CaseLoadReference(DocumentSchema):
    """
    This is the schema for a load reference that is used in validation and expected
    to be worked with when using `CaseReferences`. The format is different from the
    dict of:

    {
      'path': ['list', 'of', 'properties']
    }

    That is stored on the model and expected in Vellum, but as we add more information
    (like case types) to the load model this format will be easier to extend.
    """
    _allow_dynamic_properties = False
    path = StringProperty()
    properties = ListProperty(unicode)


class CaseSaveReference(DocumentSchema):
    """
    This is the schema for what Vellum writes to HQ and what is expected to be stored on the
    model (reference by a dict where the keys are paths).
    """
    _allow_dynamic_properties = False
    case_type = StringProperty()
    properties = ListProperty(unicode)
    create = BooleanProperty(default=False)
    close = BooleanProperty(default=False)


class CaseSaveReferenceWithPath(CaseSaveReference):
    """
    Like CaseLoadReference, this is the model that is expected to be worked with as it
    contains the complete information about the reference in a single place.
    """
    path = StringProperty()


class CaseReferences(DocumentSchema):
    """
    The case references associated with a form. This is dependent on Vellum's API that sends
    case references to HQ.

    load: is a dict of question paths to lists of properties (see `CaseLoadReference`),
    save: is a dict of question paths to `CaseSaveReference` objects.

    The intention is that all usage of the objects goes through the `get_load_references` and
    `get_save_references` helper functions.
    """
    _allow_dynamic_properties = False
    load = DictProperty()
    save = SchemaDictProperty(CaseSaveReference)

    def validate(self, required=True):
        super(CaseReferences, self).validate()
        # call this method to force validation to run on the other referenced types
        # since load is not a defined schema (yet)
        list(self.get_load_references())

    def get_load_references(self):
        """
        Returns a generator of `CaseLoadReference` objects containing all the load references.
        """
        for path, properties in self.load.items():
            yield CaseLoadReference(path=path, properties=list(properties))

    def get_save_references(self):
        """
        Returns a generator of `CaseSaveReferenceWithPath` objects containing all the save references.
        """
        for path, reference in self.save.items():
            ref_copy = reference.to_json()
            ref_copy['path'] = path
            yield CaseSaveReferenceWithPath.wrap(ref_copy)


class FormBase(DocumentSchema):
    """
    Part of a Managed Application; configuration for a form.
    Translates to a second-level menu on the phone

    """
    form_type = None

    name = DictProperty(unicode)
    unique_id = StringProperty()
    show_count = BooleanProperty(default=False)
    xmlns = StringProperty()
    version = IntegerProperty()
    source = FormSource()
    validation_cache = CachedStringProperty(
        lambda self: "cache-%s-%s-validation" % (self.get_app().get_id, self.unique_id)
    )
    post_form_workflow = StringProperty(
        default=WORKFLOW_DEFAULT,
        choices=ALL_WORKFLOWS
    )
    post_form_workflow_fallback = StringProperty(
        choices=WORKFLOW_FALLBACK_OPTIONS,
        default=None,
    )
    auto_gps_capture = BooleanProperty(default=False)
    no_vellum = BooleanProperty(default=False)
    form_links = SchemaListProperty(FormLink)
    schedule_form_id = StringProperty()
    custom_instances = SchemaListProperty(CustomInstance)
    case_references_data = SchemaProperty(CaseReferences)

    @classmethod
    def wrap(cls, data):
        data.pop('validation_cache', '')

        if cls is FormBase:
            doc_type = data['doc_type']
            if doc_type == 'Form':
                return Form.wrap(data)
            elif doc_type == 'AdvancedForm':
                return AdvancedForm.wrap(data)
            elif doc_type == 'ShadowForm':
                return ShadowForm.wrap(data)
            else:
                raise ValueError('Unexpected doc_type for Form', doc_type)
        else:
            return super(FormBase, cls).wrap(data)

    @property
    def case_references(self):
        return self.case_references_data or CaseReferences()


    def requires_case(self):
        return False

    def get_action_type(self):
        return ''

    def get_validation_cache(self):
        return self.validation_cache

    def set_validation_cache(self, cache):
        self.validation_cache = cache

    def clear_validation_cache(self):
        self.set_validation_cache(None)

    @property
    def uses_cases(self):
        return (
            self.requires_case()
            or self.get_action_type() != 'none'
            or self.form_type == 'advanced_form'
        )

    @case_references.setter
    def case_references(self, case_references):
        self.case_references_data = case_references

    @classmethod
    def get_form(cls, form_unique_id, and_app=False):
        try:
            d = Application.get_db().view(
                'app_manager/xforms_index',
                key=form_unique_id
            ).one()
        except MultipleResultsFound as e:
            raise XFormIdNotUnique(
                "xform id '%s' not unique: %s" % (form_unique_id, e)
            )
        if d:
            d = d['value']
        else:
            raise ResourceNotFound()
        # unpack the dict into variables app_id, module_id, form_id
        app_id, unique_id = [d[key] for key in ('app_id', 'unique_id')]

        app = Application.get(app_id)
        form = app.get_form(unique_id)
        if and_app:
            return form, app
        else:
            return form

    def pre_delete_hook(self):
        raise NotImplementedError()

    def pre_move_hook(self, from_module, to_module):
        """ Called before a form is moved between modules or to a different position """
        raise NotImplementedError()

    def wrapped_xform(self):
        return XForm(self.source)

    def validate_form(self):
        vc = self.get_validation_cache()
        if vc is None:
            # todo: now that we don't use formtranslate, does this still apply?
            # formtranslate requires all attributes to be valid xpaths, but
            # vellum namespaced attributes aren't
            form = self.wrapped_xform()
            form.strip_vellum_ns_attributes()
            try:
                if form.xml is not None:
                    validate_xform(self.get_app().domain, etree.tostring(form.xml))
            except XFormValidationError as e:
                validation_dict = {
                    "fatal_error": e.fatal_error,
                    "validation_problems": e.validation_problems,
                    "version": e.version,
                }
                vc = json.dumps(validation_dict)
            else:
                vc = ""
            self.set_validation_cache(vc)
        if vc:
            try:
                raise XFormValidationError(**json.loads(vc))
            except ValueError:
                self.clear_validation_cache()
                return self.validate_form()
        return self

    def validate_for_build(self, validate_module=True):
        errors = []

        try:
            module = self.get_module()
        except AttributeError:
            module = None

        meta = {
            'form_type': self.form_type,
            'module': module.get_module_info() if module else {},
            'form': {
                "id": self.id if hasattr(self, 'id') else None,
                "name": self.name,
                'unique_id': self.unique_id,
            }
        }

        xml_valid = False
        if self.source == '' and self.form_type != 'shadow_form':
            errors.append(dict(type="blank form", **meta))
        else:
            try:
                _parse_xml(self.source)
                xml_valid = True
            except XFormException as e:
                errors.append(dict(
                    type="invalid xml",
                    message=unicode(e) if self.source else '',
                    **meta
                ))
            except ValueError:
                logging.error("Failed: _parse_xml(string=%r)" % self.source)
                raise

        try:
            questions = self.get_questions(self.get_app().langs, include_triggers=True)
        except XFormException as e:
            error = {'type': 'validation error', 'validation_message': unicode(e)}
            error.update(meta)
            errors.append(error)

        if not errors:
            if len(questions) == 0 and self.form_type != 'shadow_form':
                errors.append(dict(type="blank form", **meta))
            else:
                try:
                    self.validate_form()
                except XFormValidationError as e:
                    error = {'type': 'validation error', 'validation_message': unicode(e)}
                    error.update(meta)
                    errors.append(error)
                except XFormValidationFailed:
                    pass  # ignore this here as it gets picked up in other places

        if self.post_form_workflow == WORKFLOW_FORM:
            if not self.form_links:
                errors.append(dict(type="no form links", **meta))
            for form_link in self.form_links:
                try:
                    self.get_app().get_form(form_link.form_id)
                except FormNotFoundException:
                    errors.append(dict(type='bad form link', **meta))
        elif self.post_form_workflow == WORKFLOW_PARENT_MODULE:
            if not module.root_module:
                errors.append(dict(type='form link to missing root', **meta))

        # this isn't great but two of FormBase's subclasses have form_filter
        if hasattr(self, 'form_filter') and self.form_filter:
            is_valid, message = validate_xpath(self.form_filter, allow_case_hashtags=True)
            if not is_valid:
                error = {
                    'type': 'form filter has xpath error',
                    'xpath_error': message,
                }
                error.update(meta)
                errors.append(error)

        errors.extend(self.extended_build_validation(meta, xml_valid, validate_module))

        return errors

    def extended_build_validation(self, error_meta, xml_valid, validate_module=True):
        """
        Override to perform additional validation during build process.
        """
        return []

    def get_unique_id(self):
        """
        Return unique_id if it exists, otherwise initialize it

        Does _not_ force a save, so it's the caller's responsibility to save the app

        """
        if not self.unique_id:
            self.unique_id = random_hex()
        return self.unique_id

    def get_app(self):
        return self._app

    def get_version(self):
        return self.version if self.version else self.get_app().version

    def add_stuff_to_xform(self, xform, build_profile_id=None):
        app = self.get_app()
        langs = app.get_build_langs(build_profile_id)
        xform.exclude_languages(langs)
        xform.set_default_language(langs[0])
        xform.normalize_itext()
        xform.strip_vellum_ns_attributes()
        xform.set_version(self.get_version())
        xform.add_missing_instances(app.domain)

    def render_xform(self, build_profile_id=None):
        xform = XForm(self.source)
        self.add_stuff_to_xform(xform, build_profile_id)
        return xform.render()

    @quickcache(['self.source', 'langs', 'include_triggers', 'include_groups', 'include_translations'])
    def get_questions(self, langs, include_triggers=False,
                      include_groups=False, include_translations=False):
        try:
            return XForm(self.source).get_questions(
                langs=langs,
                include_triggers=include_triggers,
                include_groups=include_groups,
                include_translations=include_translations,
            )
        except XFormException as e:
            raise XFormException(u"Error in form {}".format(self.full_path_name), e)

    @memoized
    def get_case_property_name_formatter(self):
        """Get a function that formats case property names

        The returned function requires two arguments
        `(case_property_name, data_path)` and returns a string.
        """
        try:
            valid_paths = {question['value']: question['tag']
                           for question in self.get_questions(langs=[])}
        except XFormException as e:
            # punt on invalid xml (sorry, no rich attachments)
            valid_paths = {}

        def format_key(key, path):
            if valid_paths.get(path) == "upload":
                return u"{}{}".format(ATTACHMENT_PREFIX, key)
            return key
        return format_key

    def export_json(self, dump_json=True):
        source = self.to_json()
        del source['unique_id']
        return json.dumps(source) if dump_json else source

    def rename_lang(self, old_lang, new_lang):
        _rename_key(self.name, old_lang, new_lang)
        try:
            self.rename_xform_language(old_lang, new_lang)
        except XFormException:
            pass

    def rename_xform_language(self, old_code, new_code):
        source = XForm(self.source)
        if source.exists():
            source.rename_language(old_code, new_code)
            source = source.render()
            self.source = source

    def default_name(self):
        app = self.get_app()
        return trans(
            self.name,
            [app.default_language] + app.langs,
            include_lang=False
        )

    @property
    def full_path_name(self):
        return u"%(app_name)s > %(module_name)s > %(form_name)s" % {
            'app_name': self.get_app().name,
            'module_name': self.get_module().default_name(),
            'form_name': self.default_name()
        }

    @property
    def has_fixtures(self):
        return 'src="jr://fixture/item-list:' in self.source

    def get_auto_gps_capture(self):
        app = self.get_app()
        if app.build_version and app.enable_auto_gps:
            return self.auto_gps_capture or app.auto_gps_capture
        else:
            return False

    def is_registration_form(self, case_type=None):
        """
        Should return True if this form passes the following tests:
         * does not require a case
         * registers a case of type 'case_type' if supplied
        """
        raise NotImplementedError()

    def uses_usercase(self):
        raise NotImplementedError()

    def update_app_case_meta(self, app_case_meta):
        pass

    @property
    @memoized
    def case_list_modules(self):
        case_list_modules = [
            mod for mod in self.get_app().get_modules() if mod.case_list_form.form_id == self.unique_id
        ]
        return case_list_modules

    @property
    def is_case_list_form(self):
        return bool(self.case_list_modules)

    def get_save_to_case_updates(self, case_type):
        """
        Get a flat list of case property names from save to case questions
        """
        updates = set()
        for save_to_case_update in self.case_references_data.get_save_references():
            if save_to_case_update.case_type == case_type:
                updates |= set(save_to_case_update.properties)
        return updates


class IndexedFormBase(FormBase, IndexedSchema, CommentMixin):

    def get_app(self):
        return self._parent._parent

    def get_module(self):
        return self._parent

    def get_case_type(self):
        return self._parent.case_type

    def _add_save_to_case_questions(self, form_questions, app_case_meta):
        def _make_save_to_case_question(path):
            from corehq.apps.reports.formdetails.readable import FormQuestionResponse
            # todo: this is a hack - just make an approximate save-to-case looking question
            return FormQuestionResponse.wrap({
                "label": path,
                "tag": path,
                "value": path,
                "repeat": None,
                "group": None,
                "type": 'SaveToCase',
                "relevant": None,
                "required": None,
                "comment": None,
                "hashtagValue": path,
            })

        def _make_dummy_condition():
            # todo: eventually would be nice to support proper relevancy conditions here but that's a ways off
            return FormActionCondition(type='always')

        for property_info in self.case_references_data.get_save_references():
            if property_info.case_type:
                type_meta = app_case_meta.get_type(property_info.case_type)
                for property_name in property_info.properties:
                    app_case_meta.add_property_save(
                        property_info.case_type,
                        property_name,
                        self.unique_id,
                        _make_save_to_case_question(property_info.path),
                        None
                    )
                if property_info.create:
                    type_meta.add_opener(self.unique_id, _make_dummy_condition())
                if property_info.close:
                    type_meta.add_closer(self.unique_id, _make_dummy_condition())

    def check_case_properties(self, all_names=None, subcase_names=None, case_tag=None):
        all_names = all_names or []
        subcase_names = subcase_names or []
        errors = []

        # reserved_words are hard-coded in three different places!
        # Here, case-config-ui-*.js, and module_view.html
        reserved_words = load_case_reserved_words()
        for key in all_names:
            try:
                validate_property(key)
            except ValueError:
                errors.append({'type': 'update_case word illegal', 'word': key, 'case_tag': case_tag})
            _, key = split_path(key)
            if key in reserved_words:
                errors.append({'type': 'update_case uses reserved word', 'word': key, 'case_tag': case_tag})

        # no parent properties for subcase
        for key in subcase_names:
            if not re.match(r'^[a-zA-Z][\w_-]*$', key):
                errors.append({'type': 'update_case word illegal', 'word': key, 'case_tag': case_tag})

        return errors

    def check_paths(self, paths):
        errors = []
        try:
            questions = self.get_questions(langs=[], include_triggers=True, include_groups=True)
            valid_paths = {question['value']: question['tag'] for question in questions}
        except XFormException as e:
            errors.append({'type': 'invalid xml', 'message': unicode(e)})
        else:
            no_multimedia = not self.get_app().enable_multimedia_case_property
            for path in set(paths):
                if path not in valid_paths:
                    errors.append({'type': 'path error', 'path': path})
                elif no_multimedia and valid_paths[path] == "upload":
                    errors.append({'type': 'multimedia case property not supported', 'path': path})

        return errors

    def add_property_save(self, app_case_meta, case_type, name,
                          questions, question_path, condition=None):
        if question_path in questions:
            app_case_meta.add_property_save(
                case_type,
                name,
                self.unique_id,
                questions[question_path],
                condition
            )
        else:
            app_case_meta.add_property_error(
                case_type,
                name,
                self.unique_id,
                "%s is not a valid question" % question_path
            )

    def add_property_load(self, app_case_meta, case_type, name,
                          questions, question_path):
        if question_path in questions:
            app_case_meta.add_property_load(
                case_type,
                name,
                self.unique_id,
                questions[question_path]
            )
        else:
            app_case_meta.add_property_error(
                case_type,
                name,
                self.unique_id,
                "%s is not a valid question" % question_path
            )


class JRResourceProperty(StringProperty):

    def validate(self, value, required=True):
        super(JRResourceProperty, self).validate(value, required)
        if value is not None and not value.startswith('jr://'):
            raise BadValueError("JR Resources must start with 'jr://")
        return value


class CustomIcon(DocumentSchema):
    """
    A custom icon to display next to a module or a form.
    The property "form" identifies what kind of icon this would be, for ex: badge
    One can set either a simple text to display or
    an xpath expression to be evaluated for example count of cases within.
    """
    form = StringProperty()
    text = DictProperty(unicode)
    xpath = StringProperty()


class NavMenuItemMediaMixin(DocumentSchema):
    """
        Language-specific icon and audio.
        Properties are map of lang-code to filepath
    """
    media_image = SchemaDictProperty(JRResourceProperty)
    media_audio = SchemaDictProperty(JRResourceProperty)
    custom_icons = SchemaListProperty(CustomIcon)

    @classmethod
    def wrap(cls, data):
        # ToDo - Remove after migration
        for media_attr in ('media_image', 'media_audio'):
            old_media = data.get(media_attr, None)
            if old_media and isinstance(old_media, basestring):
                new_media = {'default': old_media}
                data[media_attr] = new_media

        return super(NavMenuItemMediaMixin, cls).wrap(data)

    def _get_media_by_language(self, media_attr, lang, strict=False):
        """
        Return media-path for given language if one exists, else 1st path in the
        sorted lang->media-path list

        *args:
            media_attr: one of 'media_image' or 'media_audio'
            lang: language code
        **kwargs:
            strict: whether to return None if media-path is not set for lang or
            to return first path in sorted lang->media-path list
        """
        assert media_attr in ('media_image', 'media_audio')

        media_dict = getattr(self, media_attr)
        if not media_dict:
            return None
        if media_dict.get(lang, ''):
            return media_dict[lang]
        if not strict:
            # if the queried lang key doesn't exist,
            # return the first in the sorted list
            for lang, item in sorted(media_dict.items()):
                return item

    @property
    def default_media_image(self):
        # For older apps that were migrated
        return self.icon_by_language('default')

    @property
    def default_media_audio(self):
        # For older apps that were migrated
        return self.audio_by_language('default')

    def icon_by_language(self, lang, strict=False):
        return self._get_media_by_language('media_image', lang, strict=strict)

    def audio_by_language(self, lang, strict=False):
        return self._get_media_by_language('media_audio', lang, strict=strict)

    def custom_icon_form_and_text_by_language(self, lang):
        custom_icon = self.custom_icon
        if custom_icon:
            custom_icon_text = custom_icon.text.get(lang, custom_icon.text.get(self.get_app().default_language))
            return custom_icon.form, custom_icon_text
        return None, None

    def _set_media(self, media_attr, lang, media_path):
        """
            Caller's responsibility to save doc.
            Currently only called from the view which saves after all Edits
        """
        assert media_attr in ('media_image', 'media_audio')

        media_dict = getattr(self, media_attr) or {}
        media_dict[lang] = media_path or ''
        setattr(self, media_attr, media_dict)

    def set_icon(self, lang, icon_path):
        self._set_media('media_image', lang, icon_path)

    def set_audio(self, lang, audio_path):
        self._set_media('media_audio', lang, audio_path)

    def _all_media_paths(self, media_attr):
        assert media_attr in ('media_image', 'media_audio')
        media_dict = getattr(self, media_attr) or {}
        valid_media_paths = {media for media in media_dict.values() if media}
        return list(valid_media_paths)

    def all_image_paths(self):
        return self._all_media_paths('media_image')

    def all_audio_paths(self):
        return self._all_media_paths('media_audio')

    def icon_app_string(self, lang, for_default=False):
        """
        Return lang/app_strings.txt translation for given lang
        if a path exists for the lang

        **kwargs:
            for_default: whether app_string is for default/app_strings.txt
        """

        if not for_default and self.icon_by_language(lang, strict=True):
            return self.icon_by_language(lang, strict=True)

        if for_default:
            return self.icon_by_language(lang, strict=False)

    def audio_app_string(self, lang, for_default=False):
        """
            see note on self.icon_app_string
        """

        if not for_default and self.audio_by_language(lang, strict=True):
            return self.audio_by_language(lang, strict=True)

        if for_default:
            return self.audio_by_language(lang, strict=False)

    @property
    def custom_icon(self):
        if self.custom_icons:
            return self.custom_icons[0]


class Form(IndexedFormBase, NavMenuItemMediaMixin):
    form_type = 'module_form'

    form_filter = StringProperty()
    requires = StringProperty(choices=["case", "referral", "none"], default="none")
    actions = SchemaProperty(FormActions)

    @classmethod
    def wrap(cls, data):
        # rare schema bug: http://manage.dimagi.com/default.asp?239236
        if data.get('case_references') == []:
            del data['case_references']
        return super(Form, cls).wrap(data)

    def add_stuff_to_xform(self, xform, build_profile_id=None):
        super(Form, self).add_stuff_to_xform(xform, build_profile_id)
        xform.add_case_and_meta(self)

    def all_other_forms_require_a_case(self):
        m = self.get_module()
        return all([form.requires == 'case' for form in m.get_forms() if form.id != self.id])

    def session_var_for_action(self, action):
        module_case_type = self.get_module().case_type
        if action == 'open_case':
            return 'case_id_new_{}_0'.format(module_case_type)
        if isinstance(action, OpenSubCaseAction):
            subcase_type = action.case_type
            subcase_index = self.actions.subcases.index(action)
            opens_case = 'open_case' in self.active_actions()
            if opens_case:
                subcase_index += 1
            return 'case_id_new_{}_{}'.format(subcase_type, subcase_index)

    def _get_active_actions(self, types):
        actions = {}
        for action_type in types:
            getter = 'get_{}'.format(action_type)
            if hasattr(self.actions, getter):
                # user getter if there is one
                a = list(getattr(self.actions, getter)())
            else:
                a = getattr(self.actions, action_type)
            if isinstance(a, list):
                if a:
                    actions[action_type] = a
            elif a.is_active():
                actions[action_type] = a
        return actions

    @memoized
    def get_action_type(self):

        if self.actions.close_case.condition.is_active():
            return 'close'
        elif (self.actions.open_case.condition.is_active() or
                self.actions.subcases):
            return 'open'
        elif self.actions.update_case.condition.is_active():
            return 'update'
        else:
            return 'none'

    @memoized
    def get_icon_help_text(self):
        messages = []

        if self.actions.open_case.condition.is_active():
            messages.append(_('This form opens a {}').format(self.get_module().case_type))

        if self.actions.subcases:
            messages.append(_('This form opens a subcase {}').format(', '.join(self.get_subcase_types())))

        if self.actions.close_case.condition.is_active():
            messages.append(_('This form closes a {}').format(self.get_module().case_type))

        elif self.requires_case():
            messages.append(_('This form updates a {}').format(self.get_module().case_type))

        return '. '.join(messages)

    def active_actions(self):
        self.get_app().assert_app_v2()
        if self.requires == 'none':
            action_types = (
                'open_case', 'update_case', 'close_case', 'subcases',
                'usercase_update', 'usercase_preload',
            )
        elif self.requires == 'case':
            action_types = (
                'update_case', 'close_case', 'case_preload', 'subcases',
                'usercase_update', 'usercase_preload', 'load_from_form',
            )
        else:
            # this is left around for legacy migrated apps
            action_types = (
                'open_case', 'update_case', 'close_case',
                'case_preload', 'subcases',
                'usercase_update', 'usercase_preload',
            )
        return self._get_active_actions(action_types)

    def active_non_preloader_actions(self):
        return self._get_active_actions((
            'open_case', 'update_case', 'close_case',
            'open_referral', 'update_referral', 'close_referral'))

    def check_actions(self):
        errors = []

        subcase_names = set()
        for subcase_action in self.actions.subcases:
            if not subcase_action.case_type:
                errors.append({'type': 'subcase has no case type'})

            subcase_names.update(subcase_action.case_properties)

        if self.requires == 'none' and self.actions.open_case.is_active() \
                and not self.actions.open_case.name_path:
            errors.append({'type': 'case_name required'})

        errors.extend(self.check_case_properties(
            all_names=self.actions.all_property_names(),
            subcase_names=subcase_names
        ))

        def generate_paths():
            for action in self.active_actions().values():
                if isinstance(action, list):
                    actions = action
                else:
                    actions = [action]
                for action in actions:
                    for path in FormAction.get_action_paths(action):
                        yield path

        errors.extend(self.check_paths(generate_paths()))

        return errors

    def requires_case(self):
        # all referrals also require cases
        return self.requires in ("case", "referral")

    def requires_case_type(self):
        return self.requires_case() or \
            bool(self.active_non_preloader_actions())

    def requires_referral(self):
        return self.requires == "referral"

    def uses_parent_case(self):
        """
        Returns True if any of the load/update properties references the
        parent case; False otherwise
        """
        return any([name.startswith('parent/')
            for name in self.actions.all_property_names()])

    def get_registration_actions(self, case_type):
        """
        :return: List of actions that create a case. Subcase actions are included
                 as long as they are not inside a repeat. If case_type is not None
                 only return actions that create a case of the specified type.
        """
        reg_actions = []
        if 'open_case' in self.active_actions() and (not case_type or self.get_module().case_type == case_type):
            reg_actions.append('open_case')

        subcase_actions = [action for action in self.actions.subcases if not action.repeat_context]
        if case_type:
            subcase_actions = [a for a in subcase_actions if a.case_type == case_type]

        reg_actions.extend(subcase_actions)
        return reg_actions

    def is_registration_form(self, case_type=None):
        reg_actions = self.get_registration_actions(case_type)
        return len(reg_actions) == 1

    def uses_usercase(self):
        return actions_use_usercase(self.active_actions())

    def extended_build_validation(self, error_meta, xml_valid, validate_module=True):
        errors = []
        if xml_valid:
            for error in self.check_actions():
                error.update(error_meta)
                errors.append(error)

        if validate_module:
            needs_case_type = False
            needs_case_detail = False
            needs_referral_detail = False

            if self.requires_case():
                needs_case_detail = True
                needs_case_type = True
            if self.requires_case_type():
                needs_case_type = True
            if self.requires_referral():
                needs_referral_detail = True

            errors.extend(self.get_module().get_case_errors(
                needs_case_type=needs_case_type,
                needs_case_detail=needs_case_detail,
                needs_referral_detail=needs_referral_detail,
            ))

        return errors

    def get_case_updates(self, case_type):
        # This method is used by both get_all_case_properties and
        # get_usercase_properties. In the case of usercase properties, use
        # the usercase_update action, and for normal cases, use the
        # update_case action
        if case_type == self.get_module().case_type or case_type == USERCASE_TYPE:
            format_key = self.get_case_property_name_formatter()
            action = self.actions.usercase_update if case_type == USERCASE_TYPE else self.actions.update_case
            return [format_key(*item) for item in action.update.items()]
        return []

    @memoized
    def get_subcase_types(self):
        '''
        Return a list of each case type for which this Form opens a new subcase.
        :return:
        '''
        return {subcase.case_type for subcase in self.actions.subcases
                if subcase.close_condition.type == "never" and subcase.case_type}

    @property
    def case_references(self):
        refs = self.case_references_data or CaseReferences()
        if not refs.load and self.actions.load_from_form.preload:
            # for backward compatibility
            # preload only has one reference per question path
            preload = self.actions.load_from_form.preload
            refs.load = {key: [value] for key, value in preload.iteritems()}
        return refs

    @case_references.setter
    def case_references(self, refs):
        """Set case references

        format: {"load": {"/data/path": ["case_property", ...], ...}}
        """
        self.case_references_data = refs
        if self.actions.load_from_form.preload:
            self.actions.load_from_form = PreloadAction()

    @memoized
    def get_parent_types_and_contributed_properties(self, module_case_type, case_type):
        parent_types = set()
        case_properties = set()
        for subcase in self.actions.subcases:
            if subcase.case_type == case_type:
                case_properties.update(
                    subcase.case_properties.keys()
                )
                if case_type != module_case_type and (
                        self.actions.open_case.is_active() or
                        self.actions.update_case.is_active() or
                        self.actions.close_case.is_active()):
                    parent_types.add((module_case_type, subcase.reference_id or 'parent'))
        return parent_types, case_properties

    def update_app_case_meta(self, app_case_meta):
        from corehq.apps.reports.formdetails.readable import FormQuestionResponse
        questions = {
            q['value']: FormQuestionResponse(q)
            for q in self.get_questions(self.get_app().langs, include_triggers=True,
                include_groups=True, include_translations=True)
        }
        self._add_save_to_case_questions(questions, app_case_meta)
        module_case_type = self.get_module().case_type
        type_meta = app_case_meta.get_type(module_case_type)
        for type_, action in self.active_actions().items():
            if type_ == 'open_case':
                type_meta.add_opener(self.unique_id, action.condition)
                self.add_property_save(
                    app_case_meta,
                    module_case_type,
                    'name',
                    questions,
                    action.name_path
                )
            if type_ == 'close_case':
                type_meta.add_closer(self.unique_id, action.condition)
            if type_ == 'update_case' or type_ == 'usercase_update':
                for name, question_path in FormAction.get_action_properties(action):
                    self.add_property_save(
                        app_case_meta,
                        USERCASE_TYPE if type_ == 'usercase_update' else module_case_type,
                        name,
                        questions,
                        question_path
                    )
            if type_ == 'case_preload' or type_ == 'load_from_form' or type_ == 'usercase_preload':
                for name, question_path in FormAction.get_action_properties(action):
                    self.add_property_load(
                        app_case_meta,
                        USERCASE_TYPE if type_ == 'usercase_preload' else module_case_type,
                        name,
                        questions,
                        question_path
                    )
            if type_ == 'subcases':
                for act in action:
                    if act.is_active():
                        sub_type_meta = app_case_meta.get_type(act.case_type)
                        sub_type_meta.add_opener(self.unique_id, act.condition)
                        if act.close_condition.is_active():
                            sub_type_meta.add_closer(self.unique_id, act.close_condition)
                        for name, question_path in FormAction.get_action_properties(act):
                            self.add_property_save(
                                app_case_meta,
                                act.case_type,
                                name,
                                questions,
                                question_path
                            )

        def parse_case_type(name, types={"#case": module_case_type,
                                         "#user": USERCASE_TYPE}):
            if name.startswith("#") and "/" in name:
                full_name = name
                hashtag, name = name.split("/", 1)
                if hashtag not in types:
                    hashtag, name = "#case", full_name
            else:
                hashtag = "#case"
            return types[hashtag], name

        def parse_relationship(name):
            if '/' not in name:
                return name

            relationship, property_name = name.split('/', 1)
            if relationship == 'grandparent':
                relationship = 'parent/parent'
            return '/'.join([relationship, property_name])

        for case_load_reference in self.case_references.get_load_references():
            for name in case_load_reference.properties:
                case_type, name = parse_case_type(name)
                name = parse_relationship(name)
                self.add_property_load(
                    app_case_meta,
                    case_type,
                    name,
                    questions,
                    case_load_reference.path
                )


class MappingItem(DocumentSchema):
    key = StringProperty()
    # lang => localized string
    value = DictProperty()

    @property
    def treat_as_expression(self):
        """
        Returns if whether the key can be treated as a valid expression that can be included in
        condition-predicate of an if-clause for e.g. if(<expression>, value, ...)
        """
        special_chars = '{}()[]=<>."\'/'
        return any(special_char in self.key for special_char in special_chars)

    @property
    def key_as_variable(self):
        """
        Return an xml variable name to represent this key.

        If the key contains spaces or a condition-predicate of an if-clause,
        return a hash of the key with "h" prepended.
        If not, return the key with "k" prepended.

        The prepended characters prevent the variable name from starting with a
        numeral, which is illegal.
        """
        if re.search(r'\W', self.key) or self.treat_as_expression:
            return u'h{hash}'.format(hash=hashlib.md5(self.key.encode('UTF-8')).hexdigest()[:8])
        else:
            return u'k{key}'.format(key=self.key)

    def key_as_condition(self, property):
        if self.treat_as_expression:
            condition = dot_interpolate(self.key, property)
            return u"{condition}".format(condition=condition)
        else:
            return u"{property} = '{key}'".format(
                property=property,
                key=self.key
            )

    def ref_to_key_variable(self, index, sort_or_display):
        if sort_or_display == "sort":
            key_as_var = "{}, ".format(index)
        elif sort_or_display == "display":
            key_as_var = "${var_name}, ".format(var_name=self.key_as_variable)

        return key_as_var


class GraphAnnotations(IndexedSchema):
    display_text = DictProperty()
    x = StringProperty()
    y = StringProperty()


class GraphSeries(DocumentSchema):
    config = DictProperty()
    locale_specific_config = DictProperty()
    data_path = StringProperty()
    x_function = StringProperty()
    y_function = StringProperty()
    radius_function = StringProperty()


class GraphConfiguration(DocumentSchema):
    config = DictProperty()
    locale_specific_config = DictProperty()
    annotations = SchemaListProperty(GraphAnnotations)
    graph_type = StringProperty()
    series = SchemaListProperty(GraphSeries)


class DetailTab(IndexedSchema):
    """
    Represents a tab in the case detail screen on the phone.
    Each tab is itself a detail, nested inside the app's "main" detail.
    """
    header = DictProperty()

    # The first index, of all fields in the parent detail, that belongs to this tab
    starting_index = IntegerProperty()

    # A tab may be associated with a nodeset, resulting in a detail that
    # iterates through sub-nodes of an entity rather than a single entity
    has_nodeset = BooleanProperty(default=False)
    nodeset = StringProperty()
    relevant = StringProperty()


class DetailColumn(IndexedSchema):
    """
    Represents a column in case selection screen on the phone. Ex:
        {
            'header': {'en': 'Sex', 'por': 'Sexo'},
            'model': 'case',
            'field': 'sex',
            'format': 'enum',
            'xpath': '.',
            'enum': [
                {'key': 'm', 'value': {'en': 'Male', 'por': 'Macho'},
                {'key': 'f', 'value': {'en': 'Female', 'por': 'Fêmea'},
            ],
        }

    """
    header = DictProperty()
    model = StringProperty()
    field = StringProperty()
    format = StringProperty()

    enum = SchemaListProperty(MappingItem)
    graph_configuration = SchemaProperty(GraphConfiguration)
    case_tile_field = StringProperty()

    late_flag = IntegerProperty(default=30)
    advanced = StringProperty(default="")
    calc_xpath = StringProperty(default=".")
    filter_xpath = StringProperty(default="")
    time_ago_interval = FloatProperty(default=365.25)

    @property
    def enum_dict(self):
        """for backwards compatibility with building 1.0 apps"""
        import warnings
        warnings.warn('You should not use enum_dict. Use enum instead',
                      DeprecationWarning)
        return dict((item.key, item.value) for item in self.enum)

    def rename_lang(self, old_lang, new_lang):
        for dct in [self.header] + [item.value for item in self.enum]:
            _rename_key(dct, old_lang, new_lang)

    @property
    def field_type(self):
        if FIELD_SEPARATOR in self.field:
            return self.field.split(FIELD_SEPARATOR, 1)[0]
        else:
            return 'property'  # equivalent to property:parent/case_property

    @property
    def field_property(self):
        if FIELD_SEPARATOR in self.field:
            return self.field.split(FIELD_SEPARATOR, 1)[1]
        else:
            return self.field

    class TimeAgoInterval(object):
        map = {
            'day': 1.0,
            'week': 7.0,
            'month': 30.4375,
            'year': 365.25
        }

        @classmethod
        def get_from_old_format(cls, format):
            if format == 'years-ago':
                return cls.map['year']
            elif format == 'months-ago':
                return cls.map['month']

    @classmethod
    def wrap(cls, data):
        if data.get('format') in ('months-ago', 'years-ago'):
            data['time_ago_interval'] = cls.TimeAgoInterval.get_from_old_format(data['format'])
            data['format'] = 'time-ago'

        # Lazy migration: enum used to be a dict, now is a list
        if isinstance(data.get('enum'), dict):
            data['enum'] = sorted({'key': key, 'value': value}
                                  for key, value in data['enum'].items())

        return super(DetailColumn, cls).wrap(data)

    @classmethod
    def from_json(cls, data):
        from corehq.apps.app_manager.views.media_utils import interpolate_media_path

        to_ret = cls.wrap(data)
        if to_ret.format == 'enum-image':
            # interpolate icons-paths
            for item in to_ret.enum:
                for lang, path in item.value.iteritems():
                    item.value[lang] = interpolate_media_path(path)
        return to_ret

    @property
    def invisible(self):
        return self.format == 'invisible'


class SortElement(IndexedSchema):
    field = StringProperty()
    type = StringProperty()
    direction = StringProperty()
    blanks = StringProperty()
    display = DictProperty()
    sort_calculation = StringProperty(default="")

    def has_display_values(self):
        return any(s.strip() != '' for s in self.display.values())


class CaseListLookupMixin(DocumentSchema):
    """
    Allows for the addition of Android Callouts to do lookups from the CaseList

        <lookup action="" image="" name="">
            <extra key="" value="" />
            <response key="" />
            <field>
                <header><text><locale id=""/></text></header>
                <template><text><xpath function=""/></text></template>
            </field>
        </lookup>

    """
    lookup_enabled = BooleanProperty(default=False)
    lookup_autolaunch = BooleanProperty(default=False)
    lookup_action = StringProperty()
    lookup_name = StringProperty()
    lookup_image = JRResourceProperty(required=False)

    lookup_extras = SchemaListProperty()
    lookup_responses = SchemaListProperty()

    lookup_display_results = BooleanProperty(default=False)  # Display callout results in case list?
    lookup_field_header = DictProperty()
    lookup_field_template = StringProperty()


class Detail(IndexedSchema, CaseListLookupMixin):
    """
    Full configuration for a case selection screen

    """
    display = StringProperty(choices=['short', 'long'])

    columns = SchemaListProperty(DetailColumn)
    get_columns = IndexedSchema.Getter('columns')

    tabs = SchemaListProperty(DetailTab)
    get_tabs = IndexedSchema.Getter('tabs')

    sort_elements = SchemaListProperty(SortElement)
    sort_nodeset_columns = BooleanProperty()
    filter = StringProperty()

    # If True, a small tile will display the case name after selection.
    persist_case_context = BooleanProperty()
    persistent_case_context_xml = StringProperty(default='case_name')

    # Custom variables to add into the <variables /> node
    custom_variables = StringProperty()

    # If True, use case tiles in the case list
    use_case_tiles = BooleanProperty()
    # If given, use this string for the case tile markup instead of the default temaplte
    custom_xml = StringProperty()

    persist_tile_on_forms = BooleanProperty()
    # use case tile context persisted over forms from another module
    persistent_case_tile_from_module = StringProperty()
    # If True, the in form tile can be pulled down to reveal all the case details.
    pull_down_tile = BooleanProperty()

    print_template = DictProperty()

    def get_tab_spans(self):
        '''
        Return the starting and ending indices into self.columns deliminating
        the columns that should be in each tab.
        :return:
        '''
        tabs = list(self.get_tabs())
        ret = []
        for tab in tabs:
            try:
                end = tabs[tab.id + 1].starting_index
            except IndexError:
                end = len(self.columns)
            ret.append((tab.starting_index, end))
        return ret

    @parse_int([1])
    def get_column(self, i):
        return self.columns[i].with_id(i % len(self.columns), self)

    def rename_lang(self, old_lang, new_lang):
        for column in self.columns:
            column.rename_lang(old_lang, new_lang)

    def sort_nodeset_columns_for_detail(self):
        return (
            self.display == "long" and
            self.sort_nodeset_columns and
            any(tab for tab in self.get_tabs() if tab.has_nodeset)
        )


class CaseList(IndexedSchema, NavMenuItemMediaMixin):

    label = DictProperty()
    show = BooleanProperty(default=False)

    def rename_lang(self, old_lang, new_lang):
        _rename_key(self.label, old_lang, new_lang)


class CaseSearchProperty(DocumentSchema):
    """
    Case properties available to search on.
    """
    name = StringProperty()
    label = DictProperty()


class DefaultCaseSearchProperty(DocumentSchema):
    """Case Properties with fixed value to search on"""
    property = StringProperty()
    default_value = StringProperty()


class CaseSearch(DocumentSchema):
    """
    Properties and search command label
    """
    command_label = DictProperty(default={'en': 'Search All Cases'})
    properties = SchemaListProperty(CaseSearchProperty)
    relevant = StringProperty(default=CLAIM_DEFAULT_RELEVANT_CONDITION)
    search_button_display_condition = StringProperty()
    include_closed = BooleanProperty(default=False)
    default_properties = SchemaListProperty(DefaultCaseSearchProperty)
    blacklisted_owner_ids_expression = StringProperty()


class ParentSelect(DocumentSchema):

    active = BooleanProperty(default=False)
    relationship = StringProperty(default='parent')
    module_id = StringProperty()


class FixtureSelect(DocumentSchema):
    """
    Configuration for creating a details screen from a fixture which can be used to pre-filter
    cases prior to displaying the case list.

    fixture_type:       FixtureDataType.tag
    display_column:     name of the column to display in the list
    localize:           boolean if display_column actually contains the key for the localized string
    variable_column:    name of the column whose value should be saved when the user selects an item
    xpath:              xpath expression to use as the case filter
    """
    active = BooleanProperty(default=False)
    fixture_type = StringProperty()
    display_column = StringProperty()
    localize = BooleanProperty(default=False)
    variable_column = StringProperty()
    xpath = StringProperty(default='')


class DetailPair(DocumentSchema):
    short = SchemaProperty(Detail)
    long = SchemaProperty(Detail)

    @classmethod
    def wrap(cls, data):
        self = super(DetailPair, cls).wrap(data)
        self.short.display = 'short'
        self.long.display = 'long'
        return self


class CaseListForm(NavMenuItemMediaMixin):
    form_id = FormIdProperty('modules[*].case_list_form.form_id')
    label = DictProperty()
    post_form_workflow = StringProperty(
        default=WORKFLOW_DEFAULT,
        choices=REGISTRATION_FORM_WORFLOWS,
    )

    def rename_lang(self, old_lang, new_lang):
        _rename_key(self.label, old_lang, new_lang)


class ModuleBase(IndexedSchema, NavMenuItemMediaMixin, CommentMixin):
    name = DictProperty(unicode)
    unique_id = StringProperty()
    case_type = StringProperty()
    case_list_form = SchemaProperty(CaseListForm)
    module_filter = StringProperty()
    root_module_id = StringProperty()
    fixture_select = SchemaProperty(FixtureSelect)
    auto_select_case = BooleanProperty(default=False)

    @property
    def is_surveys(self):
        return self.case_type == ""

    @classmethod
    def wrap(cls, data):
        if cls is ModuleBase:
            doc_type = data['doc_type']
            if doc_type == 'Module':
                return Module.wrap(data)
            elif doc_type == 'AdvancedModule':
                return AdvancedModule.wrap(data)
            elif doc_type == 'ReportModule':
                return ReportModule.wrap(data)
            elif doc_type == 'ShadowModule':
                return ShadowModule.wrap(data)
            else:
                raise ValueError('Unexpected doc_type for Module', doc_type)
        else:
            return super(ModuleBase, cls).wrap(data)

    def get_or_create_unique_id(self):
        """
        It is the caller's responsibility to save the Application
        after calling this function.

        WARNING: If called on the same doc in different requests without saving,
        this function will return a different uuid each time,
        likely causing unexpected behavior

        """
        if not self.unique_id:
            self.unique_id = random_hex()
        return self.unique_id

    get_forms = IndexedSchema.Getter('forms')

    get_suite_forms = IndexedSchema.Getter('forms')

    @parse_int([1])
    def get_form(self, i):

        try:
            return self.forms[i].with_id(i % len(self.forms), self)
        except IndexError:
            raise FormNotFoundException()

    def get_child_modules(self):
        return [
            module for module in self.get_app().get_modules()
            if module.unique_id != self.unique_id and getattr(module, 'root_module_id', None) == self.unique_id
        ]

    @property
    def root_module(self):
        if self.root_module_id:
            return self._parent.get_module_by_unique_id(self.root_module_id,
                   error=_("Could not find parent menu for '{}'").format(self.default_name()))

    def requires_case_details(self):
        return False

    def root_requires_same_case(self):
        return self.root_module \
            and self.root_module.case_type == self.case_type \
            and self.root_module.all_forms_require_a_case()

    def get_case_types(self):
        return set([self.case_type])

    def get_module_info(self):
        return {
            'id': self.id,
            'name': self.name,
            'unique_id': self.unique_id,
        }

    def get_app(self):
        return self._parent

    def default_name(self, app=None):
        if not app:
            app = self.get_app()
        return trans(
            self.name,
            [app.default_language] + app.langs,
            include_lang=False
        )

    def rename_lang(self, old_lang, new_lang):
        _rename_key(self.name, old_lang, new_lang)
        for form in self.get_forms():
            form.rename_lang(old_lang, new_lang)
        for _, detail, _ in self.get_details():
            detail.rename_lang(old_lang, new_lang)

    def validate_detail_columns(self, columns):
        from corehq.apps.app_manager.suite_xml.const import FIELD_TYPE_LOCATION
        from corehq.apps.locations.util import parent_child
        from corehq.apps.locations.fixtures import should_sync_hierarchical_fixture

        hierarchy = None
        for column in columns:
            if column.field_type == FIELD_TYPE_LOCATION:
                domain = self.get_app().domain
                project = Domain.get_by_name(domain)
                try:
                    if not should_sync_hierarchical_fixture(project):
                        # discontinued feature on moving to flat fixture format
                        raise LocationXpathValidationError(
                            _('That format is no longer supported. To reference the location hierarchy you need to'
                              ' use the "Custom Calculations in Case List" feature preview. For more information '
                              'see: https://confluence.dimagi.com/pages/viewpage.action?pageId=38276915'))
                    hierarchy = hierarchy or parent_child(domain)
                    LocationXpath('').validate(column.field_property, hierarchy)
                except LocationXpathValidationError as e:
                    yield {
                        'type': 'invalid location xpath',
                        'details': unicode(e),
                        'module': self.get_module_info(),
                        'column': column,
                    }

    def get_form_by_unique_id(self, unique_id):
        for form in self.get_forms():
            if form.get_unique_id() == unique_id:
                return form

    def validate_for_build(self):
        errors = []
        needs_case_detail = self.requires_case_details()
        needs_case_type = needs_case_detail or len([1 for f in self.get_forms() if f.is_registration_form()])
        if needs_case_detail or needs_case_type:
            errors.extend(self.get_case_errors(
                needs_case_type=needs_case_type,
                needs_case_detail=needs_case_detail
            ))
        if self.case_list_form.form_id:
            try:
                form = self.get_app().get_form(self.case_list_form.form_id)
            except FormNotFoundException:
                errors.append({
                    'type': 'case list form missing',
                    'module': self.get_module_info()
                })
            else:
                if not form.is_registration_form(self.case_type):
                    errors.append({
                        'type': 'case list form not registration',
                        'module': self.get_module_info(),
                        'form': form,
                    })
        if self.module_filter:
            is_valid, message = validate_xpath(self.module_filter)
            if not is_valid:
                errors.append({
                    'type': 'module filter has xpath error',
                    'xpath_error': message,
                    'module': self.get_module_info(),
                })

        return errors

    @memoized
    def get_subcase_types(self):
        '''
        Return a set of each case type for which this module has a form that
        opens a new subcase of that type.
        '''
        subcase_types = set()
        for form in self.get_forms():
            if hasattr(form, 'get_subcase_types'):
                subcase_types.update(form.get_subcase_types())
        return subcase_types

    def get_custom_entries(self):
        """
        By default, suite entries are configured by forms, but you can also provide custom
        entries by overriding this function.

        See ReportModule for an example
        """
        return []

    def uses_media(self):
        """
        Whether the module uses media. If this returns false then media will not be generated
        for the module.
        """
        return True

    def uses_usercase(self):
        return False

    def add_insert_form(self, from_module, form, index=None, with_source=False):
        raise IncompatibleFormTypeException()


class ModuleDetailsMixin():

    @classmethod
    def wrap_details(cls, data):
        if 'details' in data:
            try:
                case_short, case_long, ref_short, ref_long = data['details']
            except ValueError:
                # "need more than 0 values to unpack"
                pass
            else:
                data['case_details'] = {
                    'short': case_short,
                    'long': case_long,
                }
                data['ref_details'] = {
                    'short': ref_short,
                    'long': ref_long,
                }
            finally:
                del data['details']
        return data

    @property
    def case_list_filter(self):
        try:
            return self.case_details.short.filter
        except AttributeError:
            return None

    @property
    def detail_sort_elements(self):
        try:
            return self.case_details.short.sort_elements
        except Exception:
            return []

    def rename_lang(self, old_lang, new_lang):
        super(Module, self).rename_lang(old_lang, new_lang)
        for case_list in (self.case_list, self.referral_list):
            case_list.rename_lang(old_lang, new_lang)

    def export_json(self, dump_json=True, keep_unique_id=False):
        source = self.to_json()
        if not keep_unique_id:
            for form in source['forms']:
                del form['unique_id']
        return json.dumps(source) if dump_json else source

    def get_details(self):
        return (
            ('case_short', self.case_details.short, True),
            ('case_long', self.case_details.long, True),
            ('ref_short', self.ref_details.short, False),
            ('ref_long', self.ref_details.long, False),
        )

    def validate_details_for_build(self):
        errors = []
        for sort_element in self.detail_sort_elements:
            try:
                validate_detail_screen_field(sort_element.field)
            except ValueError:
                errors.append({
                    'type': 'invalid sort field',
                    'field': sort_element.field,
                    'module': self.get_module_info(),
                })
        if self.case_list_filter:
            try:
                # test filter is valid, while allowing for advanced user hacks like "foo = 1][bar = 2"
                case_list_filter = interpolate_xpath('dummy[' + self.case_list_filter + ']')
                etree.XPath(case_list_filter)
            except (etree.XPathSyntaxError, CaseXPathValidationError):
                errors.append({
                    'type': 'invalid filter xpath',
                    'module': self.get_module_info(),
                    'filter': self.case_list_filter,
                })
        for detail in [self.case_details.short, self.case_details.long]:
            if detail.use_case_tiles:
                if not detail.display == "short":
                    errors.append({
                        'type': "invalid tile configuration",
                        'module': self.get_module_info(),
                        'reason': _('Case tiles may only be used for the case list (not the case details).')
                    })
                col_by_tile_field = {c.case_tile_field: c for c in detail.columns}
                for field in ["header", "top_left", "sex", "bottom_left", "date"]:
                    if field not in col_by_tile_field:
                        errors.append({
                            'type': "invalid tile configuration",
                            'module': self.get_module_info(),
                            'reason': _('A case property must be assigned to the "{}" tile field.'.format(field))
                        })
        return errors

    def get_case_errors(self, needs_case_type, needs_case_detail, needs_referral_detail=False):
        module_info = self.get_module_info()

        if needs_case_type and not self.case_type:
            yield {
                'type': 'no case type',
                'module': module_info,
            }

        if needs_case_detail:
            if not self.case_details.short.columns:
                yield {
                    'type': 'no case detail',
                    'module': module_info,
                }
            columns = self.case_details.short.columns + self.case_details.long.columns
            errors = self.validate_detail_columns(columns)
            for error in errors:
                yield error

        if needs_referral_detail and not self.ref_details.short.columns:
            yield {
                'type': 'no ref detail',
                'module': module_info,
            }


class Module(ModuleBase, ModuleDetailsMixin):
    """
    A group of related forms, and configuration that applies to them all.
    Translates to a top-level menu on the phone.

    """
    module_type = 'basic'
    forms = SchemaListProperty(Form)
    case_details = SchemaProperty(DetailPair)
    ref_details = SchemaProperty(DetailPair)
    put_in_root = BooleanProperty(default=False)
    case_list = SchemaProperty(CaseList)
    referral_list = SchemaProperty(CaseList)
    task_list = SchemaProperty(CaseList)
    parent_select = SchemaProperty(ParentSelect)
    search_config = SchemaProperty(CaseSearch)
    display_style = StringProperty(default='list')

    @classmethod
    def wrap(cls, data):
        data = cls.wrap_details(data)
        return super(Module, cls).wrap(data)

    @classmethod
    def new_module(cls, name, lang):
        detail = Detail(
            columns=[DetailColumn(
                format='plain',
                header={(lang or 'en'): ugettext("Name")},
                field='name',
                model='case',
            )]
        )
        module = Module(
            name={(lang or 'en'): name or ugettext("Untitled Module")},
            forms=[],
            case_type='',
            case_details=DetailPair(
                short=Detail(detail.to_json()),
                long=Detail(detail.to_json()),
            ),
        )
        module.get_or_create_unique_id()
        return module

    def new_form(self, name, lang, attachment=Ellipsis):
        from corehq.apps.app_manager.views.utils import get_blank_form_xml
        lang = lang if lang else "en"
        name = name if name else _("Untitled Form")
        form = Form(
            name={lang: name},
        )
        self.forms.append(form)
        form = self.get_form(-1)
        if attachment == Ellipsis:
            attachment = get_blank_form_xml(name)
        form.source = attachment
        return form

    def add_insert_form(self, from_module, form, index=None, with_source=False):
        if isinstance(form, Form):
            new_form = form
        elif isinstance(form, AdvancedForm) and not len(list(form.actions.get_all_actions())):
            new_form = Form(
                name=form.name,
                form_filter=form.form_filter,
                media_image=form.media_image,
                media_audio=form.media_audio
            )
            new_form._parent = self
            form._parent = self
            if with_source:
                new_form.source = form.source
        else:
            raise IncompatibleFormTypeException(_('''
                Cannot move an advanced form with actions into a basic menu.
            '''))

        if index is not None:
            self.forms.insert(index, new_form)
        else:
            self.forms.append(new_form)
        return self.get_form(index or -1)

    def validate_for_build(self):
        errors = super(Module, self).validate_for_build() + self.validate_details_for_build()
        if not self.forms and not self.case_list.show:
            errors.append({
                'type': 'no forms or case list',
                'module': self.get_module_info(),
            })

        if module_case_hierarchy_has_circular_reference(self):
            errors.append({
                'type': 'circular case hierarchy',
                'module': self.get_module_info(),
            })

        return errors

    def requires(self):
        r = set(["none"])
        for form in self.get_forms():
            r.add(form.requires)
        if self.case_list.show:
            r.add('case')
        if self.referral_list.show:
            r.add('referral')
        for val in ("referral", "case", "none"):
            if val in r:
                return val

    def requires_case_details(self):
        ret = False
        if self.case_list.show:
            return True
        for form in self.get_forms():
            if form.requires_case():
                ret = True
                break
        return ret

    @memoized
    def all_forms_require_a_case(self):
        return all([form.requires == 'case' for form in self.get_forms()])

    def uses_usercase(self):
        """Return True if this module has any forms that use the usercase.
        """
        return any(form.uses_usercase() for form in self.get_forms())

    def grid_display_style(self):
        return self.display_style == 'grid'


class AdvancedForm(IndexedFormBase, NavMenuItemMediaMixin):
    form_type = 'advanced_form'
    form_filter = StringProperty()
    actions = SchemaProperty(AdvancedFormActions)
    schedule = SchemaProperty(FormSchedule, default=None)

    @classmethod
    def wrap(cls, data):
        # lazy migration to swap keys with values in action preload dict.
        # http://manage.dimagi.com/default.asp?162213
        load_actions = data.get('actions', {}).get('load_update_cases', [])
        for action in load_actions:
            preload = action['preload']
            if preload and preload.values()[0].startswith('/'):
                action['preload'] = {v: k for k, v in preload.items()}

        return super(AdvancedForm, cls).wrap(data)

    def pre_delete_hook(self):
        try:
            self.disable_schedule()
        except (ScheduleError, TypeError, AttributeError) as e:
            logging.error("There was a {error} while running the pre_delete_hook on {form_id}. "
                          "There is probably nothing to worry about, but you could check to make sure "
                          "that there are no issues with this form.".format(error=e, form_id=self.unique_id))
            pass

    def get_action_type(self):
        actions = self.actions.actions_meta_by_tag
        by_type = defaultdict(list)
        action_type = []
        for action_tag, action_meta in actions.iteritems():
            by_type[action_meta.get('type')].append(action_tag)

        for type, tag_list in by_type.iteritems():
            action_type.append(u'{} ({})'.format(type, ', '.join(filter(None, tag_list))))

        return ' '.join(action_type)

    def pre_move_hook(self, from_module, to_module):
        if from_module != to_module:
            try:
                self.disable_schedule()
            except (ScheduleError, TypeError, AttributeError) as e:
                logging.error("There was a {error} while running the pre_move_hook on {form_id}. "
                              "There is probably nothing to worry about, but you could check to make sure "
                              "that there are no issues with this module.".format(error=e, form_id=self.unique_id))
                pass

    def add_stuff_to_xform(self, xform, build_profile_id=None):
        super(AdvancedForm, self).add_stuff_to_xform(xform, build_profile_id)
        xform.add_case_and_meta_advanced(self)

    def requires_case(self):
        """Form requires a case that must be selected by the user (excludes autoloaded cases)
        """
        return any(not action.auto_select for action in self.actions.load_update_cases)

    @property
    def requires(self):
        return 'case' if self.requires_case() else 'none'

    def is_registration_form(self, case_type=None):
        """
        Defined as form that opens a single case. If the case is a sub-case then
        the form is only allowed to load parent cases (and any auto-selected cases).
        """
        reg_actions = self.get_registration_actions(case_type)
        if len(reg_actions) != 1:
            return False

        load_actions = [action for action in self.actions.load_update_cases if not action.auto_select]
        if not load_actions:
            return True

        reg_action = reg_actions[0]
        if not reg_action.case_indices:
            return False

        actions_by_tag = deepcopy(self.actions.actions_meta_by_tag)
        actions_by_tag.pop(reg_action.case_tag)

        def check_parents(tag):
            """Recursively check parent actions to ensure that all actions for this form are
            either parents of the registration action or else auto-select actions.
            """
            if not tag:
                return not actions_by_tag or all(
                    getattr(a['action'], 'auto_select', False) for a in actions_by_tag.values()
                )

            try:
                parent = actions_by_tag.pop(tag)
            except KeyError:
                return False

            return all(check_parents(p.tag) for p in parent['action'].case_indices)

        return all(check_parents(parent.tag) for parent in reg_action.case_indices)

    def get_registration_actions(self, case_type=None):
        """
        :return: List of actions that create a case. Subcase actions are included
                 as long as they are not inside a repeat. If case_type is not None
                 only return actions that create a case of the specified type.
        """
        registration_actions = [
            action for action in self.actions.get_open_actions()
            if not action.is_subcase or not action.repeat_context
        ]
        if case_type:
            registration_actions = [a for a in registration_actions if a.case_type == case_type]

        return registration_actions

    def uses_case_type(self, case_type, invert_match=False):
        def match(ct):
            matches = ct == case_type
            return not matches if invert_match else matches

        return any(action for action in self.actions.load_update_cases if match(action.case_type))

    def uses_usercase(self):
        return self.uses_case_type(USERCASE_TYPE)

    def all_other_forms_require_a_case(self):
        m = self.get_module()
        return all([form.requires == 'case' for form in m.get_forms() if form.id != self.id])

    def get_module(self):
        return self._parent

    def get_phase(self):
        module = self.get_module()

        return next((phase for phase in module.get_schedule_phases()
                     for form in phase.get_forms()
                     if form.unique_id == self.unique_id),
                    None)

    def disable_schedule(self):
        if self.schedule:
            self.schedule.enabled = False
        phase = self.get_phase()
        if phase:
            phase.remove_form(self)

    def check_actions(self):
        errors = []

        for action in self.actions.get_subcase_actions():
            case_tags = self.actions.get_case_tags()
            for case_index in action.case_indices:
                if case_index.tag not in case_tags:
                    errors.append({'type': 'missing parent tag', 'case_tag': case_index.tag})

            if isinstance(action, AdvancedOpenCaseAction):
                if not action.name_path:
                    errors.append({'type': 'case_name required', 'case_tag': action.case_tag})

                for case_index in action.case_indices:
                    meta = self.actions.actions_meta_by_tag.get(case_index.tag)
                    if meta and meta['type'] == 'open' and meta['action'].repeat_context:
                        if (
                            not action.repeat_context or
                            not action.repeat_context.startswith(meta['action'].repeat_context)
                        ):
                            errors.append({'type': 'subcase repeat context',
                                           'case_tag': action.case_tag,
                                           'parent_tag': case_index.tag})

            errors.extend(self.check_case_properties(
                subcase_names=action.get_property_names(),
                case_tag=action.case_tag
            ))

        for action in self.actions.get_all_actions():
            if not action.case_type and (not isinstance(action, LoadUpdateAction) or not action.auto_select):
                errors.append({'type': "no case type in action", 'case_tag': action.case_tag})

            if isinstance(action, LoadUpdateAction) and action.auto_select:
                mode = action.auto_select.mode
                if not action.auto_select.value_key:
                    key_names = {
                        AUTO_SELECT_CASE: _('Case property'),
                        AUTO_SELECT_FIXTURE: _('Lookup Table field'),
                        AUTO_SELECT_USER: _('custom user property'),
                        AUTO_SELECT_RAW: _('custom XPath expression'),
                    }
                    if mode in key_names:
                        errors.append({'type': 'auto select key', 'key_name': key_names[mode]})

                if not action.auto_select.value_source:
                    source_names = {
                        AUTO_SELECT_CASE: _('Case tag'),
                        AUTO_SELECT_FIXTURE: _('Lookup Table tag'),
                    }
                    if mode in source_names:
                        errors.append({'type': 'auto select source', 'source_name': source_names[mode]})
                elif mode == AUTO_SELECT_CASE:
                    case_tag = action.auto_select.value_source
                    if not self.actions.get_action_from_tag(case_tag):
                        errors.append({'type': 'auto select case ref', 'case_tag': action.case_tag})

            errors.extend(self.check_case_properties(
                all_names=action.get_property_names(),
                case_tag=action.case_tag
            ))

        if self.form_filter:
            form_filter_references_case = (
                xpath_references_case(self.form_filter) or
                xpath_references_user_case(self.form_filter)
            )

            if form_filter_references_case:
                if not any(action for action in self.actions.load_update_cases if not action.auto_select):
                    errors.append({'type': "filtering without case"})

        def generate_paths():
            for action in self.actions.get_all_actions():
                for path in action.get_paths():
                    yield path

            if self.schedule:
                if self.schedule.transition_condition.type == 'if':
                    yield self.schedule.transition_condition.question
                if self.schedule.termination_condition.type == 'if':
                    yield self.schedule.termination_condition.question

        errors.extend(self.check_paths(generate_paths()))

        return errors

    def extended_build_validation(self, error_meta, xml_valid, validate_module=True):
        errors = []
        if xml_valid:
            for error in self.check_actions():
                error.update(error_meta)
                errors.append(error)

        module = self.get_module()
        if validate_module:
            errors.extend(module.get_case_errors(
                needs_case_type=False,
                needs_case_detail=module.requires_case_details(),
                needs_referral_detail=False,
            ))

        return errors

    def get_case_updates(self, case_type):
        updates = set()
        format_key = self.get_case_property_name_formatter()
        for action in self.actions.get_all_actions():
            if action.case_type == case_type:
                updates.update(format_key(*item)
                               for item in action.case_properties.iteritems())
        if self.schedule and self.schedule.enabled and self.source:
            xform = self.wrapped_xform()
            self.add_stuff_to_xform(xform)
            scheduler_updates = xform.get_scheduler_case_updates()[case_type]
        else:
            scheduler_updates = set()

        return updates.union(scheduler_updates)

    @memoized
    def get_parent_types_and_contributed_properties(self, module_case_type, case_type):
        parent_types = set()
        case_properties = set()
        for subcase in self.actions.get_subcase_actions():
            if subcase.case_type == case_type:
                case_properties.update(
                    subcase.case_properties.keys()
                )
                for case_index in subcase.case_indices:
                    parent = self.actions.get_action_from_tag(case_index.tag)
                    if parent:
                        parent_types.add((parent.case_type, case_index.reference_id or 'parent'))

        return parent_types, case_properties

    def update_app_case_meta(self, app_case_meta):
        from corehq.apps.reports.formdetails.readable import FormQuestionResponse
        questions = {
            q['value']: FormQuestionResponse(q)
            for q in self.get_questions(self.get_app().langs, include_translations=True)
        }
        self._add_save_to_case_questions(questions, app_case_meta)
        for action in self.actions.load_update_cases:
            for name, question_path in action.case_properties.items():
                self.add_property_save(
                    app_case_meta,
                    action.case_type,
                    name,
                    questions,
                    question_path
                )
            for question_path, name in action.preload.items():
                self.add_property_load(
                    app_case_meta,
                    action.case_type,
                    name,
                    questions,
                    question_path
                )
            if action.close_condition.is_active():
                meta = app_case_meta.get_type(action.case_type)
                meta.add_closer(self.unique_id, action.close_condition)

        for action in self.actions.open_cases:
            self.add_property_save(
                app_case_meta,
                action.case_type,
                'name',
                questions,
                action.name_path,
                action.open_condition
            )
            for name, question_path in action.case_properties.items():
                self.add_property_save(
                    app_case_meta,
                    action.case_type,
                    name,
                    questions,
                    question_path,
                    action.open_condition
                )
            meta = app_case_meta.get_type(action.case_type)
            meta.add_opener(self.unique_id, action.open_condition)
            if action.close_condition.is_active():
                meta.add_closer(self.unique_id, action.close_condition)


class ShadowForm(AdvancedForm):
    form_type = 'shadow_form'
    # The unqiue id of the form we are shadowing
    shadow_parent_form_id = FormIdProperty("modules[*].forms[*].shadow_parent_form_id")

    # form actions to be merged with the parent actions
    extra_actions = SchemaProperty(AdvancedFormActions)

    def __init__(self, *args, **kwargs):
        super(ShadowForm, self).__init__(*args, **kwargs)
        self._shadow_parent_form = None

    @property
    def shadow_parent_form(self):
        if not self.shadow_parent_form_id:
            return None
        else:
            if not self._shadow_parent_form or self._shadow_parent_form.unique_id != self.shadow_parent_form_id:
                app = self.get_app()
                try:
                    self._shadow_parent_form = app.get_form(self.shadow_parent_form_id)
                except FormNotFoundException:
                    self._shadow_parent_form = None
            return self._shadow_parent_form

    @property
    def source(self):
        if self.shadow_parent_form:
            return self.shadow_parent_form.source
        from corehq.apps.app_manager.views.utils import get_blank_form_xml
        return get_blank_form_xml("")

    def get_validation_cache(self):
        if not self.shadow_parent_form:
            return None
        return self.shadow_parent_form.validation_cache

    def set_validation_cache(self, cache):
        if self.shadow_parent_form:
            self.shadow_parent_form.validation_cache = cache

    @property
    def xmlns(self):
        if not self.shadow_parent_form:
            return None
        else:
            return self.shadow_parent_form.xmlns

    @property
    def actions(self):
        if not self.shadow_parent_form:
            shadow_parent_actions = AdvancedFormActions()
        else:
            shadow_parent_actions = self.shadow_parent_form.actions
        return self._merge_actions(shadow_parent_actions, self.extra_actions)

    def get_shadow_parent_options(self):
        options = [
            (form.get_unique_id(), u'{} / {}'.format(form.get_module().default_name(), form.default_name()))
            for form in self.get_app().get_forms() if form.form_type == "advanced_form"
        ]
        if self.shadow_parent_form_id and self.shadow_parent_form_id not in [x[0] for x in options]:
            options = [(self.shadow_parent_form_id, ugettext_lazy("Unknown, please change"))] + options
        return options

    @staticmethod
    def _merge_actions(source_actions, extra_actions):

        new_actions = []
        source_action_map = {
            action.case_tag: action
            for action in source_actions.load_update_cases
        }
        overwrite_properties = [
            "case_type",
            "details_module",
            "auto_select",
            "load_case_from_fixture",
            "show_product_stock",
            "product_program",
            "case_index",
        ]

        for action in extra_actions.load_update_cases:
            if action.case_tag in source_action_map:
                new_action = LoadUpdateAction.wrap(source_action_map[action.case_tag].to_json())
            else:
                new_action = LoadUpdateAction(case_tag=action.case_tag)

            for prop in overwrite_properties:
                setattr(new_action, prop, getattr(action, prop))
            new_actions.append(new_action)

        return AdvancedFormActions(
            load_update_cases=new_actions,
            open_cases=source_actions.open_cases,  # Shadow form is not allowed to specify any open case actions
        )

    def extended_build_validation(self, error_meta, xml_valid, validate_module=True):
        errors = super(ShadowForm, self).extended_build_validation(error_meta, xml_valid, validate_module)
        if not self.shadow_parent_form_id:
            error = {
                "type": "missing shadow parent",
            }
            error.update(error_meta)
            errors.append(error)
        elif not self.shadow_parent_form:
            error = {
                "type": "shadow parent does not exist",
            }
            error.update(error_meta)
            errors.append(error)
        return errors

    def check_actions(self):
        errors = super(ShadowForm, self).check_actions()

        shadow_parent_form = self.shadow_parent_form
        if shadow_parent_form:
            case_tags = set(self.extra_actions.get_case_tags())
            missing_tags = []
            for action in shadow_parent_form.actions.load_update_cases:
                if action.case_tag not in case_tags:
                    missing_tags.append(action.case_tag)
            if missing_tags:
                errors.append({'type': 'missing shadow parent tag', 'case_tags': missing_tags})
        return errors


class SchedulePhaseForm(IndexedSchema):
    """
    A reference to a form in a schedule phase.
    """
    form_id = FormIdProperty("modules[*].schedule_phases[*].forms[*].form_id")


class SchedulePhase(IndexedSchema):
    """
    SchedulePhases are attached to a module.
    A Schedule Phase is a grouping of forms that occur within a period and share an anchor
    A module should not have more than one SchedulePhase with the same anchor

    anchor:                     Case property containing a date after which this phase becomes active
    forms: 			The forms that are to be filled out within this phase
    """
    anchor = StringProperty()
    forms = SchemaListProperty(SchedulePhaseForm)

    @property
    def id(self):
        """ A Schedule Phase is 1-indexed """
        _id = super(SchedulePhase, self).id
        return _id + 1

    @property
    def phase_id(self):
        return "{}_{}".format(self.anchor, self.id)

    def get_module(self):
        return self._parent

    _get_forms = IndexedSchema.Getter('forms')

    def get_forms(self):
        """Returns the actual form objects related to this phase"""
        module = self.get_module()
        return (module.get_form_by_unique_id(form.form_id) for form in self._get_forms())

    def get_form(self, desired_form):
        return next((form for form in self.get_forms() if form.unique_id == desired_form.unique_id), None)

    def get_phase_form_index(self, form):
        """
        Returns the index of the form with respect to the phase

        schedule_phase.forms = [a,b,c]
        schedule_phase.get_phase_form_index(b)
        => 1
        schedule_phase.get_phase_form_index(c)
        => 2
        """
        return next((phase_form.id for phase_form in self._get_forms() if phase_form.form_id == form.unique_id),
                    None)

    def remove_form(self, form):
        """Remove a form from the phase"""
        idx = self.get_phase_form_index(form)
        if idx is None:
            raise ScheduleError("That form doesn't exist in the phase")

        self.forms.remove(self.forms[idx])

    def add_form(self, form):
        """Adds a form to this phase, removing it from other phases"""
        old_phase = form.get_phase()
        if old_phase is not None and old_phase.anchor != self.anchor:
            old_phase.remove_form(form)

        if self.get_form(form) is None:
            self.forms.append(SchedulePhaseForm(form_id=form.unique_id))

    def change_anchor(self, new_anchor):
        if new_anchor is None or new_anchor.strip() == '':
            raise ScheduleError(_("You can't create a phase without an anchor property"))

        self.anchor = new_anchor

        if self.get_module().phase_anchors.count(new_anchor) > 1:
            raise ScheduleError(_("You can't have more than one phase with the anchor {}").format(new_anchor))


class AdvancedModule(ModuleBase):
    module_type = 'advanced'
    forms = SchemaListProperty(FormBase)
    case_details = SchemaProperty(DetailPair)
    product_details = SchemaProperty(DetailPair)
    put_in_root = BooleanProperty(default=False)
    case_list = SchemaProperty(CaseList)
    has_schedule = BooleanProperty()
    schedule_phases = SchemaListProperty(SchedulePhase)
    get_schedule_phases = IndexedSchema.Getter('schedule_phases')
    search_config = SchemaProperty(CaseSearch)

    @property
    def is_surveys(self):
        return False

    @classmethod
    def wrap(cls, data):
        # lazy migration to accommodate search_config as empty list
        # http://manage.dimagi.com/default.asp?231186
        if data.get('search_config') == []:
            data['search_config'] = {}
        return super(AdvancedModule, cls).wrap(data)

    @classmethod
    def new_module(cls, name, lang):
        detail = Detail(
            columns=[DetailColumn(
                format='plain',
                header={(lang or 'en'): ugettext("Name")},
                field='name',
                model='case',
            )]
        )

        module = AdvancedModule(
            name={(lang or 'en'): name or ugettext("Untitled Module")},
            forms=[],
            case_type='',
            case_details=DetailPair(
                short=Detail(detail.to_json()),
                long=Detail(detail.to_json()),
            ),
            product_details=DetailPair(
                short=Detail(
                    columns=[
                        DetailColumn(
                            format='plain',
                            header={(lang or 'en'): ugettext("Product")},
                            field='name',
                            model='product',
                        ),
                    ],
                ),
                long=Detail(),
            ),
        )
        module.get_or_create_unique_id()
        return module

    def new_form(self, name, lang, attachment=Ellipsis):
        from corehq.apps.app_manager.views.utils import get_blank_form_xml
        lang = lang if lang else "en"
        name = name if name else _("Untitled Form")
        form = AdvancedForm(
            name={lang: name},
        )
        form.schedule = FormSchedule(enabled=False)

        self.forms.append(form)
        form = self.get_form(-1)
        if attachment == Ellipsis:
            attachment = get_blank_form_xml(name)
        form.source = attachment
        return form

    def new_shadow_form(self, name, lang):
        lang = lang if lang else "en"
        name = name if name else _("Untitled Form")
        form = ShadowForm(
            name={lang: name},
            no_vellum=True,
        )
        form.schedule = FormSchedule(enabled=False)

        self.forms.append(form)
        form = self.get_form(-1)
        form.get_unique_id()  # This function sets the unique_id. Normally setting the source sets the id.
        return form

    def add_insert_form(self, from_module, form, index=None, with_source=False):
        if isinstance(form, AdvancedForm):
            new_form = form
        elif isinstance(form, Form):
            new_form = AdvancedForm(
                name=form.name,
                form_filter=form.form_filter,
                media_image=form.media_image,
                media_audio=form.media_audio
            )
            new_form._parent = self
            form._parent = self
            if with_source:
                new_form.source = form.source
            actions = form.active_actions()
            open = actions.get('open_case', None)
            update = actions.get('update_case', None)
            close = actions.get('close_case', None)
            preload = actions.get('case_preload', None)
            subcases = actions.get('subcases', None)
            case_type = from_module.case_type

            base_action = None
            if open:
                base_action = AdvancedOpenCaseAction(
                    case_type=case_type,
                    case_tag='open_{0}_0'.format(case_type),
                    name_path=open.name_path,
                    open_condition=open.condition,
                    case_properties=update.update if update else {},
                    )
                new_form.actions.open_cases.append(base_action)
            elif update or preload or close:
                base_action = LoadUpdateAction(
                    case_type=case_type,
                    case_tag='load_{0}_0'.format(case_type),
                    case_properties=update.update if update else {},
                    preload=preload.preload if preload else {}
                )

                if from_module.parent_select.active:
                    app = self.get_app()
                    select_chain = get_select_chain(app, from_module, include_self=False)
                    for n, link in enumerate(reversed(list(enumerate(select_chain)))):
                        i, module = link
                        new_form.actions.load_update_cases.append(LoadUpdateAction(
                            case_type=module.case_type,
                            case_tag='_'.join(['parent'] * (i + 1)),
                            details_module=module.unique_id,
                            case_index=CaseIndex(tag='_'.join(['parent'] * (i + 2)) if n > 0 else '')
                        ))

                    base_action.case_indices = [CaseIndex(tag='parent')]

                if close:
                    base_action.close_condition = close.condition
                new_form.actions.load_update_cases.append(base_action)

            if subcases:
                for i, subcase in enumerate(subcases):
                    open_subcase_action = AdvancedOpenCaseAction(
                        case_type=subcase.case_type,
                        case_tag='open_{0}_{1}'.format(subcase.case_type, i+1),
                        name_path=subcase.case_name,
                        open_condition=subcase.condition,
                        case_properties=subcase.case_properties,
                        repeat_context=subcase.repeat_context,
                        case_indices=[CaseIndex(
                            tag=base_action.case_tag if base_action else '',
                            reference_id=subcase.reference_id,
                        )]
                    )
                    new_form.actions.open_cases.append(open_subcase_action)
        else:
            raise IncompatibleFormTypeException()

        if index is not None:
            self.forms.insert(index, new_form)
        else:
            self.forms.append(new_form)
        return self.get_form(index or -1)

    def rename_lang(self, old_lang, new_lang):
        super(AdvancedModule, self).rename_lang(old_lang, new_lang)
        self.case_list.rename_lang(old_lang, new_lang)

    def requires_case_details(self):
        if self.case_list.show:
            return True

        for form in self.forms:
            if any(action.case_type == self.case_type for action in form.actions.load_update_cases):
                return True

    def all_forms_require_a_case(self):
        return all(form.requires_case() for form in self.forms)

    def get_details(self):
        return (
            ('case_short', self.case_details.short, True),
            ('case_long', self.case_details.long, True),
            ('product_short', self.product_details.short, self.get_app().commtrack_enabled),
            ('product_long', self.product_details.long, False),
        )

    def get_case_errors(self, needs_case_type, needs_case_detail, needs_referral_detail=False):

        module_info = self.get_module_info()

        if needs_case_type and not self.case_type:
            yield {
                'type': 'no case type',
                'module': module_info,
            }

        if needs_case_detail:
            if not self.case_details.short.columns:
                yield {
                    'type': 'no case detail',
                    'module': module_info,
                }
            if self.get_app().commtrack_enabled and not self.product_details.short.columns:
                for form in self.forms:
                    if self.case_list.show or \
                            any(action.show_product_stock for action in form.actions.load_update_cases):
                        yield {
                            'type': 'no product detail',
                            'module': module_info,
                        }
                        break
            columns = self.case_details.short.columns + self.case_details.long.columns
            if self.get_app().commtrack_enabled:
                columns += self.product_details.short.columns
            errors = self.validate_detail_columns(columns)
            for error in errors:
                yield error

    def validate_for_build(self):
        errors = super(AdvancedModule, self).validate_for_build()
        if not self.forms and not self.case_list.show:
            errors.append({
                'type': 'no forms or case list',
                'module': self.get_module_info(),
            })
        if self.case_list_form.form_id:
            forms = self.forms

            case_tag = None
            loaded_case_types = None
            for form in forms:
                info = self.get_module_info()
                form_info = {"id": form.id if hasattr(form, 'id') else None, "name": form.name}
                non_auto_select_actions = [a for a in form.actions.load_update_cases if not a.auto_select]
                this_forms_loaded_case_types = {action.case_type for action in non_auto_select_actions}
                if loaded_case_types is None:
                    loaded_case_types = this_forms_loaded_case_types
                elif loaded_case_types != this_forms_loaded_case_types:
                    errors.append({
                        'type': 'all forms in case list module must load the same cases',
                        'module': info,
                        'form': form_info,
                    })

                if not non_auto_select_actions:
                    errors.append({
                        'type': 'case list module form must require case',
                        'module': info,
                        'form': form_info,
                    })
                elif len(non_auto_select_actions) != 1:
                    for index, action in reversed(list(enumerate(non_auto_select_actions))):
                        if (
                            index > 0 and
                            non_auto_select_actions[index - 1].case_tag not in (p.tag for p in action.case_indices)
                        ):
                            errors.append({
                                'type': 'case list module form can only load parent cases',
                                'module': info,
                                'form': form_info,
                            })

                case_action = non_auto_select_actions[-1] if non_auto_select_actions else None
                if case_action and case_action.case_type != self.case_type:
                    errors.append({
                        'type': 'case list module form must match module case type',
                        'module': info,
                        'form': form_info,
                    })

                # set case_tag if not already set
                case_tag = case_action.case_tag if not case_tag and case_action else case_tag
                if case_action and case_action.case_tag != case_tag:
                    errors.append({
                        'type': 'all forms in case list module must have same case management',
                        'module': info,
                        'form': form_info,
                        'expected_tag': case_tag
                    })

                if case_action and case_action.details_module and case_action.details_module != self.unique_id:
                    errors.append({
                        'type': 'forms in case list module must use modules details',
                        'module': info,
                        'form': form_info,
                    })

        return errors

    def _uses_case_type(self, case_type, invert_match=False):
        return any(form.uses_case_type(case_type, invert_match) for form in self.forms)

    def uses_usercase(self):
        """Return True if this module has any forms that use the usercase.
        """
        return self._uses_case_type(USERCASE_TYPE)

    @property
    def phase_anchors(self):
        return [phase.anchor for phase in self.schedule_phases]

    def get_or_create_schedule_phase(self, anchor):
        """Returns a tuple of (phase, new?)"""
        if anchor is None or anchor.strip() == '':
            raise ScheduleError(_("You can't create a phase without an anchor property"))

        phase = next((phase for phase in self.get_schedule_phases() if phase.anchor == anchor), None)
        is_new_phase = False

        if phase is None:
            self.schedule_phases.append(SchedulePhase(anchor=anchor))
            # TODO: is there a better way of doing this?
            phase = list(self.get_schedule_phases())[-1]  # get the phase from the module so we know the _parent
            is_new_phase = True

        return (phase, is_new_phase)

    def _clear_schedule_phases(self):
        self.schedule_phases = []

    def update_schedule_phases(self, anchors):
        """ Take a list of anchors, reorders, deletes and creates phases from it """
        old_phases = {phase.anchor: phase for phase in self.get_schedule_phases()}
        self._clear_schedule_phases()

        for anchor in anchors:
            try:
                self.schedule_phases.append(old_phases.pop(anchor))
            except KeyError:
                self.get_or_create_schedule_phase(anchor)

        deleted_phases_with_forms = [anchor for anchor, phase in old_phases.iteritems() if len(phase.forms)]
        if deleted_phases_with_forms:
            raise ScheduleError(_("You can't delete phases with anchors "
                                  "{phase_anchors} because they have forms attached to them").format(
                                      phase_anchors=(", ").join(deleted_phases_with_forms)))

        return self.get_schedule_phases()

    def update_schedule_phase_anchors(self, new_anchors):
        """ takes a list of tuples (id, new_anchor) and updates the phase anchors """
        for anchor in new_anchors:
            id = anchor[0] - 1
            new_anchor = anchor[1]
            try:
                list(self.get_schedule_phases())[id].change_anchor(new_anchor)
            except IndexError:
                pass  # That phase wasn't found, so we can't change it's anchor. Ignore it


class ReportAppFilter(DocumentSchema):

    @classmethod
    def wrap(cls, data):
        if cls is ReportAppFilter:
            return get_report_filter_class_for_doc_type(data['doc_type']).wrap(data)
        else:
            return super(ReportAppFilter, cls).wrap(data)

    def get_filter_value(self, user, ui_filter):
        raise NotImplementedError


MobileFilterConfig = namedtuple('MobileFilterConfig', ['doc_type', 'filter_class', 'short_description'])


def get_all_mobile_filter_configs():
    return [
        MobileFilterConfig('AutoFilter', AutoFilter, _('Value equal to a standard user property')),
        MobileFilterConfig('CustomDataAutoFilter', CustomDataAutoFilter,
                           _('Value equal to a custom user property')),
        MobileFilterConfig('StaticChoiceFilter', StaticChoiceFilter, _('An exact match of a constant value')),
        MobileFilterConfig('StaticChoiceListFilter', StaticChoiceListFilter,
                           _('An exact match of a dynamic property')),
        MobileFilterConfig('StaticDatespanFilter', StaticDatespanFilter, _('A standard date range')),
        MobileFilterConfig('CustomDatespanFilter', CustomDatespanFilter, _('A custom range relative to today')),
        MobileFilterConfig('CustomMonthFilter', CustomMonthFilter,
                           _("Custom Month Filter (you probably don't want this")),
        MobileFilterConfig('MobileSelectFilter', MobileSelectFilter, _('Show choices on mobile device')),
        MobileFilterConfig('AncestorLocationTypeFilter', AncestorLocationTypeFilter,
                           _("Ancestor location of the user's assigned location of a particular type")),
        MobileFilterConfig('NumericFilter', NumericFilter, _('A numeric expression')),
    ]


def get_report_filter_class_for_doc_type(doc_type):
    matched_configs = [config for config in get_all_mobile_filter_configs() if config.doc_type == doc_type]
    if not matched_configs:
        raise ValueError('Unexpected doc_type for ReportAppFilter', doc_type)
    else:
        assert len(matched_configs) == 1
        return matched_configs[0].filter_class


def _filter_by_case_sharing_group_id(user, ui_filter):
    from corehq.apps.reports_core.filters import Choice
    return [
        Choice(value=group._id, display=None)
        for group in user.get_case_sharing_groups()
    ]


def _filter_by_location_id(user, ui_filter):
    return ui_filter.value(**{ui_filter.name: user.location_id,
                              'request_user': user})


def _filter_by_location_ids(user, ui_filter):
    from corehq.apps.userreports.reports.filters.values import CHOICE_DELIMITER
    return ui_filter.value(**{ui_filter.name: CHOICE_DELIMITER.join(user.assigned_location_ids),
                              'request_user': user})


def _filter_by_username(user, ui_filter):
    from corehq.apps.reports_core.filters import Choice
    return Choice(value=user.raw_username, display=None)


def _filter_by_user_id(user, ui_filter):
    from corehq.apps.reports_core.filters import Choice
    return Choice(value=user._id, display=None)


def _filter_by_parent_location_id(user, ui_filter):
    location = user.sql_location
    location_parent = location.parent.location_id if location and location.parent else None
    return ui_filter.value(**{ui_filter.name: location_parent,
                              'request_user': user})


AutoFilterConfig = namedtuple('AutoFilterConfig', ['slug', 'filter_function', 'short_description'])


def get_auto_filter_configurations():
    return [
        AutoFilterConfig('case_sharing_group', _filter_by_case_sharing_group_id,
                         _("The user's case sharing group")),
        AutoFilterConfig('location_id', _filter_by_location_id, _("The user's assigned location")),
        AutoFilterConfig('location_ids', _filter_by_location_ids, _("All of the user's assigned locations")),
        AutoFilterConfig('parent_location_id', _filter_by_parent_location_id,
                         _("The parent location of the user's assigned location")),
        AutoFilterConfig('username', _filter_by_username, _("The user's username")),
        AutoFilterConfig('user_id', _filter_by_user_id, _("The user's ID")),
    ]


def _get_auto_filter_function(slug):
    matched_configs = [config for config in get_auto_filter_configurations() if config.slug == slug]
    if not matched_configs:
        raise ValueError('Unexpected ID for AutoFilter', slug)
    else:
        assert len(matched_configs) == 1
        return matched_configs[0].filter_function


class AutoFilter(ReportAppFilter):
    filter_type = StringProperty(choices=[f.slug for f in get_auto_filter_configurations()])

    def get_filter_value(self, user, ui_filter):
        return _get_auto_filter_function(self.filter_type)(user, ui_filter)


class CustomDataAutoFilter(ReportAppFilter):
    custom_data_property = StringProperty()

    def get_filter_value(self, user, ui_filter):
        from corehq.apps.reports_core.filters import Choice
        return Choice(value=user.user_data[self.custom_data_property], display=None)


class StaticChoiceFilter(ReportAppFilter):
    select_value = StringProperty()

    def get_filter_value(self, user, ui_filter):
        from corehq.apps.reports_core.filters import Choice
        return [Choice(value=self.select_value, display=None)]


class StaticChoiceListFilter(ReportAppFilter):
    value = StringListProperty()

    def get_filter_value(self, user, ui_filter):
        from corehq.apps.reports_core.filters import Choice
        return [Choice(value=string_value, display=None) for string_value in self.value]


class StaticDatespanFilter(ReportAppFilter):
    date_range = StringProperty(
        choices=[choice.slug for choice in get_simple_dateranges()],
        required=True,
    )

    def get_filter_value(self, user, ui_filter):
        start_date, end_date = get_daterange_start_end_dates(self.date_range)
        return DateSpan(startdate=start_date, enddate=end_date)


class CustomDatespanFilter(ReportAppFilter):
    operator = StringProperty(
        choices=[
            '=',
            '<=',
            '>=',
            '>',
            '<',
            'between'
        ],
        required=True,
    )
    date_number = StringProperty(required=True)
    date_number2 = StringProperty()

    def get_filter_value(self, user, ui_filter):
        assert user is not None, (
            "CustomDatespanFilter.get_filter_value must be called "
            "with an OTARestoreUser object, not None")

        timezone = get_timezone_for_domain(user.domain)
        today = ServerTime(datetime.datetime.utcnow()).user_time(timezone).done().date()
        start_date = end_date = None
        days = int(self.date_number)
        if self.operator == 'between':
            days2 = int(self.date_number2)
            # allows user to have specified the two numbers in either order
            if days > days2:
                end = days2
                start = days
            else:
                start = days2
                end = days
            start_date = today - datetime.timedelta(days=start)
            end_date = today - datetime.timedelta(days=end)
        elif self.operator == '=':
            start_date = end_date = today - datetime.timedelta(days=days)
        elif self.operator == '>=':
            start_date = None
            end_date = today - datetime.timedelta(days=days)
        elif self.operator == '<=':
            start_date = today - datetime.timedelta(days=days)
            end_date = None
        elif self.operator == '<':
            start_date = today - datetime.timedelta(days=days - 1)
            end_date = None
        elif self.operator == '>':
            start_date = None
            end_date = today - datetime.timedelta(days=days + 1)
        return DateSpan(startdate=start_date, enddate=end_date)


def is_lte(integer):
    def validate(x):
        if not x <= integer:
            raise BadValueError('Value must be less than or equal to {}'.format(integer))
    return validate


def is_gte(integer):
    def validate(x):
        if not x >= integer:
            raise BadValueError('Value must be greater than or equal to {}'.format(integer))
    return validate


class CustomMonthFilter(ReportAppFilter):
    """
    Filter by months that start on a day number other than 1

    See [FB 215656](http://manage.dimagi.com/default.asp?215656)
    """
    # Values for start_of_month < 1 specify the number of days from the end of the month. Values capped at
    # len(February).
    start_of_month = IntegerProperty(
        required=True,
        validators=(is_gte(-27), is_lte(28))
    )
    # DateSpan to return i.t.o. number of months to go back
    period = IntegerProperty(
        default=DEFAULT_MONTH_FILTER_PERIOD_LENGTH,
        validators=(is_gte(0),)
    )

    @classmethod
    def wrap(cls, doc):
        doc['start_of_month'] = int(doc['start_of_month'])
        if 'period' in doc:
            doc['period'] = int(doc['period'] or DEFAULT_MONTH_FILTER_PERIOD_LENGTH)
        return super(CustomMonthFilter, cls).wrap(doc)

    def get_filter_value(self, user, ui_filter):
        def get_last_month(this_month):
            return datetime.date(this_month.year, this_month.month, 1) - datetime.timedelta(days=1)

        def get_last_day(date):
            _, last_day = calendar.monthrange(date.year, date.month)
            return last_day

        start_of_month = int(self.start_of_month)
        today = datetime.date.today()
        if start_of_month > 0:
            start_day = start_of_month
        else:
            # start_of_month is zero or negative. Work backwards from the end of the month
            start_day = get_last_day(today) + start_of_month

        # Loop over months backwards for period > 0
        month = today if today.day >= start_day else get_last_month(today)
        for i in range(int(self.period)):
            month = get_last_month(month)

        if start_of_month > 0:
            start_date = datetime.date(month.year, month.month, start_day)
            days = get_last_day(start_date) - 1
            end_date = start_date + datetime.timedelta(days=days)
        else:
            start_day = get_last_day(month) + start_of_month
            start_date = datetime.date(month.year, month.month, start_day)
            next_month = datetime.date(month.year, month.month, get_last_day(month)) + datetime.timedelta(days=1)
            end_day = get_last_day(next_month) + start_of_month - 1
            end_date = datetime.date(next_month.year, next_month.month, end_day)

        return DateSpan(startdate=start_date, enddate=end_date)


class MobileSelectFilter(ReportAppFilter):

    def get_filter_value(self, user, ui_filter):
        return None


class AncestorLocationTypeFilter(ReportAppFilter):
    ancestor_location_type_name = StringProperty()

    def get_filter_value(self, user, ui_filter):
        from corehq.apps.locations.models import SQLLocation
        from corehq.apps.reports_core.filters import REQUEST_USER_KEY

        kwargs = {REQUEST_USER_KEY: user}
        try:
            ancestor = user.sql_location.get_ancestors(include_self=True).\
                get(location_type__name=self.ancestor_location_type_name)
            kwargs[ui_filter.name] = ancestor.location_id
        except (AttributeError, SQLLocation.DoesNotExist):
            # user.sql_location is None, or location does not have an ancestor of that type
            pass

        return ui_filter.value(**kwargs)


class NumericFilter(ReportAppFilter):
    operator = StringProperty(choices=['=', '!=', '<', '<=', '>', '>=']),
    operand = FloatProperty()

    @classmethod
    def wrap(cls, doc):
        doc['operand'] = float(doc['operand'])
        return super(NumericFilter, cls).wrap(doc)

    def get_filter_value(self, user, ui_filter):
        return {
            'operator': self.operator,
            'operand': self.operand,
        }


class ReportAppConfig(DocumentSchema):
    """
    Class for configuring how a user configurable report shows up in an app
    """
    report_id = StringProperty(required=True)
    header = DictProperty()
    localized_description = DictProperty()
    xpath_description = StringProperty()
    use_xpath_description = BooleanProperty(default=False)
    show_data_table = BooleanProperty(default=True)
    complete_graph_configs = DictProperty(GraphConfiguration)

    filters = SchemaDictProperty(ReportAppFilter)
    uuid = StringProperty(required=True)
    sync_delay = DecimalProperty(default=0.0)  # in hours

    _report = None

    def __init__(self, *args, **kwargs):
        super(ReportAppConfig, self).__init__(*args, **kwargs)
        if not self.uuid:
            self.uuid = random_hex()

    @classmethod
    def wrap(cls, doc):
        # for backwards compatibility with apps that have localized or xpath descriptions
        old_description = doc.get('description')
        if old_description:
            if isinstance(old_description, basestring) and not doc.get('xpath_description'):
                doc['xpath_description'] = old_description
            elif isinstance(old_description, dict) and not doc.get('localized_description'):
                doc['localized_description'] = old_description
        if not doc.get('xpath_description'):
            doc['xpath_description'] = '""'

        return super(ReportAppConfig, cls).wrap(doc)

    def report(self, domain):
        if self._report is None:
            from corehq.apps.userreports.models import get_report_config
            self._report = get_report_config(self.report_id, domain)[0]
        return self._report


class ReportModule(ModuleBase):
    """
    Module for user configurable reports
    """

    module_type = 'report'

    report_configs = SchemaListProperty(ReportAppConfig)
    forms = []
    _loaded = False

    @property
    @memoized
    def reports(self):
        from corehq.apps.userreports.models import get_report_configs
        return get_report_configs([r.report_id for r in self.report_configs], self.get_app().domain)

    @classmethod
    def new_module(cls, name, lang):
        module = ReportModule(
            name={(lang or 'en'): name or ugettext("Reports")},
            case_type='',
        )
        module.get_or_create_unique_id()
        return module

    def get_details(self):
        from corehq.apps.app_manager.suite_xml.features.mobile_ucr import ReportModuleSuiteHelper
        return ReportModuleSuiteHelper(self).get_details()

    def get_custom_entries(self):
        from corehq.apps.app_manager.suite_xml.features.mobile_ucr import ReportModuleSuiteHelper
        return ReportModuleSuiteHelper(self).get_custom_entries()

    def get_menus(self, supports_module_filter=False):
        kwargs = {}
        if supports_module_filter:
            kwargs['relevant'] = interpolate_xpath(self.module_filter)

        menu = suite_models.LocalizedMenu(
            id=id_strings.menu_id(self),
            menu_locale_id=id_strings.module_locale(self),
            media_image=bool(len(self.all_image_paths())),
            media_audio=bool(len(self.all_audio_paths())),
            image_locale_id=id_strings.module_icon_locale(self),
            audio_locale_id=id_strings.module_audio_locale(self),
            **kwargs
        )
        menu.commands.extend([
            suite_models.Command(id=id_strings.report_command(config.uuid))
            for config in self.report_configs
        ])
        yield menu

    def check_report_validity(self):
        """
        returns is_valid, valid_report_configs

        If any report doesn't exist, is_valid is False, otherwise True
        valid_report_configs is a list of all report configs that refer to existing reports

        """
        try:
            all_report_ids = [report._id for report in self.reports]
            valid_report_configs = [report_config for report_config in self.report_configs
                                    if report_config.report_id in all_report_ids]
            is_valid = (len(valid_report_configs) == len(self.report_configs))
        except ReportConfigurationNotFoundError:
            valid_report_configs = []  # assuming that if one report is in a different domain, they all are
            is_valid = False

        return namedtuple('ReportConfigValidity', 'is_valid valid_report_configs')(
            is_valid=is_valid,
            valid_report_configs=valid_report_configs
        )

    def validate_for_build(self):
        errors = super(ReportModule, self).validate_for_build()
        if not self.check_report_validity().is_valid:
            errors.append({
                'type': 'report config ref invalid',
                'module': self.get_module_info()
            })
        elif not self.reports:
            errors.append({
                'type': 'no reports',
                'module': self.get_module_info(),
            })
        return errors


class ShadowModule(ModuleBase, ModuleDetailsMixin):
    """
    A module that acts as a shortcut to another module. This module has its own
    settings (name, icon/audio, filter, etc.) and its own case list/detail, but
    inherits case type and forms from its source module.
    """
    module_type = 'shadow'
    source_module_id = StringProperty()
    forms = []
    excluded_form_ids = SchemaListProperty()
    case_details = SchemaProperty(DetailPair)
    ref_details = SchemaProperty(DetailPair)
    put_in_root = BooleanProperty(default=False)
    case_list = SchemaProperty(CaseList)
    referral_list = SchemaProperty(CaseList)
    task_list = SchemaProperty(CaseList)
    parent_select = SchemaProperty(ParentSelect)
    search_config = SchemaProperty(CaseSearch)

    get_forms = IndexedSchema.Getter('forms')

    @classmethod
    def wrap(cls, data):
        data = cls.wrap_details(data)
        return super(ShadowModule, cls).wrap(data)

    @property
    def source_module(self):
        if self.source_module_id:
            try:
                return self._parent.get_module_by_unique_id(self.source_module_id)
            except ModuleNotFoundException:
                pass
        return None

    @property
    def case_type(self):
        if not self.source_module:
            return None
        return self.source_module.case_type

    @property
    def requires(self):
        if not self.source_module:
            return 'none'
        return self.source_module.requires

    @property
    def root_module_id(self):
        if not self.source_module:
            return None
        return self.source_module.root_module_id

    def get_suite_forms(self):
        if not self.source_module:
            return []
        return [f for f in self.source_module.get_forms() if f.unique_id not in self.excluded_form_ids]

    @parse_int([1])
    def get_form(self, i):
        return None

    def requires_case_details(self):
        if not self.source_module:
            return False
        return self.source_module.requires_case_details()

    def get_case_types(self):
        if not self.source_module:
            return []
        return self.source_module.get_case_types()

    @memoized
    def get_subcase_types(self):
        if not self.source_module:
            return []
        return self.source_module.get_subcase_types()

    @memoized
    def all_forms_require_a_case(self):
        if not self.source_module:
            return []
        return self.source_module.all_forms_require_a_case()

    @classmethod
    def new_module(cls, name, lang):
        lang = lang or 'en'
        detail = Detail(
            columns=[DetailColumn(
                format='plain',
                header={(lang or 'en'): ugettext("Name")},
                field='name',
                model='case',
            )]
        )
        module = ShadowModule(
            name={(lang or 'en'): name or ugettext("Untitled Module")},
            case_details=DetailPair(
                short=Detail(detail.to_json()),
                long=Detail(detail.to_json()),
            ),
        )
        module.get_or_create_unique_id()
        return module

    def validate_for_build(self):
        errors = super(ShadowModule, self).validate_for_build()
        errors += self.validate_details_for_build()
        if not self.source_module:
            errors.append({
                'type': 'no source module id',
                'module': self.get_module_info()
            })
        return errors


class LazyBlobDoc(BlobMixin):
    """LazyAttachmentDoc for blob db

    Cache blobs in local memory (for this request)
    and in django cache (for the next few requests)
    and commit to couchdb.

    See also `dimagi.utils.couch.lazy_attachment_doc.LazyAttachmentDoc`

    Cache strategy:
    - on fetch, check in local memory, then cache
      - if both are a miss, fetch from couchdb and store in both
    - after an attachment is committed to the blob db and the
      save save has succeeded, save the attachment in the cache
    """

    def __init__(self, *args, **kwargs):
        super(LazyBlobDoc, self).__init__(*args, **kwargs)
        self._LAZY_ATTACHMENTS = {}
        # to cache fetched attachments
        # these we do *not* send back down upon save
        self._LAZY_ATTACHMENTS_CACHE = {}

    @classmethod
    def wrap(cls, data):
        if "_attachments" in data:
            data = data.copy()
            attachments = data.pop("_attachments").copy()
            if cls._migrating_blobs_from_couch:
                # preserve stubs so couch attachments don't get deleted on save
                stubs = {}
                for name, value in list(attachments.items()):
                    if isinstance(value, dict) and "stub" in value:
                        stubs[name] = attachments.pop(name)
                if stubs:
                    data["_attachments"] = stubs
        else:
            attachments = None
        self = super(LazyBlobDoc, cls).wrap(data)
        if attachments:
            for name, attachment in attachments.items():
                if isinstance(attachment, basestring):
                    info = {"content": attachment}
                else:
                    raise ValueError("Unknown attachment format: {!r}"
                                     .format(attachment))
                self.lazy_put_attachment(name=name, **info)
        return self

    def __attachment_cache_key(self, name):
        return u'lazy_attachment/{id}/{name}'.format(id=self.get_id, name=name)

    def __set_cached_attachment(self, name, content, timeout=60*60*24):
        cache.set(self.__attachment_cache_key(name), content, timeout=timeout)
        self._LAZY_ATTACHMENTS_CACHE[name] = content

    def __get_cached_attachment(self, name):
        try:
            # it has been fetched already during this request
            content = self._LAZY_ATTACHMENTS_CACHE[name]
        except KeyError:
            content = cache.get(self.__attachment_cache_key(name))
            if content is not None:
                self._LAZY_ATTACHMENTS_CACHE[name] = content
        return content

    def put_attachment(self, content, name=None, *args, **kw):
        cache.delete(self.__attachment_cache_key(name))
        self._LAZY_ATTACHMENTS_CACHE.pop(name, None)
        return super(LazyBlobDoc, self).put_attachment(content, name, *args, **kw)

    def has_attachment(self, name):
        return name in self.lazy_list_attachments()

    def lazy_put_attachment(self, content, name=None, content_type=None,
                            content_length=None):
        """
        Ensure the attachment is available through lazy_fetch_attachment
        and that upon self.save(), the attachments are put to the doc as well

        """
        self._LAZY_ATTACHMENTS[name] = {
            'content': content,
            'content_type': content_type,
            'content_length': content_length,
        }

    def lazy_fetch_attachment(self, name):
        # it has been put/lazy-put already during this request
        if name in self._LAZY_ATTACHMENTS:
            content = self._LAZY_ATTACHMENTS[name]['content']
        else:
            content = self.__get_cached_attachment(name)

            if content is None:
                try:
                    content = self.fetch_attachment(name)
                except ResourceNotFound as e:
                    # django cache will pickle this exception for you
                    # but e.response isn't picklable
                    if hasattr(e, 'response'):
                        del e.response
                    content = e
                    self.__set_cached_attachment(name, content, timeout=60*5)
                    raise
                else:
                    self.__set_cached_attachment(name, content)

        if isinstance(content, ResourceNotFound):
            raise content

        return content

    def lazy_list_attachments(self):
        keys = set()
        keys.update(getattr(self, '_LAZY_ATTACHMENTS', None) or {})
        keys.update(self.blobs or {})
        return keys

    def save(self, **params):
        def super_save():
            super(LazyBlobDoc, self).save(**params)
        if self._LAZY_ATTACHMENTS:
            with self.atomic_blobs(super_save):
                for name, info in self._LAZY_ATTACHMENTS.items():
                    if not info['content_type']:
                        info['content_type'] = ';'.join(filter(None, guess_type(name)))
                    super(LazyBlobDoc, self).put_attachment(name=name, **info)
            # super_save() has succeeded by now
            for name, info in self._LAZY_ATTACHMENTS.items():
                self.__set_cached_attachment(name, info['content'])
            self._LAZY_ATTACHMENTS.clear()
        else:
            super_save()


class VersionedDoc(LazyBlobDoc):
    """
    A document that keeps an auto-incrementing version number, knows how to make copies of itself,
    delete a copy of itself, and revert back to an earlier copy of itself.

    """
    domain = StringProperty()
    copy_of = StringProperty()
    version = IntegerProperty()
    short_url = StringProperty()
    short_odk_url = StringProperty()
    short_odk_media_url = StringProperty()

    _meta_fields = ['_id', '_rev', 'domain', 'copy_of', 'version', 'short_url', 'short_odk_url', 'short_odk_media_url']

    @property
    def id(self):
        return self._id

    @property
    def master_id(self):
        """Return the ID of the 'master' app. For app builds this is the ID
        of the app they were built from otherwise it's just the app's ID."""
        return self.copy_of or self._id

    def save(self, response_json=None, increment_version=None, **params):
        if increment_version is None:
            increment_version = not self.copy_of and self.doc_type != 'LinkedApplication'
        if increment_version:
            self.version = self.version + 1 if self.version else 1
        super(VersionedDoc, self).save(**params)
        if response_json is not None:
            if 'update' not in response_json:
                response_json['update'] = {}
            response_json['update']['app-version'] = self.version

    def make_build(self):
        assert self.get_id
        assert self.copy_of is None
        cls = self.__class__
        copies = cls.view('app_manager/applications', key=[self.domain, self._id, self.version], include_docs=True, limit=1).all()
        if copies:
            copy = copies[0]
        else:
            copy = deepcopy(self.to_json())
            bad_keys = ('_id', '_rev', '_attachments', 'external_blobs',
                        'short_url', 'short_odk_url', 'short_odk_media_url', 'recipients')

            for bad_key in bad_keys:
                if bad_key in copy:
                    del copy[bad_key]

            copy = cls.wrap(copy)
            copy['copy_of'] = self._id

            copy.copy_attachments(self)
        return copy

    def copy_attachments(self, other, regexp=ATTACHMENT_REGEX):
        for name in other.lazy_list_attachments() or {}:
            if regexp is None or re.match(regexp, name):
                self.lazy_put_attachment(other.lazy_fetch_attachment(name), name)

    def make_reversion_to_copy(self, copy):
        """
        Replaces couch doc with a copy of the backup ("copy").
        Returns the another Application/RemoteApp referring to this
        updated couch doc. The returned doc should be used in place of
        the original doc, i.e. should be called as follows:
            app = app.make_reversion_to_copy(copy)
            app.save()
        """
        if copy.copy_of != self._id:
            raise VersioningError("%s is not a copy of %s" % (copy, self))
        app = deepcopy(copy.to_json())
        app['_rev'] = self._rev
        app['_id'] = self._id
        app['version'] = self.version
        app['copy_of'] = None
        app.pop('_attachments', None)
        app.pop('external_blobs', None)
        cls = self.__class__
        app = cls.wrap(app)
        app.copy_attachments(copy)
        return app

    def delete_copy(self, copy):
        if copy.copy_of != self._id:
            raise VersioningError("%s is not a copy of %s" % (copy, self))
        copy.delete_app()
        copy.save(increment_version=False)

    def scrub_source(self, source):
        """
        To be overridden.

        Use this to scrub out anything
        that should be shown in the
        application source, such as ids, etc.

        """
        return source

    def export_json(self, dump_json=True):
        source = deepcopy(self.to_json())
        for field in self._meta_fields:
            if field in source:
                del source[field]
        _attachments = self.get_attachments()

        # the '_attachments' value is a dict of `name: blob_content`
        # pairs, and is part of the exported (serialized) app interface
        source['_attachments'] = _attachments
        source.pop("external_blobs", None)
        source = self.scrub_source(source)

        return json.dumps(source) if dump_json else source

    def get_attachments(self):
        attachments = {}
        for name in self.lazy_list_attachments():
            if re.match(ATTACHMENT_REGEX, name):
                # FIXME loss of metadata (content type, etc.)
                attachments[name] = self.lazy_fetch_attachment(name)
        return attachments

    def save_attachments(self, attachments):
        with self.atomic_blobs():
            for name, attachment in attachments.items():
                if re.match(ATTACHMENT_REGEX, name):
                    self.put_attachment(attachment, name)
        return self

    @classmethod
    def from_source(cls, source, domain):
        for field in cls._meta_fields:
            if field in source:
                del source[field]
        source['domain'] = domain
        app = cls.wrap(source)
        return app

    def is_deleted(self):
        return self.doc_type.endswith(DELETED_SUFFIX)

    def unretire(self):
        self.doc_type = self.get_doc_type()
        self.save()

    def get_doc_type(self):
        if self.doc_type.endswith(DELETED_SUFFIX):
            return self.doc_type[:-len(DELETED_SUFFIX)]
        else:
            return self.doc_type


def absolute_url_property(method):
    """
    Helper for the various fully qualified application URLs
    Turns a method returning an unqualified URL
    into a property returning a fully qualified URL
    (e.g., '/my_url/' => 'https://www.commcarehq.org/my_url/')
    Expects `self.url_base` to be fully qualified url base

    """
    @wraps(method)
    def _inner(self):
        return "%s%s" % (self.url_base, method(self))
    return property(_inner)


class BuildProfile(DocumentSchema):
    name = StringProperty()
    langs = StringListProperty()
    practice_mobile_worker_id = StringProperty()

    def __eq__(self, other):
        return self.langs == other.langs and self.practice_mobile_worker_id == other.practice_mobile_worker_id

    def __ne__(self, other):
        return not self.__eq__(other)


class MediaList(DocumentSchema):
    media_refs = StringListProperty()


class ApplicationBase(VersionedDoc, SnapshotMixin,
                      CommCareFeatureSupportMixin,
                      CommentMixin):
    """
    Abstract base class for Application and RemoteApp.
    Contains methods for generating the various files and zipping them into CommCare.jar

    See note at top of file for high-level overview.
    """

    recipients = StringProperty(default="")

    # this is the supported way of specifying which commcare build to use
    build_spec = SchemaProperty(BuildSpec)
    platform = StringProperty(
        choices=["nokia/s40", "nokia/s60", "winmo", "generic"],
        default="nokia/s40"
    )
    text_input = StringProperty(
        choices=['roman', 'native', 'custom-keys', 'qwerty'],
        default="roman"
    )

    # The following properties should only appear on saved builds
    # built_with stores a record of CommCare build used in a saved app
    built_with = SchemaProperty(BuildRecord)
    build_signed = BooleanProperty(default=True)
    built_on = DateTimeProperty(required=False)
    build_comment = StringProperty()
    comment_from = StringProperty()
    build_broken = BooleanProperty(default=False)
    # not used yet, but nice for tagging/debugging
    # currently only canonical value is 'incomplete-build',
    # for when build resources aren't found where they should be
    build_broken_reason = StringProperty()

    # watch out for a past bug:
    # when reverting to a build that happens to be released
    # that got copied into into the new app doc, and when new releases were made,
    # they were automatically starred
    # AFAIK this is fixed in code, but my rear its ugly head in an as-yet-not-understood
    # way for apps that already had this problem. Just keep an eye out
    is_released = BooleanProperty(default=False)

    # django-style salted hash of the admin password
    admin_password = StringProperty()
    # a=Alphanumeric, n=Numeric, x=Neither (not allowed)
    admin_password_charset = StringProperty(choices=['a', 'n', 'x'], default='n')

    langs = StringListProperty()

    secure_submissions = BooleanProperty(default=False)

    # metadata for data platform
    amplifies_workers = StringProperty(
        choices=[AMPLIFIES_YES, AMPLIFIES_NO, AMPLIFIES_NOT_SET],
        default=AMPLIFIES_NOT_SET
    )
    amplifies_project = StringProperty(
        choices=[AMPLIFIES_YES, AMPLIFIES_NO, AMPLIFIES_NOT_SET],
        default=AMPLIFIES_NOT_SET
    )
    minimum_use_threshold = StringProperty(
        default='15'
    )
    experienced_threshold = StringProperty(
        default='3'
    )

    # exchange properties
    cached_properties = DictProperty()
    description = StringProperty()
    deployment_date = DateTimeProperty()
    phone_model = StringProperty()
    user_type = StringProperty()
    attribution_notes = StringProperty()

    # always false for RemoteApp
    case_sharing = BooleanProperty(default=False)
    vellum_case_management = BooleanProperty(default=False)

    # legacy property; kept around to be able to identify (deprecated) v1 apps
    application_version = StringProperty(default=APP_V2, choices=[APP_V1, APP_V2], required=False)
    last_modified = DateTimeProperty()

    def assert_app_v2(self):
        assert self.application_version == APP_V2

    build_profiles = SchemaDictProperty(BuildProfile)
    practice_mobile_worker_id = StringProperty()

    # each language is a key and the value is a list of multimedia referenced in that language
    media_language_map = SchemaDictProperty(MediaList)

    use_j2me_endpoint = BooleanProperty(default=False)

    # Whether or not the Application has had any forms submitted against it
    has_submissions = BooleanProperty(default=False)

    # domains that are allowed to have linked apps with this master
    linked_whitelist = StringListProperty()

    mobile_ucr_restore_version = StringProperty(
        default=MOBILE_UCR_VERSION_1, choices=MOBILE_UCR_VERSIONS, required=False
    )

    @classmethod
    def wrap(cls, data):
        should_save = False
        # scrape for old conventions and get rid of them
        if 'commcare_build' in data:
            version, build_number = data['commcare_build'].split('/')
            data['build_spec'] = BuildSpec.from_string("%s/latest" % version).to_json()
            del data['commcare_build']
        if 'commcare_tag' in data:
            version, build_number = current_builds.TAG_MAP[data['commcare_tag']]
            data['build_spec'] = BuildSpec.from_string("%s/latest" % version).to_json()
            del data['commcare_tag']
        if data.has_key("built_with") and isinstance(data['built_with'], basestring):
            data['built_with'] = BuildSpec.from_string(data['built_with']).to_json()

        if 'native_input' in data:
            if 'text_input' not in data:
                data['text_input'] = 'native' if data['native_input'] else 'roman'
            del data['native_input']

        if 'build_langs' in data:
            if data['build_langs'] != data['langs'] and 'build_profiles' not in data:
                data['build_profiles'] = {
                    uuid.uuid4().hex: dict(
                        name=', '.join(data['build_langs']),
                        langs=data['build_langs']
                    )
                }
                should_save = True
            del data['build_langs']

        if 'original_doc' in data:
            data['copy_history'] = [data.pop('original_doc')]
            should_save = True

        data["description"] = data.get('description') or data.get('short_description')

        self = super(ApplicationBase, cls).wrap(data)
        if not self.build_spec or self.build_spec.is_null():
            self.build_spec = get_default_build_spec()

        if should_save:
            self.save()

        return self

    @property
    @memoized
    def global_app_config(self):
        return GlobalAppConfig.for_app(self)

    def rename_lang(self, old_lang, new_lang):
        validate_lang(new_lang)

    def is_remote_app(self):
        return False

    def get_latest_app(self, released_only=True):
        if released_only:
            return get_app(self.domain, self.get_id, latest=True)
        else:
            return self.view('app_manager/applications',
                startkey=[self.domain, self.get_id, {}],
                endkey=[self.domain, self.get_id],
                include_docs=True,
                limit=1,
                descending=True,
            ).first()

    @memoized
    def get_latest_saved(self):
        """
        This looks really similar to get_latest_app, not sure why tim added
        """
        doc = (get_latest_released_app_doc(self.domain, self._id) or
               get_latest_build_doc(self.domain, self._id))
        return self.__class__.wrap(doc) if doc else None

    def set_admin_password(self, raw_password):
        salt = os.urandom(5).encode('hex')
        self.admin_password = make_password(raw_password, salt=salt)

        if raw_password.isnumeric():
            self.admin_password_charset = 'n'
        elif raw_password.isalnum():
            self.admin_password_charset = 'a'
        else:
            self.admin_password_charset = 'x'

    def check_password_charset(self):
        errors = []
        if hasattr(self, 'profile'):
            password_format = self.profile.get('properties', {}).get('password_format', 'n')
            message = _(
                'Your app requires {0} passwords but the admin password is not '
                '{0}. To resolve, go to app settings, Advanced Settings, Java '
                'Phone General Settings, and reset the Admin Password to '
                'something that is {0}'
            )

            if password_format == 'n' and self.admin_password_charset in 'ax':
                errors.append({'type': 'password_format',
                               'message': message.format('numeric')})
            if password_format == 'a' and self.admin_password_charset in 'x':
                errors.append({'type': 'password_format',
                               'message': message.format('alphanumeric')})
        return errors

    def get_build(self):
        return self.build_spec.get_build()

    @property
    def build_version(self):
        # `LooseVersion`s are smart!
        # LooseVersion('2.12.0') > '2.2'
        # (even though '2.12.0' < '2.2')
        if self.build_spec.version:
            return LooseVersion(self.build_spec.version)

    @property
    def commcare_minor_release(self):
        """This is mostly just for views"""
        return '%d.%d' % self.build_spec.minor_release()

    @property
    def short_name(self):
        return self.name if len(self.name) <= 12 else '%s..' % self.name[:10]

    @property
    def url_base(self):
        custom_base_url = getattr(self, 'custom_base_url', None)
        return custom_base_url or get_url_base()

    @absolute_url_property
    def post_url(self):
        if self.secure_submissions:
            url_name = 'receiver_secure_post_with_app_id'
        else:
            url_name = 'receiver_post_with_app_id'
        return reverse(url_name, args=[self.domain, self.get_id])

    @absolute_url_property
    def key_server_url(self):
        return reverse('key_server_url', args=[self.domain])

    @absolute_url_property
    def heartbeat_url(self):
        return reverse('phone_heartbeat', args=[self.domain, self.get_id])

    @absolute_url_property
    def ota_restore_url(self):
        return reverse('app_aware_restore', args=[self.domain, self._id])

    @absolute_url_property
    def form_record_url(self):
        return '/a/%s/api/custom/pact_formdata/v1/' % self.domain

    @absolute_url_property
    def hq_profile_url(self):
        # RemoteApp already has a property called "profile_url",
        # Application.profile_url just points here to stop the conflict
        # http://manage.dimagi.com/default.asp?227088#1149422
        return "%s?latest=true" % (
            reverse('download_profile', args=[self.domain, self._id])
        )

    @absolute_url_property
    def media_profile_url(self):
        return "%s?latest=true" % (
            reverse('download_media_profile', args=[self.domain, self._id])
        )

    @property
    def profile_loc(self):
        return "jr://resource/profile.xml"

    @absolute_url_property
    def jar_url(self):
        return reverse('download_jar', args=[self.domain, self._id])

    def get_jar_path(self):
        spec = {
            'nokia/s40': 'Nokia/S40',
            'nokia/s60': 'Nokia/S60',
            'generic': 'Generic/Default',
            'winmo': 'Native/WinMo'
        }[self.platform]

        if self.platform in ('nokia/s40', 'nokia/s60'):
            spec += {
                ('native',): '-native-input',
                ('roman',): '-generic',
                ('custom-keys',):  '-custom-keys',
                ('qwerty',): '-qwerty'
            }[(self.text_input,)]

        return spec

    def get_jadjar(self):
        return self.get_build().get_jadjar(self.get_jar_path(), self.use_j2me_endpoint)

    def validate_fixtures(self):
        if not domain_has_privilege(self.domain, privileges.LOOKUP_TABLES):
            # remote apps don't support get_forms yet.
            # for now they can circumvent the fixture limitation. sneaky bastards.
            if hasattr(self, 'get_forms'):
                for form in self.get_forms():
                    if form.has_fixtures:
                        raise PermissionDenied(_(
                            "Usage of lookup tables is not supported by your "
                            "current subscription. Please upgrade your "
                            "subscription before using this feature."
                        ))

    def validate_intents(self):
        if domain_has_privilege(self.domain, privileges.CUSTOM_INTENTS):
            return

        if hasattr(self, 'get_forms'):
            for form in self.get_forms():
                intents = form.wrapped_xform().odk_intents
                if intents:
                    if not domain_has_privilege(self.domain, privileges.TEMPLATED_INTENTS):
                        raise PermissionDenied(_(
                            "Usage of integrations is not supported by your "
                            "current subscription. Please upgrade your "
                            "subscription before using this feature."
                        ))
                    else:
                        templates = next(app_callout_templates)
                        if len(set(intents) - set(t['id'] for t in templates)):
                            raise PermissionDenied(_(
                                "Usage of external integration is not supported by your "
                                "current subscription. Please upgrade your "
                                "subscription before using this feature."
                            ))

    def validate_jar_path(self):
        build = self.get_build()
        setting = commcare_settings.get_commcare_settings_lookup()['hq']['text_input']
        value = self.text_input
        setting_version = setting['since'].get(value)

        if setting_version:
            setting_version = tuple(map(int, setting_version.split('.')))
            my_version = build.minor_release()

            if my_version < setting_version:
                i = setting['values'].index(value)
                assert i != -1
                name = _(setting['value_names'][i])
                raise AppEditingError((
                    '%s Text Input is not supported '
                    'in CommCare versions before %s.%s. '
                    '(You are using %s.%s)'
                ) % ((name,) + setting_version + my_version))

    @property
    def jad_settings(self):
        settings = {
            'JavaRosa-Admin-Password': self.admin_password,
            'Profile': self.profile_loc,
            'MIDlet-Jar-URL': self.jar_url,
            #'MIDlet-Name': self.name,
            # e.g. 2011-Apr-11 20:45
            'CommCare-Release': "true",
        }
        if self.build_version < '2.8':
            settings['Build-Number'] = self.version
        return settings

    def create_build_files(self, save=False, build_profile_id=None):
        built_on = datetime.datetime.utcnow()
        all_files = self.create_all_files(build_profile_id)
        if save:
            self.date_created = built_on
            self.built_on = built_on
            self.built_with = BuildRecord(
                version=self.build_spec.version,
                build_number=self.version,
                datetime=built_on,
            )

            for filepath in all_files:
                self.lazy_put_attachment(all_files[filepath],
                                         'files/%s' % filepath)

    def create_jadjar_from_build_files(self, save=False):
        self.validate_jar_path()
        with CriticalSection(['create_jadjar_' + self._id]):
            try:
                return (
                    self.lazy_fetch_attachment('CommCare.jad'),
                    self.lazy_fetch_attachment('CommCare.jar'),
                )
            except (ResourceError, KeyError):
                all_files = {
                    filename[len('files/'):]: self.lazy_fetch_attachment(filename)
                    for filename in self.blobs if filename.startswith('files/')
                }
                all_files = {
                    name: (contents if isinstance(contents, str) else contents.encode('utf-8'))
                    for name, contents in all_files.items()
                }
                release_date = self.built_with.datetime or datetime.datetime.utcnow()
                jad_settings = {
                    'Released-on': release_date.strftime("%Y-%b-%d %H:%M"),
                }
                jad_settings.update(self.jad_settings)
                jadjar = self.get_jadjar().pack(all_files, jad_settings)

                if save:
                    self.lazy_put_attachment(jadjar.jad, 'CommCare.jad')
                    self.lazy_put_attachment(jadjar.jar, 'CommCare.jar')
                    self.built_with.signed = jadjar.signed

                return jadjar.jad, jadjar.jar

    def validate_app(self):
        errors = []

        errors.extend(self.check_password_charset())

        try:
            self.validate_fixtures()
            self.validate_intents()
            self.validate_practice_users()
            self.create_all_files()
        except CaseXPathValidationError as cve:
            errors.append({
                'type': 'invalid case xpath reference',
                'module': cve.module,
                'form': cve.form,
            })
        except UserCaseXPathValidationError as ucve:
            errors.append({
                'type': 'invalid user property xpath reference',
                'module': ucve.module,
                'form': ucve.form,
            })
        except PracticeUserException as pue:
            errors.append({
                'type': 'practice user config error',
                'message': unicode(pue),
                'build_profile_id': pue.build_profile_id,
            })
        except (AppEditingError, XFormValidationError, XFormException,
                PermissionDenied, SuiteValidationError) as e:
            errors.append({'type': 'error', 'message': unicode(e)})
        except Exception as e:
            if settings.DEBUG:
                raise

            # this is much less useful/actionable without a URL
            # so make sure to include the request
            logging.error('Unexpected error building app', exc_info=True,
                          extra={'request': view_utils.get_request()})
            errors.append({'type': 'error', 'message': 'unexpected error: %s' % e})
        return errors

    @absolute_url_property
    def odk_profile_url(self):
        return reverse('download_odk_profile', args=[self.domain, self._id])

    @absolute_url_property
    def odk_media_profile_url(self):
        return reverse('download_odk_media_profile', args=[self.domain, self._id])

    def get_odk_qr_code(self, with_media=False, build_profile_id=None):
        """Returns a QR code, as a PNG to install on CC-ODK"""
        try:
            return self.lazy_fetch_attachment("qrcode.png")
        except ResourceNotFound:
            from pygooglechart import QRChart
            HEIGHT = WIDTH = 250
            code = QRChart(HEIGHT, WIDTH)
            url = self.odk_profile_url if not with_media else self.odk_media_profile_url
            if build_profile_id is not None:
                url += '?profile={profile_id}'.format(profile_id=build_profile_id)
            code.add_data(url)

            # "Level L" error correction with a 0 pixel margin
            code.set_ec('L', 0)
            f, fname = tempfile.mkstemp()
            code.download(fname)
            os.close(f)
            with open(fname, "rb") as f:
                png_data = f.read()
                self.lazy_put_attachment(png_data, "qrcode.png",
                                         content_type="image/png")
            return png_data

    def generate_shortened_url(self, view_name, build_profile_id=None):
        try:
            if settings.BITLY_LOGIN:
                if build_profile_id is not None:
                    long_url = "{}{}?profile={}".format(
                        self.url_base, reverse(view_name, args=[self.domain, self._id]), build_profile_id
                    )
                else:
                    long_url = "{}{}".format(self.url_base, reverse(view_name, args=[self.domain, self._id]))
                shortened_url = bitly.shorten(long_url)
            else:
                shortened_url = None
        except Exception:
            logging.exception("Problem creating bitly url for app %s. Do you have network?" % self.get_id)
        else:
            return shortened_url

    def get_short_url(self, build_profile_id=None):
        if not build_profile_id:
            if not self.short_url:
                self.short_url = self.generate_shortened_url('download_jad')
                self.save()
            return self.short_url
        else:
            return self.generate_shortened_url('download_jad', build_profile_id)

    def get_short_odk_url(self, with_media=False, build_profile_id=None):
        if not build_profile_id:
            if with_media:
                if not self.short_odk_media_url:
                    self.short_odk_media_url = self.generate_shortened_url('download_odk_media_profile')
                    self.save()
                return self.short_odk_media_url
            else:
                if not self.short_odk_url:
                    self.short_odk_url = self.generate_shortened_url('download_odk_profile')
                    self.save()
                return self.short_odk_url
        else:
            if with_media:
                return self.generate_shortened_url('download_odk_media_profile', build_profile_id)
            else:
                return self.generate_shortened_url('download_odk_profile', build_profile_id)

    def fetch_jar(self):
        return self.get_jadjar().fetch_jar()

    def make_build(self, comment=None, user_id=None, previous_version=None):
        copy = super(ApplicationBase, self).make_build()
        if not copy._id:
            # I expect this always to be the case
            # but check explicitly so as not to change the _id if it exists
            copy._id = uuid.uuid4().hex

        force_new_forms = False
        if previous_version and self.build_profiles != previous_version.build_profiles:
            force_new_forms = True
        copy.set_form_versions(previous_version, force_new_forms)
        copy.set_media_versions(previous_version)
        copy.create_build_files(save=True)

        # since this hard to put in a test
        # I'm putting this assert here if copy._id is ever None
        # which makes tests error
        assert copy._id

        copy.build_comment = comment
        copy.comment_from = user_id
        if user_id:
            user = CouchUser.get(user_id)
            if not user.has_built_app:
                user.has_built_app = True
                user.save()
        copy.is_released = False

        if not copy.is_remote_app():
            copy.update_mm_map()

        return copy

    def delete_app(self):
        domain_has_apps.clear(self.domain)
        self.doc_type += '-Deleted'
        record = DeleteApplicationRecord(
            domain=self.domain,
            app_id=self.id,
            datetime=datetime.datetime.utcnow()
        )
        record.save()
        return record

    def save(self, response_json=None, increment_version=None, **params):
        self.last_modified = datetime.datetime.utcnow()
        if not self._rev and not domain_has_apps(self.domain):
            domain_has_apps.clear(self.domain)

        LatestAppInfo(self.master_id, self.domain).clear_caches()

        request = view_utils.get_request()
        user = getattr(request, 'couch_user', None)
        if user and user.days_since_created == 0:
            track_workflow(user.get_email(), 'Saved the App Builder within first 24 hours')
        send_hubspot_form(HUBSPOT_SAVED_APP_FORM_ID, request)
        super(ApplicationBase, self).save(
            response_json=response_json, increment_version=increment_version, **params)

    @classmethod
    def save_docs(cls, docs, **kwargs):
        utcnow = datetime.datetime.utcnow()
        for doc in docs:
            doc['last_modified'] = utcnow
        super(ApplicationBase, cls).save_docs(docs, **kwargs)

    bulk_save = save_docs

    def set_form_versions(self, previous_version, force_new_version=False):
        # by default doing nothing here is fine.
        pass

    def set_media_versions(self, previous_version):
        pass

    def update_mm_map(self):
        if self.build_profiles and domain_has_privilege(self.domain, privileges.BUILD_PROFILES):
            for lang in self.langs:
                self.media_language_map[lang] = MediaList()
            for form in self.get_forms():
                xml = form.wrapped_xform()
                for lang in self.langs:
                    media = []
                    for path in xml.all_media_references(lang):
                        if path is not None:
                            media.append(path)
                            map_item = self.multimedia_map.get(path)
                            #dont break if multimedia is missing
                            if map_item:
                                map_item.form_media = True
                    self.media_language_map[lang].media_refs.extend(media)
        else:
            self.media_language_map = {}

    def get_build_langs(self, build_profile_id=None):
        if build_profile_id is not None:
            return self.build_profiles[build_profile_id].langs
        else:
            return self.langs

def validate_lang(lang):
    if not re.match(r'^[a-z]{2,3}(-[a-z]*)?$', lang):
        raise ValueError("Invalid Language")


def validate_property(property):
    """
    Validate a case property name

    >>> validate_property('parent/maternal-grandmother_fullName')
    >>> validate_property('foo+bar')
    Traceback (most recent call last):
      ...
    ValueError: Invalid Property

    """
    # this regex is also copied in propertyList.ejs
    if not re.match(r'^[a-zA-Z][\w_-]*(/[a-zA-Z][\w_-]*)*$', property):
        raise ValueError("Invalid Property")


def validate_detail_screen_field(field):
    # If you change here, also change here:
    # corehq/apps/app_manager/static/app_manager/js/details/screen_config.js
    field_re = r'^([a-zA-Z][\w_-]*:)*([a-zA-Z][\w_-]*/)*#?[a-zA-Z][\w_-]*$'
    if not re.match(field_re, field):
        raise ValueError("Invalid Sort Field")


class SavedAppBuild(ApplicationBase):

    def to_saved_build_json(self, timezone):
        data = super(SavedAppBuild, self).to_json().copy()
        for key in ('modules', 'user_registration', 'external_blobs',
                    '_attachments', 'profile', 'translations'
                    'description', 'short_description'):
            data.pop(key, None)
        built_on_user_time = ServerTime(self.built_on).user_time(timezone)
        data.update({
            'id': self.id,
            'built_on_date': built_on_user_time.ui_string(USER_DATE_FORMAT),
            'built_on_time': built_on_user_time.ui_string(USER_TIME_FORMAT),
            'menu_item_label': self.built_with.get_menu_item_label(),
            'jar_path': self.get_jar_path(),
            'short_name': self.short_name,
            'enable_offline_install': self.enable_offline_install,
        })
        comment_from = data['comment_from']
        if comment_from:
            data['comment_user_name'] = get_display_name_for_user_id(
                self.domain, comment_from, default=comment_from)

        return data


class Application(ApplicationBase, TranslationMixin, HQMediaMixin):
    """
    An Application that can be created entirely through the online interface

    """
    modules = SchemaListProperty(ModuleBase)
    name = StringProperty()
    # profile's schema is {'features': {}, 'properties': {}, 'custom_properties': {}}
    # ended up not using a schema because properties is a reserved word
    profile = DictProperty()
    use_custom_suite = BooleanProperty(default=False)
    custom_base_url = StringProperty()
    cloudcare_enabled = BooleanProperty(default=False)

    anonymous_cloudcare_enabled = BooleanProperty(default=False)
    anonymous_cloudcare_hash = StringProperty(default=random_string)

    translation_strategy = StringProperty(default='select-known',
                                          choices=app_strings.CHOICES.keys())
    auto_gps_capture = BooleanProperty(default=False)
    date_created = DateTimeProperty()
    created_from_template = StringProperty()
    use_grid_menus = BooleanProperty(default=False)
    grid_form_menus = StringProperty(default='none',
                                     choices=['none', 'all', 'some'])
    mobile_ucr_sync_interval = IntegerProperty()

    add_ons = DictProperty()

    def has_modules(self):
        return len(self.modules) > 0 and not self.is_remote_app()

    @property
    def anonymous_cloudcare_url(self):
        from corehq.apps.cloudcare.views import SingleAppLandingPageView

        return view_utils.absolute_reverse(SingleAppLandingPageView.urlname, args=[
            self.domain,
            self.anonymous_cloudcare_hash
        ])

    @property
    @memoized
    def commtrack_enabled(self):
        if settings.UNIT_TESTING:
            return False  # override with .tests.util.commtrack_enabled
        domain_obj = Domain.get_by_name(self.domain) if self.domain else None
        return domain_obj.commtrack_enabled if domain_obj else False

    @classmethod
    def wrap(cls, data):
        data.pop('commtrack_enabled', None)  # Remove me after migrating apps
        data['modules'] = [module for module in data.get('modules', [])
                           if module.get('doc_type') != 'CareplanModule']
        self = super(Application, cls).wrap(data)

        # make sure all form versions are None on working copies
        if not self.copy_of:
            for form in self.get_forms():
                form.version = None

        # weird edge case where multimedia_map gets set to null and causes issues
        if self.multimedia_map is None:
            self.multimedia_map = {}

        return self

    def save(self, *args, **kwargs):
        super(Application, self).save(*args, **kwargs)
        # Import loop if this is imported at the top
        # TODO: revamp so signal_connections <- models <- signals
        from corehq.apps.app_manager import signals
        signals.app_post_save.send(Application, application=self)

    def make_reversion_to_copy(self, copy):
        app = super(Application, self).make_reversion_to_copy(copy)

        for form in app.get_forms():
            # reset the form's validation cache, since the form content is
            # likely to have changed in the revert!
            form.clear_validation_cache()
            form.version = None

        app.build_broken = False

        return app

    @property
    def profile_url(self):
        return self.hq_profile_url

    @absolute_url_property
    def suite_url(self):
        return reverse('download_suite', args=[self.domain, self.get_id])

    @property
    def suite_loc(self):
        if self.enable_relative_suite_path:
            return './suite.xml'
        else:
            return "jr://resource/suite.xml"

    @absolute_url_property
    def media_suite_url(self):
        return reverse('download_media_suite', args=[self.domain, self.get_id])

    @property
    def media_suite_loc(self):
        if self.enable_relative_suite_path:
            return "./media_suite.xml"
        else:
            return "jr://resource/media_suite.xml"

    @property
    def default_language(self):
        return self.langs[0] if len(self.langs) > 0 else "en"

    def fetch_xform(self, module_id=None, form_id=None, form=None, build_profile_id=None):
        if not form:
            form = self.get_module(module_id).get_form(form_id)
        return form.validate_form().render_xform(build_profile_id).encode('utf-8')

    def set_form_versions(self, previous_version, force_new_version=False):
        """
        Set the 'version' property on each form as follows to the current app version if the form is new
        or has changed since the last build. Otherwise set it to the version from the last build.
        """
        def _hash(val):
            return hashlib.md5(val).hexdigest()

        if previous_version:
            for form_stuff in self.get_forms(bare=False):
                filename = 'files/%s' % self.get_form_filename(**form_stuff)
                form = form_stuff["form"]
                if not force_new_version:
                    form_version = None
                    try:
                        previous_form = previous_version.get_form(form.unique_id)
                        # take the previous version's compiled form as-is
                        # (generation code may have changed since last build)
                        previous_source = previous_version.fetch_attachment(filename)
                    except (ResourceNotFound, FormNotFoundException):
                        pass
                    else:
                        previous_hash = _hash(previous_source)

                        # hack - temporarily set my version to the previous version
                        # so that that's not treated as the diff
                        previous_form_version = previous_form.get_version()
                        form.version = previous_form_version
                        my_hash = _hash(self.fetch_xform(form=form))
                        if previous_hash == my_hash:
                            form_version = previous_form_version

                    form.version = form_version
                else:
                    form.version = None

    def set_media_versions(self, previous_version):
        """
        Set the media version numbers for all media in the app to the current app version
        if the media is new or has changed since the last build. Otherwise set it to the
        version from the last build.
        """

        # access to .multimedia_map is slow
        prev_multimedia_map = previous_version.multimedia_map if previous_version else {}

        for path, map_item in self.multimedia_map.iteritems():
            prev_map_item = prev_multimedia_map.get(path, None)
            if prev_map_item and prev_map_item.unique_id:
                # Re-use the id so CommCare knows it's the same resource
                map_item.unique_id = prev_map_item.unique_id
            if (prev_map_item and prev_map_item.version
                    and prev_map_item.multimedia_id == map_item.multimedia_id):
                map_item.version = prev_map_item.version
            else:
                map_item.version = self.version

    def ensure_module_unique_ids(self, should_save=False):
        """
            Creates unique_ids for modules that don't have unique_id attributes
            should_save: the doc will be saved only if should_save is set to True

            WARNING: If called on the same doc in different requests without saving,
            this function will set different uuid each time,
            likely causing unexpected behavior
        """
        if any(not mod.unique_id for mod in self.modules):
            for mod in self.modules:
                mod.get_or_create_unique_id()
            if should_save:
                self.save()

    def create_app_strings(self, lang, build_profile_id=None):
        gen = app_strings.CHOICES[self.translation_strategy]
        if lang == 'default':
            return gen.create_default_app_strings(self, build_profile_id)
        else:
            return gen.create_app_strings(self, lang)

    @property
    def skip_validation(self):
        properties = (self.profile or {}).get('properties', {})
        return properties.get('cc-content-valid', 'yes')

    @property
    def jad_settings(self):
        s = super(Application, self).jad_settings
        s.update({
            'Skip-Validation': self.skip_validation,
        })
        return s

    def create_profile(self, is_odk=False, with_media=False,
                       template='app_manager/profile.xml', build_profile_id=None):
        self__profile = self.profile
        app_profile = defaultdict(dict)

        for setting in commcare_settings.get_custom_commcare_settings():
            setting_type = setting['type']
            setting_id = setting['id']

            if setting_type not in ('properties', 'features'):
                setting_value = None
            elif setting_id not in self__profile.get(setting_type, {}):
                if 'commcare_default' in setting and setting['commcare_default'] != setting['default']:
                    setting_value = setting['default']
                else:
                    setting_value = None
            else:
                setting_value = self__profile[setting_type][setting_id]
            if setting_value:
                app_profile[setting_type][setting_id] = {
                    'value': setting_value,
                    'force': setting.get('force', False)
                }
            # assert that it gets explicitly set once per loop
            del setting_value

        if self.case_sharing:
            app_profile['properties']['server-tether'] = {
                'force': True,
                'value': 'sync',
            }

        logo_refs = [logo_name for logo_name in self.logo_refs if logo_name in ANDROID_LOGO_PROPERTY_MAPPING]
        if logo_refs and domain_has_privilege(self.domain, privileges.COMMCARE_LOGO_UPLOADER):
            for logo_name in logo_refs:
                app_profile['properties'][ANDROID_LOGO_PROPERTY_MAPPING[logo_name]] = {
                    'value': self.logo_refs[logo_name]['path'],
                }

        if with_media:
            profile_url = self.media_profile_url if not is_odk else (self.odk_media_profile_url + '?latest=true')
        else:
            profile_url = self.profile_url if not is_odk else (self.odk_profile_url + '?latest=true')

        if toggles.CUSTOM_PROPERTIES.enabled(self.domain) and "custom_properties" in self__profile:
            app_profile['custom_properties'].update(self__profile['custom_properties'])

        if toggles.PHONE_HEARTBEAT.enabled(self.domain):
            apk_heartbeat_url = self.heartbeat_url
        else:
            apk_heartbeat_url = None
        locale = self.get_build_langs(build_profile_id)[0]
        return render_to_string(template, {
            'is_odk': is_odk,
            'app': self,
            'profile_url': profile_url,
            'app_profile': app_profile,
            'cc_user_domain': cc_user_domain(self.domain),
            'include_media_suite': with_media,
            'uniqueid': self.master_id,
            'name': self.name,
            'descriptor': u"Profile File",
            'build_profile_id': build_profile_id,
            'locale': locale,
            'apk_heartbeat_url': apk_heartbeat_url,
        }).encode('utf-8')

    @property
    def custom_suite(self):
        try:
            return self.lazy_fetch_attachment('custom_suite.xml')
        except ResourceNotFound:
            return ""

    def set_custom_suite(self, value):
        self.put_attachment(value, 'custom_suite.xml')

    def create_suite(self, build_profile_id=None):
        self.assert_app_v2()
        return SuiteGenerator(self, build_profile_id).generate_suite()

    def create_media_suite(self, build_profile_id=None):
        return MediaSuiteGenerator(self, build_profile_id).generate_suite()

    @memoized
    def get_practice_user_id(self, build_profile_id=None):
        # returns app or build profile specific practice_mobile_worker_id
        if build_profile_id:
            build_spec = self.build_profiles[build_profile_id]
            return build_spec.practice_mobile_worker_id
        else:
            return self.practice_mobile_worker_id

    @property
    @memoized
    def enable_practice_users(self):
        return (
            self.supports_practice_users and
            domain_has_privilege(self.domain, privileges.PRACTICE_MOBILE_WORKERS)
        )

    @property
    @memoized
    def enable_update_prompts(self):
        return (
            (self.supports_update_prompts or settings.SERVER_ENVIRONMENT == 'icds') and
            toggles.PHONE_HEARTBEAT.enabled(self.domain)
        )

    @memoized
    def get_practice_user(self, build_profile_id=None):
        """
        kwargs:
            build_profile_id: id of a particular build profile to get the practice user for
                If it's None, practice user of the default app is returned

        Returns:
            App or build profile specific practice user and validates that the user is
                a practice mode user and that user belongs to app.domain

        This is memoized to avoid refetching user when validating app, creating build files and
            generating suite file.
        """
        practice_user_id = self.get_practice_user_id(build_profile_id=build_profile_id)
        if practice_user_id:
            return get_and_assert_practice_user_in_domain(practice_user_id, self.domain)
        else:
            return None

    def create_practice_user_restore(self, build_profile_id=None):
        """
        Returns:
            Returns restore xml as a string for the practice user of app or
                app profile specfied by build_profile_id
            Raises a PracticeUserException if the user is not practice user
        """
        from corehq.apps.ota.models import DemoUserRestore
        if not self.enable_practice_users:
            return None
        user = self.get_practice_user(build_profile_id)
        if user:
            user_restore = DemoUserRestore.objects.get(id=user.demo_restore_id)
            return user_restore.get_restore_as_string()
        else:
            return None

    def validate_practice_users(self):
        # validate practice_mobile_worker of app and all app profiles
        # raises PracticeUserException in case of misconfiguration
        if not self.enable_practice_users:
            return
        self.get_practice_user()
        try:
            for build_profile_id in self.build_profiles:
                self.get_practice_user(build_profile_id)
        except PracticeUserException as e:
            e.build_profile_id = build_profile_id
            raise e

    @classmethod
    def get_form_filename(cls, type=None, form=None, module=None):
        return 'modules-%s/forms-%s.xml' % (module.id, form.id)

    def create_all_files(self, build_profile_id=None):
        prefix = '' if not build_profile_id else build_profile_id + '/'
        files = {
            '{}profile.xml'.format(prefix): self.create_profile(is_odk=False, build_profile_id=build_profile_id),
            '{}profile.ccpr'.format(prefix): self.create_profile(is_odk=True, build_profile_id=build_profile_id),
            '{}media_profile.xml'.format(prefix):
                self.create_profile(is_odk=False, with_media=True, build_profile_id=build_profile_id),
            '{}media_profile.ccpr'.format(prefix):
                self.create_profile(is_odk=True, with_media=True, build_profile_id=build_profile_id),
            '{}suite.xml'.format(prefix): self.create_suite(build_profile_id),
            '{}media_suite.xml'.format(prefix): self.create_media_suite(build_profile_id),
        }

        practice_user_restore = self.create_practice_user_restore(build_profile_id)
        if practice_user_restore:
            files.update({
                '{}practice_user_restore.xml'.format(prefix): practice_user_restore
            })

        langs_for_build = self.get_build_langs(build_profile_id)
        for lang in ['default'] + langs_for_build:
            files["{prefix}{lang}/app_strings.txt".format(
                prefix=prefix, lang=lang)] = self.create_app_strings(lang, build_profile_id)
        for form_stuff in self.get_forms(bare=False):
            if not isinstance(form_stuff['form'], ShadowForm):
                filename = prefix + self.get_form_filename(**form_stuff)
                form = form_stuff['form']
                try:
                    files[filename] = self.fetch_xform(form=form, build_profile_id=build_profile_id)
                except XFormValidationFailed:
                    raise XFormException(_('Unable to validate the forms due to a server error. '
                                           'Please try again later.'))
                except XFormException as e:
                    raise XFormException(_('Error in form "{}": {}').format(trans(form.name), unicode(e)))
        return files

    get_modules = IndexedSchema.Getter('modules')

    @parse_int([1])
    def get_module(self, i):
        try:
            return self.modules[i].with_id(i % len(self.modules), self)
        except IndexError:
            raise ModuleNotFoundException()

    def get_module_by_unique_id(self, unique_id, error=''):
        def matches(module):
            return module.get_or_create_unique_id() == unique_id
        for obj in self.get_modules():
            if matches(obj):
                return obj
        if not error:
            error = _(u"Could not find module with ID='{unique_id}' in app '{app_name}'.").format(
                app_name=self.name, unique_id=unique_id)
        raise ModuleNotFoundException(error)

    def get_forms(self, bare=True):
        for module in self.get_modules():
            for form in module.get_forms():
                yield form if bare else {
                    'type': 'module_form',
                    'module': module,
                    'form': form
                }

    def get_form(self, form_unique_id, bare=True):
        def matches(form):
            return form.get_unique_id() == form_unique_id
        for obj in self.get_forms(bare):
            if matches(obj if bare else obj['form']):
                return obj
        raise FormNotFoundException(
            ("Form in app '%s' with unique id '%s' not found"
             % (self.id, form_unique_id)))

    def get_form_location(self, form_unique_id):
        for m_index, module in enumerate(self.get_modules()):
            for f_index, form in enumerate(module.get_forms()):
                if form_unique_id == form.unique_id:
                    return m_index, f_index
        raise KeyError("Form in app '%s' with unique id '%s' not found" % (self.id, form_unique_id))

    @classmethod
    def new_app(cls, domain, name, lang="en"):
        app = cls(domain=domain, modules=[], name=name, langs=[lang],
                  date_created=datetime.datetime.utcnow(), vellum_case_management=True)
        return app

    def add_module(self, module):
        self.modules.append(module)
        return self.get_module(-1)

    def delete_module(self, module_unique_id):
        try:
            module = self.get_module_by_unique_id(module_unique_id)
        except ModuleNotFoundException:
            return None
        record = DeleteModuleRecord(
            domain=self.domain,
            app_id=self.id,
            module_id=module.id,
            module=module,
            datetime=datetime.datetime.utcnow()
        )
        del self.modules[module.id]
        record.save()
        return record

    def new_form(self, module_id, name, lang, attachment=Ellipsis):
        module = self.get_module(module_id)
        return module.new_form(name, lang, attachment)

    def delete_form(self, module_unique_id, form_unique_id):
        try:
            module = self.get_module_by_unique_id(module_unique_id)
            form = self.get_form(form_unique_id)
        except (ModuleNotFoundException, FormNotFoundException):
            return None

        record = DeleteFormRecord(
            domain=self.domain,
            app_id=self.id,
            module_unique_id=module_unique_id,
            form_id=form.id,
            form=form,
            datetime=datetime.datetime.utcnow(),
        )
        record.save()

        try:
            form.pre_delete_hook()
        except NotImplementedError:
            pass

        del module['forms'][form.id]
        return record

    def rename_lang(self, old_lang, new_lang):
        validate_lang(new_lang)
        if old_lang == new_lang:
            return
        if new_lang in self.langs:
            raise AppEditingError("Language %s already exists!" % new_lang)
        for i,lang in enumerate(self.langs):
            if lang == old_lang:
                self.langs[i] = new_lang
        for profile in self.build_profiles:
            for i, lang in enumerate(profile.langs):
                if lang == old_lang:
                    profile.langs[i] = new_lang
        for module in self.get_modules():
            module.rename_lang(old_lang, new_lang)
        _rename_key(self.translations, old_lang, new_lang)

    def rearrange_modules(self, i, j):
        modules = self.modules
        try:
            modules.insert(i, modules.pop(j))
        except IndexError:
            raise RearrangeError()
        self.modules = modules

    def rearrange_forms(self, to_module_id, from_module_id, i, j):
        """
        The case type of the two modules conflict, the rearrangement goes through anyway.
        This is intentional.

        """
        to_module = self.get_module(to_module_id)
        from_module = self.get_module(from_module_id)
        try:
            from_module.forms[j].pre_move_hook(from_module, to_module)
        except NotImplementedError:
            pass
        try:
            form = from_module.forms.pop(j)
            if not isinstance(form, AdvancedForm):
                if from_module.is_surveys != to_module.is_surveys:
                    if from_module.is_surveys:
                        form.requires = "case"
                        form.actions.update_case = UpdateCaseAction(
                            condition=FormActionCondition(type='always'))
                    else:
                        form.requires = "none"
                        form.actions.update_case = UpdateCaseAction(
                            condition=FormActionCondition(type='never'))
            to_module.add_insert_form(from_module, form, index=i, with_source=True)
        except IndexError:
            raise RearrangeError()

    def scrub_source(self, source):
        return update_unique_ids(source)

    def copy_form(self, module_id, form_id, to_module_id):
        """
        The case type of the two modules conflict,
        copying (confusingly) is still allowed.
        This is intentional.

        """
        from_module = self.get_module(module_id)
        form = from_module.get_form(form_id)
        to_module = self.get_module(to_module_id)
        return self._copy_form(from_module, form, to_module, rename=True)

    def _copy_form(self, from_module, form, to_module, *args, **kwargs):
        copy_source = deepcopy(form.to_json())
        if 'unique_id' in copy_source:
            del copy_source['unique_id']

        if 'rename' in kwargs and kwargs['rename']:
            for lang, name in copy_source['name'].iteritems():
                with override(lang):
                    copy_source['name'][lang] = _('Copy of {name}').format(name=name)

        copy_form = to_module.add_insert_form(from_module, FormBase.wrap(copy_source))
        save_xform(self, copy_form, form.source)

        return copy_form

    @cached_property
    def has_case_management(self):
        for module in self.get_modules():
            for form in module.get_forms():
                if len(form.active_actions()) > 0:
                    return True
        return False

    @memoized
    def case_type_exists(self, case_type):
        return case_type in self.get_case_types()

    @memoized
    def get_case_types(self):
        extra_types = set()
        if is_usercase_in_use(self.domain):
            extra_types.add(USERCASE_TYPE)

        return set(chain(*[m.get_case_types() for m in self.get_modules()])) | extra_types

    def has_media(self):
        return len(self.multimedia_map) > 0

    @memoized
    def get_xmlns_map(self):
        xmlns_map = defaultdict(list)
        for form in self.get_forms():
            xmlns_map[form.xmlns].append(form)
        return xmlns_map

    def get_forms_by_xmlns(self, xmlns, log_missing=True):
        """
        Return the forms with the given xmlns.
        This function could return multiple forms if there are shadow forms in the app.
        """
        if xmlns == "http://code.javarosa.org/devicereport":
            return []
        forms = self.get_xmlns_map()[xmlns]
        if len(forms) < 1:
            if log_missing:
                logging.error('App %s in domain %s has %s forms with xmlns %s' % (
                    self.get_id,
                    self.domain,
                    len(forms),
                    xmlns,
                ))
            return []
        non_shadow_forms = [form for form in forms if form.form_type != 'shadow_form']
        assert len(non_shadow_forms) <= 1
        return forms

    def get_xform_by_xmlns(self, xmlns, log_missing=True):
        forms = self.get_forms_by_xmlns(xmlns, log_missing)
        if not forms:
            return None
        else:
            # If there are multiple forms with the same xmlns, then all but one are shadow forms, therefore they
            # all have the same xform.
            return forms[0].wrapped_xform()


    def get_questions(self, xmlns, langs=None, include_triggers=False, include_groups=False,
                      include_translations=False):
        forms = self.get_forms_by_xmlns(xmlns)
        if not forms:
            return []
        # If there are multiple forms with the same xmlns, then some of them are shadow forms, so all the questions
        # will be the same.
        return forms[0].get_questions(langs or self.langs, include_triggers, include_groups, include_translations)

    def check_subscription(self):

        def app_uses_usercase(app):
            return any(m.uses_usercase() for m in app.get_modules())

        errors = []
        if app_uses_usercase(self) and not domain_has_privilege(self.domain, privileges.USER_CASE):
            errors.append({
                'type': 'subscription',
                'message': _('Your application is using User Properties. You can remove User Properties '
                             'functionality by opening the User Properties tab in a form that uses it, and '
                             'clicking "Remove User Properties".'),
            })
        return errors

    def validate_app(self):
        xmlns_count = defaultdict(int)
        errors = []

        for lang in self.langs:
            if not lang:
                errors.append({'type': 'empty lang'})

        if not self.modules:
            errors.append({'type': "no modules"})
        for module in self.get_modules():
            try:
                errors.extend(module.validate_for_build())
            except ModuleNotFoundException as ex:
                errors.append({
                    "type": "missing module",
                    "message": ex.message
                })

        for form in self.get_forms():
            errors.extend(form.validate_for_build(validate_module=False))

            # make sure that there aren't duplicate xmlns's
            if not isinstance(form, ShadowForm):
                xmlns_count[form.xmlns] += 1
            for xmlns in xmlns_count:
                if xmlns_count[xmlns] > 1:
                    errors.append({'type': "duplicate xmlns", "xmlns": xmlns})

        if any(not module.unique_id for module in self.get_modules()):
            raise ModuleIdMissingException
        modules_dict = {m.unique_id: m for m in self.get_modules()}

        def _parent_select_fn(module):
            if hasattr(module, 'parent_select') and module.parent_select.active:
                return module.parent_select.module_id

        if self._has_dependency_cycle(modules_dict, _parent_select_fn):
            errors.append({'type': 'parent cycle'})

        errors.extend(self._child_module_errors(modules_dict))
        errors.extend(self.check_subscription())

        if not errors:
            errors = super(Application, self).validate_app()
        return errors

    def _has_dependency_cycle(self, modules, neighbour_id_fn):
        """
        Detect dependency cycles given modules and the neighbour_id_fn

        :param modules: A mapping of module unique_ids to Module objects
        :neighbour_id_fn: function to get the neibour module unique_id
        :return: True if there is a cycle in the module relationship graph
        """
        visited = set()
        completed = set()

        def cycle_helper(m):
            if m.id in visited:
                if m.id in completed:
                    return False
                return True
            visited.add(m.id)
            parent = modules.get(neighbour_id_fn(m), None)
            if parent is not None and cycle_helper(parent):
                return True
            completed.add(m.id)
            return False
        for module in modules.values():
            if cycle_helper(module):
                return True
        return False

    def _child_module_errors(self, modules_dict):
        module_errors = []

        def _root_module_fn(module):
            if hasattr(module, 'root_module_id'):
                return module.root_module_id

        if self._has_dependency_cycle(modules_dict, _root_module_fn):
            module_errors.append({'type': 'root cycle'})

        module_ids = set([m.unique_id for m in self.get_modules()])
        root_ids = set([_root_module_fn(m) for m in self.get_modules() if _root_module_fn(m) is not None])
        if not root_ids.issubset(module_ids):
            module_errors.append({'type': 'unknown root'})
        return module_errors

    def get_profile_setting(self, s_type, s_id):
        setting = self.profile.get(s_type, {}).get(s_id)
        if setting is not None:
            return setting
        yaml_setting = commcare_settings.get_commcare_settings_lookup()[s_type][s_id]
        for contingent in yaml_setting.get("contingent_default", []):
            if check_condition(self, contingent["condition"]):
                setting = contingent["value"]
        if setting is not None:
            return setting
        if self.build_version < yaml_setting.get("since", "0"):
            setting = yaml_setting.get("disabled_default", None)
            if setting is not None:
                return setting
        return yaml_setting.get("default")

    @quickcache(['self._id', 'self.version'])
    def get_case_metadata(self):
        from corehq.apps.reports.formdetails.readable import AppCaseMetadata
        builder = ParentCasePropertyBuilder(self)
        case_relationships = builder.get_parent_type_map(self.get_case_types())
        meta = AppCaseMetadata()
        descriptions_dict = get_case_property_description_dict(self.domain)

        for case_type, relationships in case_relationships.items():
            type_meta = meta.get_type(case_type)
            type_meta.relationships = relationships

        for module in self.get_modules():
            for form in module.get_forms():
                form.update_app_case_meta(meta)

        seen_types = []

        def get_children(case_type):
            seen_types.append(case_type)
            return [type_.name for type_ in meta.case_types if type_.relationships.get('parent') == case_type]

        def get_hierarchy(case_type):
            return {child: get_hierarchy(child) for child in get_children(case_type)}

        roots = [type_ for type_ in meta.case_types if not type_.relationships]
        for type_ in roots:
            meta.type_hierarchy[type_.name] = get_hierarchy(type_.name)

        for type_ in meta.case_types:
            if type_.name not in seen_types:
                meta.type_hierarchy[type_.name] = {}
                type_.error = _("Error in case type hierarchy")
            for prop in type_.properties:
                prop.description = descriptions_dict.get(type_.name, {}).get(prop.name, '')

        return meta

    def get_subcase_types(self, case_type):
        """
        Return the subcase types defined across an app for the given case type
        """
        return {t for m in self.get_modules()
                if m.case_type == case_type
                for t in m.get_subcase_types()}

    @memoized
    def grid_display_for_some_modules(self):
        return self.grid_form_menus == 'some'

    @memoized
    def grid_display_for_all_modules(self):
        return self.grid_form_menus == 'all'


class RemoteApp(ApplicationBase):
    """
    A wrapper for a url pointing to a suite or profile file. This allows you to
    write all the files for an app by hand, and then give the url to app_manager
    and let it package everything together for you.

    """
    profile_url = StringProperty(default="http://")
    name = StringProperty()
    manage_urls = BooleanProperty(default=False)

    questions_map = DictProperty(required=False)
    
    def is_remote_app(self):
        return True

    @classmethod
    def new_app(cls, domain, name, lang='en'):
        app = cls(domain=domain, name=name, langs=[lang])
        return app

    def create_profile(self, is_odk=False, langs=None):
        # we don't do odk for now anyway
        return remote_app.make_remote_profile(self, langs)

    def strip_location(self, location):
        return remote_app.strip_location(self.profile_url, location)

    def fetch_file(self, location):
        location = self.strip_location(location)
        url = urljoin(self.profile_url, location)

        try:
            content = urlopen(url).read()
        except Exception:
            raise AppEditingError('Unable to access resource url: "%s"' % url)

        return location, content

    def get_build_langs(self):
        if self.build_profiles:
            if len(self.build_profiles.keys()) > 1:
                raise AppEditingError('More than one app profile for a remote app')
            else:
                # return first profile, generated as part of lazy migration
                return self.build_profiles[self.build_profiles.keys()[0]].langs
        else:
            return self.langs

    @classmethod
    def get_locations(cls, suite):
        for resource in suite.findall('*/resource'):
            try:
                loc = resource.findtext('location[@authority="local"]')
            except Exception:
                loc = resource.findtext('location[@authority="remote"]')
            yield resource.getparent().tag, loc

    @property
    def SUITE_XPATH(self):
        return 'suite/resource/location[@authority="local"]'

    def create_all_files(self, build_profile_id=None):
        langs_for_build = self.get_build_langs()
        files = {
            'profile.xml': self.create_profile(langs=langs_for_build),
        }
        tree = _parse_xml(files['profile.xml'])

        def add_file_from_path(path, strict=False, transform=None):
            added_files = []
            # must find at least one
            try:
                tree.find(path).text
            except (TypeError, AttributeError):
                if strict:
                    raise AppEditingError("problem with file path reference!")
                else:
                    return
            for loc_node in tree.findall(path):
                loc, file = self.fetch_file(loc_node.text)
                if transform:
                    file = transform(file)
                files[loc] = file
                added_files.append(file)
            return added_files

        add_file_from_path('features/users/logo')
        try:
            suites = add_file_from_path(
                self.SUITE_XPATH,
                strict=True,
                transform=(lambda suite:
                           remote_app.make_remote_suite(self, suite))
            )
        except AppEditingError:
            raise AppEditingError(ugettext('Problem loading suite file from profile file. Is your profile file correct?'))

        for suite in suites:
            suite_xml = _parse_xml(suite)

            for tag, location in self.get_locations(suite_xml):
                location, data = self.fetch_file(location)
                if tag == 'xform' and langs_for_build:
                    try:
                        xform = XForm(data)
                    except XFormException as e:
                        raise XFormException('In file %s: %s' % (location, e))
                    xform.exclude_languages(whitelist=langs_for_build)
                    data = xform.render()
                files.update({location: data})
        return files

    def make_questions_map(self):
        langs_for_build = self.get_build_langs()
        if self.copy_of:
            xmlns_map = {}

            def fetch(location):
                filepath = self.strip_location(location)
                return self.fetch_attachment('files/%s' % filepath)

            profile_xml = _parse_xml(fetch('profile.xml'))
            suite_location = profile_xml.find(self.SUITE_XPATH).text
            suite_xml = _parse_xml(fetch(suite_location))

            for tag, location in self.get_locations(suite_xml):
                if tag == 'xform':
                    xform = XForm(fetch(location))
                    xmlns = xform.data_node.tag_xmlns
                    questions = xform.get_questions(langs_for_build)
                    xmlns_map[xmlns] = questions
            return xmlns_map
        else:
            return None

    def get_questions(self, xmlns):
        if not self.questions_map:
            self.questions_map = self.make_questions_map()
            if not self.questions_map:
                return []
            self.save()
        questions = self.questions_map.get(xmlns, [])
        return questions


RemoteAppDetails = namedtuple('RemoteAppDetails', 'url_base domain username api_key app_id')


class RemoteLinkedAppAuth(DocumentSchema):
    username = StringProperty()
    api_key = StringProperty()


class LinkedApplication(Application):
    """
    An app that can pull changes from an app in a different domain.
    """
    # This is the id of the master application
    master = StringProperty()
    master_domain = StringProperty()
    remote_url_base = StringProperty()
    remote_auth = SchemaProperty(RemoteLinkedAppAuth)

    @property
    def _meta_fields(self):
        return super(LinkedApplication, self)._meta_fields + ['remote_auth']

    @property
    def remote_app_details(self):
        return RemoteAppDetails(
            self.remote_url_base,
            self.master_domain,
            self.remote_auth.username,
            self.remote_auth.api_key,
            self.master
        )

    def get_master_version(self):
        if self.master_is_remote:
            return get_remote_version(self.remote_app_details)
        else:
            return get_latest_released_app_version(self.master_domain, self.master)

    @property
    def master_is_remote(self):
        return bool(self.remote_url_base)

    def get_latest_master_release(self):
        if self.master_is_remote:
            return get_remote_master_release(self.remote_app_details, self.domain)
        else:
            master_app = get_app(None, self.master)
            if self.domain not in master_app.linked_whitelist:
                raise ActionNotPermitted
            return get_latest_released_app(master_app.domain, self.master)


def import_app(app_id_or_source, domain, source_properties=None, validate_source_domain=None):
    if isinstance(app_id_or_source, basestring):
        app_id = app_id_or_source
        source = get_app(None, app_id)
        src_dom = source['domain']
        if validate_source_domain:
            validate_source_domain(src_dom)
        source = source.export_json(dump_json=False)
    else:
        cls = get_correct_app_class(app_id_or_source)
        # Don't modify original app source
        app = cls.wrap(deepcopy(app_id_or_source))
        source = app.export_json(dump_json=False)
    try:
        attachments = source['_attachments']
    except KeyError:
        attachments = {}
    finally:
        source['_attachments'] = {}
    if source_properties is not None:
        for key, value in source_properties.iteritems():
            source[key] = value
    cls = get_correct_app_class(source)
    # Allow the wrapper to update to the current default build_spec
    if 'build_spec' in source:
        del source['build_spec']
    app = cls.from_source(source, domain)
    app.date_created = datetime.datetime.utcnow()
    app.cloudcare_enabled = domain_has_privilege(domain, privileges.CLOUDCARE)

    app.save_attachments(attachments)

    if not app.is_remote_app():
        for _, m in app.get_media_objects():
            if domain not in m.valid_domains:
                m.valid_domains.append(domain)
                m.save()

    if not app.is_remote_app():
        enable_usercase_if_necessary(app)

    return app


def enable_usercase_if_necessary(app):
    if any(module.uses_usercase() for module in app.get_modules()):
        from corehq.apps.app_manager.util import enable_usercase
        enable_usercase(app.domain)


class DeleteApplicationRecord(DeleteRecord):

    app_id = StringProperty()

    def undo(self):
        app = ApplicationBase.get(self.app_id)
        app.doc_type = app.get_doc_type()
        app.save(increment_version=False)


class DeleteModuleRecord(DeleteRecord):

    app_id = StringProperty()
    module_id = IntegerProperty()
    module = SchemaProperty(ModuleBase)

    def undo(self):
        app = Application.get(self.app_id)
        modules = app.modules
        modules.insert(self.module_id, self.module)
        app.modules = modules
        app.save()


class DeleteFormRecord(DeleteRecord):

    app_id = StringProperty()
    module_id = IntegerProperty()
    module_unique_id = StringProperty()
    form_id = IntegerProperty()
    form = SchemaProperty(FormBase)

    def undo(self):
        app = Application.get(self.app_id)
        if self.module_unique_id is not None:
            name = trans(self.form.name, app.default_language, include_lang=False)
            module = app.get_module_by_unique_id(
                self.module_unique_id,
                error=_("Could not find form '{}'").format(name)
            )
        else:
            module = app.modules[self.module_id]
        forms = module.forms
        forms.insert(self.form_id, self.form)
        module.forms = forms
        app.save()


class GlobalAppConfig(Document):
    # this should be the unique id of the app (not of a versioned copy)
    app_id = StringProperty()
    domain = StringProperty()

    # these let mobile prompt updates for application and APK
    app_prompt = StringProperty(
        choices=["off", "on", "forced"],
        default="off"
    )
    apk_prompt = StringProperty(
        choices=["off", "on", "forced"],
        default="off"
    )

    # corresponding versions to which user should be prompted to update to
    apk_version = StringProperty(default=LATEST_APK_VALUE)  # e.g. '2.38.0/latest'
    app_version = IntegerProperty(default=LATEST_APP_VALUE)

    @classmethod
    def for_app(cls, app):
        """
        Returns the actual config object for the app or an unsaved
            default object
        """
        app_id = app.master_id

        res = cls.get_db().view(
            "global_app_config_by_app_id/view",
            key=[app_id, app.domain],
            reduce=False,
            include_docs=True,
        ).one()

        if res:
            return cls(res['doc'])
        else:
            # return default config
            return cls(app_id=app_id, domain=app.domain)

    def save(self, *args, **kwargs):
        LatestAppInfo(self.app_id, self.domain).clear_caches()
        super(GlobalAppConfig, self).save(*args, **kwargs)


# backwards compatibility with suite-1.0.xml
FormBase.get_command_id = lambda self: id_strings.form_command(self)
FormBase.get_locale_id = lambda self: id_strings.form_locale(self)

ModuleBase.get_locale_id = lambda self: id_strings.module_locale(self)

ModuleBase.get_case_list_command_id = lambda self: id_strings.case_list_command(self)
ModuleBase.get_case_list_locale_id = lambda self: id_strings.case_list_locale(self)

Module.get_referral_list_command_id = lambda self: id_strings.referral_list_command(self)
Module.get_referral_list_locale_id = lambda self: id_strings.referral_list_locale(self)<|MERGE_RESOLUTION|>--- conflicted
+++ resolved
@@ -23,10 +23,7 @@
 published on the exchange, but those are quite infrequent.
 """
 from __future__ import absolute_import
-<<<<<<< HEAD
-
-=======
->>>>>>> 36a089ca
+
 import calendar
 from distutils.version import LooseVersion
 from itertools import chain
