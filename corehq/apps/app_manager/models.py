# coding=utf-8
from __future__ import absolute_import

from __future__ import unicode_literals
import calendar
from distutils.version import LooseVersion
from itertools import chain
import tempfile
import os
import logging
import hashlib
import random
import json
import types
import re
import datetime
import uuid
from collections import defaultdict, namedtuple, Counter
from functools import wraps
from copy import deepcopy
from mimetypes import guess_type
from six.moves.urllib.request import urlopen
from six.moves.urllib.parse import urljoin

from couchdbkit import MultipleResultsFound
import itertools
from lxml import etree
from django.core.cache import cache
from django.utils.translation import override, ugettext as _, ugettext
from django.utils.translation import ugettext_lazy
from couchdbkit.exceptions import BadValueError

from corehq.apps.app_manager.app_schemas.case_properties import (
    get_all_case_properties,
    get_parent_type_map,
    get_usercase_properties,
)
from corehq.apps.app_manager.detail_screen import PropertyXpathGenerator
from corehq.apps.linked_domain.applications import get_master_app_version, get_latest_master_app_release
from corehq.apps.app_manager.suite_xml.utils import get_select_chain
from corehq.apps.app_manager.suite_xml.generator import SuiteGenerator, MediaSuiteGenerator
from corehq.apps.app_manager.xpath_validator import validate_xpath
from corehq.apps.data_dictionary.util import get_case_property_description_dict
from corehq.apps.linked_domain.exceptions import ActionNotPermitted
from corehq.apps.userreports.exceptions import ReportConfigurationNotFoundError
from corehq.apps.users.dbaccessors.couch_users import get_display_name_for_user_id
from corehq.util.timezones.utils import get_timezone_for_domain
from dimagi.ext.couchdbkit import (
    BooleanProperty,
    DateTimeProperty,
    DecimalProperty,
    DictProperty,
    Document,
    DocumentSchema,
    FloatProperty,
    IntegerProperty,
    ListProperty,
    SchemaDictProperty,
    SchemaListProperty,
    SchemaProperty,
    StringListProperty,
    StringProperty,
)
from django.conf import settings
from django.contrib.auth.hashers import make_password
from django.urls import reverse
from django.template.loader import render_to_string
from couchdbkit import ResourceNotFound
from corehq import toggles, privileges
from corehq.blobs.mixin import BlobMixin, CODES
from corehq.const import USER_DATE_FORMAT, USER_TIME_FORMAT
from corehq.apps.analytics.tasks import track_workflow, send_hubspot_form, HUBSPOT_SAVED_APP_FORM_ID
from corehq.apps.app_manager.feature_support import CommCareFeatureSupportMixin
from corehq.apps.app_manager.tasks import prune_auto_generated_builds
from corehq.util.quickcache import quickcache
from corehq.util.soft_assert import soft_assert
from corehq.util.timezones.conversions import ServerTime
from dimagi.utils.couch import CriticalSection
from dimagi.utils.logging import notify_exception
from django_prbac.exceptions import PermissionDenied
from corehq.apps.accounting.utils import domain_has_privilege

from corehq.apps.app_manager.commcare_settings import check_condition
from corehq.apps.app_manager.const import *
from corehq.apps.app_manager.const import USERCASE_TYPE
from corehq.apps.app_manager.xpath import (
    dot_interpolate,
    interpolate_xpath,
    LocationXpath,
)
from corehq.apps.builds.utils import get_default_build_spec
from dimagi.utils.couch.undo import DeleteRecord, DELETED_SUFFIX
from dimagi.utils.dates import DateSpan
from memoized import memoized
from dimagi.utils.make_uuid import random_hex
from dimagi.utils.web import get_url_base, parse_int
from corehq.util import bitly
from corehq.util import view_utils
from corehq.apps.appstore.models import SnapshotMixin
from corehq.apps.builds.models import BuildSpec, BuildRecord
from corehq.apps.hqmedia.models import HQMediaMixin
from corehq.apps.translations.models import TranslationMixin
from corehq.apps.users.util import cc_user_domain
from corehq.apps.domain.models import cached_property, Domain
from corehq.apps.app_manager import current_builds, app_strings, remote_app, \
    id_strings, commcare_settings
from corehq.apps.app_manager.suite_xml import xml_models as suite_models
from corehq.apps.app_manager.dbaccessors import (
    get_app,
    get_latest_build_doc,
    get_latest_released_app_doc,
    domain_has_apps,
)
from corehq.apps.app_manager.util import (
    split_path,
    save_xform,
    is_usercase_in_use,
    actions_use_usercase,
    update_form_unique_ids,
    app_callout_templates,
    xpath_references_case,
    xpath_references_user_case,
    module_case_hierarchy_has_circular_reference,
    get_correct_app_class,
    get_and_assert_practice_user_in_domain,
    LatestAppInfo,
    update_report_module_ids,
    module_offers_search,
)
from corehq.apps.app_manager.xform import XForm, parse_xml as _parse_xml, \
    validate_xform
from corehq.apps.app_manager.templatetags.xforms_extras import trans
from corehq.apps.app_manager.exceptions import (
    AppEditingError,
    FormNotFoundException,
    IncompatibleFormTypeException,
    LocationXpathValidationError,
    ModuleNotFoundException,
    ModuleIdMissingException,
    RearrangeError,
    SuiteValidationError,
    VersioningError,
    XFormException,
    XFormIdNotUnique,
    XFormValidationError,
    ScheduleError,
    CaseXPathValidationError,
    UserCaseXPathValidationError,
    XFormValidationFailed,
    PracticeUserException)
from corehq.apps.reports.daterange import get_daterange_start_end_dates, get_simple_dateranges
from jsonpath_rw import jsonpath, parse
import six
from six.moves import filter
from six.moves import range
from six.moves import map
from io import open

WORKFLOW_DEFAULT = 'default'  # go to the app main screen
WORKFLOW_ROOT = 'root'  # go to the module select screen
WORKFLOW_PARENT_MODULE = 'parent_module'  # go to the parent module's screen
WORKFLOW_MODULE = 'module'  # go to the current module's screen
WORKFLOW_PREVIOUS = 'previous_screen'  # go to the previous screen (prior to entering the form)
WORKFLOW_FORM = 'form'  # go straight to another form
ALL_WORKFLOWS = [
    WORKFLOW_DEFAULT,
    WORKFLOW_ROOT,
    WORKFLOW_PARENT_MODULE,
    WORKFLOW_MODULE,
    WORKFLOW_PREVIOUS,
    WORKFLOW_FORM,
]
# allow all options as fallback except the one for form linking
WORKFLOW_FALLBACK_OPTIONS = list(ALL_WORKFLOWS).remove(WORKFLOW_FORM)

WORKFLOW_CASE_LIST = 'case_list'  # Return back to the caselist after registering a case
REGISTRATION_FORM_WORFLOWS = [
    WORKFLOW_DEFAULT,
    WORKFLOW_CASE_LIST,
]

DETAIL_TYPES = ['case_short', 'case_long', 'ref_short', 'ref_long']

FIELD_SEPARATOR = ':'

ATTACHMENT_REGEX = r'[^/]*\.xml'

ANDROID_LOGO_PROPERTY_MAPPING = {
    'hq_logo_android_home': 'brand-banner-home',
    'hq_logo_android_login': 'brand-banner-login',
}


LATEST_APK_VALUE = 'latest'
LATEST_APP_VALUE = 0


def jsonpath_update(datum_context, value):
    field = datum_context.path.fields[0]
    parent = jsonpath.Parent().find(datum_context)[0]
    parent.value[field] = value

# store a list of references to form ID's so that
# when an app is copied we can update the references
# with the new values
form_id_references = []


def FormIdProperty(expression, **kwargs):
    """
    Create a StringProperty that references a form ID. This is necessary because
    form IDs change when apps are copied so we need to make sure we update
    any references to the them.
    :param expression:  jsonpath expression that can be used to find the field
    :param kwargs:      arguments to be passed to the underlying StringProperty
    """
    path_expression = parse(expression)
    assert isinstance(path_expression, jsonpath.Child), "only child path expressions are supported"
    field = path_expression.right
    assert len(field.fields) == 1, 'path expression can only reference a single field'

    form_id_references.append(path_expression)
    return StringProperty(**kwargs)


def _rename_key(dct, old, new):
    if old in dct:
        if new in dct and dct[new]:
            dct["%s_backup_%s" % (new, hex(random.getrandbits(32))[2:-1])] = dct[new]
        dct[new] = dct[old]
        del dct[old]


def app_template_dir(slug):
    return os.path.join(os.path.dirname(__file__), 'static', 'app_manager', 'template_apps', slug)


@memoized
def load_app_template(slug):
    with open(os.path.join(app_template_dir(slug), 'app.json')) as f:
        return json.load(f)


@memoized
def get_template_app_multimedia_paths(slug):
    paths = []
    base_path = app_template_dir(slug)
    for root, subdirs, files in os.walk(base_path):
        subdir = os.path.relpath(root, base_path)
        if subdir == '.':
            continue
        for file in files:
            if file.startswith("."):
                continue
            paths.append(subdir + os.sep + file)
    return paths


@memoized
def load_case_reserved_words():
    with open(
        os.path.join(os.path.dirname(__file__), 'static', 'app_manager', 'json', 'case-reserved-words.json'),
        encoding='utf-8'
    ) as f:
        return json.load(f)


class IndexedSchema(DocumentSchema):
    """
    Abstract class.
    Meant for documents that appear in a list within another document
    and need to know their own position within that list.

    """

    def with_id(self, i, parent):
        self._i = i
        self._parent = parent
        return self

    @property
    def id(self):
        return self._i

    def __eq__(self, other):
        return (
            other and isinstance(other, IndexedSchema)
            and (self.id == other.id)
            and (self._parent == other._parent)
        )

    class Getter(object):

        def __init__(self, attr):
            self.attr = attr

        def __call__(self, instance):
            items = getattr(instance, self.attr)
            l = len(items)
            for i, item in enumerate(items):
                yield item.with_id(i % l, instance)

        def __get__(self, instance, owner):
            # thanks, http://metapython.blogspot.com/2010/11/python-instance-methods-how-are-they.html
            # this makes Getter('foo') act like a bound method
            return types.MethodType(self, instance)


class FormActionCondition(DocumentSchema):
    """
    The condition under which to open/update/close a case/referral

    Either {'type': 'if', 'question': '/xpath/to/node', 'answer': 'value'}
    in which case the action takes place if question has answer answer,
    or {'type': 'always'} in which case the action always takes place.
    """
    type = StringProperty(choices=["if", "always", "never"], default="never")
    question = StringProperty()
    answer = StringProperty()
    operator = StringProperty(choices=['=', 'selected', 'boolean_true'], default='=')

    def is_active(self):
        return self.type in ('if', 'always')


class FormAction(DocumentSchema):
    """
    Corresponds to Case XML

    """
    condition = SchemaProperty(FormActionCondition)

    def is_active(self):
        return self.condition.is_active()

    @classmethod
    def get_action_paths(cls, action):
        if action.condition.type == 'if':
            yield action.condition.question

        for __, path in cls.get_action_properties(action):
            yield path

    @classmethod
    def get_action_properties(self, action):
        action_properties = action.properties()
        if 'name_path' in action_properties and action.name_path:
            yield 'name', action.name_path
        if 'case_name' in action_properties:
            yield 'name', action.case_name
        if 'external_id' in action_properties and action.external_id:
            yield 'external_id', action.external_id
        if 'update' in action_properties:
            for name, path in action.update.items():
                yield name, path
        if 'case_properties' in action_properties:
            for name, path in action.case_properties.items():
                yield name, path
        if 'preload' in action_properties:
            for path, name in action.preload.items():
                yield name, path


class UpdateCaseAction(FormAction):

    update = DictProperty()


class PreloadAction(FormAction):

    preload = DictProperty()

    def is_active(self):
        return bool(self.preload)


class UpdateReferralAction(FormAction):

    followup_date = StringProperty()

    def get_followup_date(self):
        if self.followup_date:
            return "if(date({followup_date}) >= date(today()), {followup_date}, date(today() + 2))".format(
                followup_date=self.followup_date,
            )
        return self.followup_date or "date(today() + 2)"


class OpenReferralAction(UpdateReferralAction):

    name_path = StringProperty()


class OpenCaseAction(FormAction):

    name_path = StringProperty()
    external_id = StringProperty()


class OpenSubCaseAction(FormAction, IndexedSchema):

    case_type = StringProperty()
    case_name = StringProperty()
    reference_id = StringProperty()
    case_properties = DictProperty()
    repeat_context = StringProperty()
    # relationship = "child" for index to a parent case (default)
    # relationship = "extension" for index to a host case
    relationship = StringProperty(choices=['child', 'extension'], default='child')

    close_condition = SchemaProperty(FormActionCondition)

    @property
    def form_element_name(self):
        return 'subcase_{}'.format(self.id)


class FormActions(DocumentSchema):

    open_case = SchemaProperty(OpenCaseAction)
    update_case = SchemaProperty(UpdateCaseAction)
    close_case = SchemaProperty(FormAction)
    open_referral = SchemaProperty(OpenReferralAction)
    update_referral = SchemaProperty(UpdateReferralAction)
    close_referral = SchemaProperty(FormAction)

    case_preload = SchemaProperty(PreloadAction)
    referral_preload = SchemaProperty(PreloadAction)
    load_from_form = SchemaProperty(PreloadAction)  # DEPRECATED

    usercase_update = SchemaProperty(UpdateCaseAction)
    usercase_preload = SchemaProperty(PreloadAction)

    subcases = SchemaListProperty(OpenSubCaseAction)

    get_subcases = IndexedSchema.Getter('subcases')

    def all_property_names(self):
        names = set()
        names.update(list(self.update_case.update.keys()))
        names.update(list(self.case_preload.preload.values()))
        for subcase in self.subcases:
            names.update(list(subcase.case_properties.keys()))
        return names

    def count_subcases_per_repeat_context(self):
        return Counter([action.repeat_context for action in self.subcases])


class CaseIndex(DocumentSchema):
    tag = StringProperty()
    reference_id = StringProperty(default='parent')
    relationship = StringProperty(choices=['child', 'extension'], default='child')


class AdvancedAction(IndexedSchema):
    case_type = StringProperty()
    case_tag = StringProperty()
    case_properties = DictProperty()
    # case_indices = NotImplemented

    close_condition = SchemaProperty(FormActionCondition)

    __eq__ = DocumentSchema.__eq__

    def get_paths(self):
        for path in self.case_properties.values():
            yield path

        if self.close_condition.type == 'if':
            yield self.close_condition.question

    def get_property_names(self):
        return set(self.case_properties.keys())

    @property
    def is_subcase(self):
        return bool(self.case_indices)

    @property
    def form_element_name(self):
        return "case_{}".format(self.case_tag)


class AutoSelectCase(DocumentSchema):
    """
    Configuration for auto-selecting a case.
    Attributes:
        value_source    Reference to the source of the value. For mode = fixture,
                        this represents the FixtureDataType ID. For mode = case
                        this represents the 'case_tag' for the case.
                        The modes 'user' and 'raw' don't require a value_source.
        value_key       The actual field that contains the case ID. Can be a case
                        index or a user data key or a fixture field name or the raw
                        xpath expression.

    """
    mode = StringProperty(choices=[AUTO_SELECT_USER,
                                   AUTO_SELECT_FIXTURE,
                                   AUTO_SELECT_CASE,
                                   AUTO_SELECT_USERCASE,
                                   AUTO_SELECT_RAW])
    value_source = StringProperty()
    value_key = StringProperty(required=True)


class LoadCaseFromFixture(DocumentSchema):
    """
    fixture_nodeset:    FixtureDataType.tag
    fixture_tag:        name of the column to display in the list
    fixture_variable:   boolean if display_column actually contains the key for the localized string
    case_property:      name of the column whose value should be saved when the user selects an item
    arbitrary_datum_*:  adds an arbitrary datum with function before the action
    """
    fixture_nodeset = StringProperty()
    fixture_tag = StringProperty()
    fixture_variable = StringProperty()
    case_property = StringProperty(default='')
    auto_select = BooleanProperty(default=False)
    arbitrary_datum_id = StringProperty()
    arbitrary_datum_function = StringProperty()


class LoadUpdateAction(AdvancedAction):
    """
    details_module:           Use the case list configuration from this module to show the cases.
    preload:                  Value from the case to load into the form. Keys are question paths,
                              values are case properties.
    auto_select:              Configuration for auto-selecting the case
    load_case_from_fixture:   Configuration for loading a case using fixture data
    show_product_stock:       If True list the product stock using the module's Product List
                              configuration.
    product_program:          Only show products for this CommCare Supply program.
    case_index:               Used when a case should be created/updated as a child or extension case
                              of another case.
    """
    details_module = StringProperty()
    preload = DictProperty()
    auto_select = SchemaProperty(AutoSelectCase, default=None)
    load_case_from_fixture = SchemaProperty(LoadCaseFromFixture, default=None)
    show_product_stock = BooleanProperty(default=False)
    product_program = StringProperty()
    case_index = SchemaProperty(CaseIndex)

    @property
    def case_indices(self):
        # Allows us to ducktype AdvancedOpenCaseAction
        return [self.case_index] if self.case_index.tag else []

    @case_indices.setter
    def case_indices(self, value):
        if len(value) > 1:
            raise ValueError('A LoadUpdateAction cannot have more than one case index')
        if value:
            self.case_index = value[0]
        else:
            self.case_index = CaseIndex()

    @case_indices.deleter
    def case_indices(self):
        self.case_index = CaseIndex()

    def get_paths(self):
        for path in super(LoadUpdateAction, self).get_paths():
            yield path

        for path in self.preload.keys():
            yield path

    def get_property_names(self):
        names = super(LoadUpdateAction, self).get_property_names()
        names.update(list(self.preload.values()))
        return names

    @property
    def case_session_var(self):
        return 'case_id_{0}'.format(self.case_tag)

    @classmethod
    def wrap(cls, data):
        if 'parent_tag' in data:
            if data['parent_tag']:
                data['case_index'] = {
                    'tag': data['parent_tag'],
                    'reference_id': data.get('parent_reference_id', 'parent'),
                    'relationship': data.get('relationship', 'child')
                }
            del data['parent_tag']
            data.pop('parent_reference_id', None)
            data.pop('relationship', None)
        return super(LoadUpdateAction, cls).wrap(data)


class AdvancedOpenCaseAction(AdvancedAction):
    name_path = StringProperty()
    repeat_context = StringProperty()
    case_indices = SchemaListProperty(CaseIndex)

    open_condition = SchemaProperty(FormActionCondition)

    def get_paths(self):
        for path in super(AdvancedOpenCaseAction, self).get_paths():
            yield path

        yield self.name_path

        if self.open_condition.type == 'if':
            yield self.open_condition.question

    @property
    def case_session_var(self):
        return 'case_id_new_{}_{}'.format(self.case_type, self.id)

    @classmethod
    def wrap(cls, data):
        if 'parent_tag' in data:
            if data['parent_tag']:
                index = {
                    'tag': data['parent_tag'],
                    'reference_id': data.get('parent_reference_id', 'parent'),
                    'relationship': data.get('relationship', 'child')
                }
                if hasattr(data.get('case_indices'), 'append'):
                    data['case_indices'].append(index)
                else:
                    data['case_indices'] = [index]
            del data['parent_tag']
            data.pop('parent_reference_id', None)
            data.pop('relationship', None)
        return super(AdvancedOpenCaseAction, cls).wrap(data)


class AdvancedFormActions(DocumentSchema):
    load_update_cases = SchemaListProperty(LoadUpdateAction)

    open_cases = SchemaListProperty(AdvancedOpenCaseAction)

    get_load_update_actions = IndexedSchema.Getter('load_update_cases')
    get_open_actions = IndexedSchema.Getter('open_cases')

    def get_all_actions(self):
        return itertools.chain(self.get_load_update_actions(), self.get_open_actions())

    def get_subcase_actions(self):
        return (a for a in self.get_all_actions() if a.case_indices)

    def get_open_subcase_actions(self, parent_case_type=None):
        for action in self.open_cases:
            if action.case_indices:
                if not parent_case_type:
                    yield action
                else:
                    if any(self.actions_meta_by_tag[case_index.tag]['action'].case_type == parent_case_type
                           for case_index in action.case_indices):
                        yield action

    def get_case_tags(self):
        for action in self.get_all_actions():
            yield action.case_tag

    def get_action_from_tag(self, tag):
        return self.actions_meta_by_tag.get(tag, {}).get('action', None)

    @property
    def actions_meta_by_tag(self):
        return self._action_meta()['by_tag']

    @property
    def actions_meta_by_parent_tag(self):
        return self._action_meta()['by_parent_tag']

    @property
    def auto_select_actions(self):
        return self._action_meta()['by_auto_select_mode']

    @memoized
    def _action_meta(self):
        meta = {
            'by_tag': {},
            'by_parent_tag': {},
            'by_auto_select_mode': {
                AUTO_SELECT_USER: [],
                AUTO_SELECT_CASE: [],
                AUTO_SELECT_FIXTURE: [],
                AUTO_SELECT_USERCASE: [],
                AUTO_SELECT_RAW: [],
            }
        }

        def add_actions(type, action_list):
            for action in action_list:
                meta['by_tag'][action.case_tag] = {
                    'type': type,
                    'action': action
                }
                for parent in action.case_indices:
                    meta['by_parent_tag'][parent.tag] = {
                        'type': type,
                        'action': action
                    }
                if type == 'load' and action.auto_select and action.auto_select.mode:
                    meta['by_auto_select_mode'][action.auto_select.mode].append(action)

        add_actions('load', self.get_load_update_actions())
        add_actions('open', self.get_open_actions())

        return meta

    def count_subcases_per_repeat_context(self):
        return Counter([action.repeat_context for action in self.get_open_subcase_actions()])


class FormSource(object):

    def __get__(self, form, form_cls):
        if not form:
            return self
        unique_id = form.get_unique_id()
        app = form.get_app()
        filename = "%s.xml" % unique_id

        # for backwards compatibility of really old apps
        try:
            old_contents = form['contents']
        except AttributeError:
            pass
        else:
            app.lazy_put_attachment(old_contents, filename)
            del form['contents']

        if not app.has_attachment(filename):
            source = ''
        else:
            source = app.lazy_fetch_attachment(filename)

        return source

    def __set__(self, form, value):
        unique_id = form.get_unique_id()
        app = form.get_app()
        filename = "%s.xml" % unique_id
        app.lazy_put_attachment(value, filename)
        form.clear_validation_cache()
        try:
            form.xmlns = form.wrapped_xform().data_node.tag_xmlns
        except Exception:
            form.xmlns = None


class CachedStringProperty(object):

    def __init__(self, key):
        self.get_key = key

    def __get__(self, instance, owner):
        return self.get(self.get_key(instance))

    def __set__(self, instance, value):
        self.set(self.get_key(instance), value)

    @classmethod
    def get(cls, key):
        return cache.get(key)

    @classmethod
    def set(cls, key, value):
        cache.set(key, value, 7*24*60*60)  # cache for 7 days


class ScheduleVisit(IndexedSchema):
    """
    due:         Days after the anchor date that this visit is due
    starts:      Days before the due date that this visit is valid from
    expires:     Days after the due date that this visit is valid until (optional)

    repeats:     Whether this is a repeat visit (one per form allowed)
    increment:   Days after the last visit that the repeat visit occurs
    """
    due = IntegerProperty()
    starts = IntegerProperty()
    expires = IntegerProperty()
    repeats = BooleanProperty(default=False)
    increment = IntegerProperty()

    @property
    def id(self):
        """Visits are 1-based indexed"""
        _id = super(ScheduleVisit, self).id
        return _id + 1


class FormDatum(DocumentSchema):
    name = StringProperty()
    xpath = StringProperty()


class FormLink(DocumentSchema):
    """
    xpath:      xpath condition that must be true in order to open next form
    form_id:    id of next form to open
    """
    xpath = StringProperty()
    form_id = FormIdProperty('modules[*].forms[*].form_links[*].form_id')
    datums = SchemaListProperty(FormDatum)


class FormSchedule(DocumentSchema):
    """
    starts:                     Days after the anchor date that this schedule starts
    expires:                    Days after the anchor date that this schedule expires (optional)
    visits:		        List of visits in this schedule
    allow_unscheduled:          Allow unscheduled visits in this schedule
    transition_condition:       Condition under which we transition to the next phase
    termination_condition:      Condition under which we terminate the whole schedule
    """
    enabled = BooleanProperty(default=True)

    starts = IntegerProperty()
    expires = IntegerProperty()
    allow_unscheduled = BooleanProperty(default=False)
    visits = SchemaListProperty(ScheduleVisit)
    get_visits = IndexedSchema.Getter('visits')

    transition_condition = SchemaProperty(FormActionCondition)
    termination_condition = SchemaProperty(FormActionCondition)


class CustomInstance(DocumentSchema):
    """Custom instances to add to the instance block
    instance_id: 	The ID of the instance
    instance_path: 	The path where the instance can be found
    """
    instance_id = StringProperty(required=True)
    instance_path = StringProperty(required=True)


class CommentMixin(DocumentSchema):
    """
    Documentation comment for app builders and maintainers
    """
    comment = StringProperty(default='')

    @property
    def short_comment(self):
        """
        Trim comment to 500 chars (about 100 words)
        """
        return self.comment if len(self.comment) <= 500 else self.comment[:497] + '...'


class CaseLoadReference(DocumentSchema):
    """
    This is the schema for a load reference that is used in validation and expected
    to be worked with when using `CaseReferences`. The format is different from the
    dict of:

    {
      'path': ['list', 'of', 'properties']
    }

    That is stored on the model and expected in Vellum, but as we add more information
    (like case types) to the load model this format will be easier to extend.
    """
    _allow_dynamic_properties = False
    path = StringProperty()
    properties = ListProperty(six.text_type)


class CaseSaveReference(DocumentSchema):
    """
    This is the schema for what Vellum writes to HQ and what is expected to be stored on the
    model (reference by a dict where the keys are paths).
    """
    _allow_dynamic_properties = False
    case_type = StringProperty()
    properties = ListProperty(six.text_type)
    create = BooleanProperty(default=False)
    close = BooleanProperty(default=False)


class CaseSaveReferenceWithPath(CaseSaveReference):
    """
    Like CaseLoadReference, this is the model that is expected to be worked with as it
    contains the complete information about the reference in a single place.
    """
    path = StringProperty()


class CaseReferences(DocumentSchema):
    """
    The case references associated with a form. This is dependent on Vellum's API that sends
    case references to HQ.

    load: is a dict of question paths to lists of properties (see `CaseLoadReference`),
    save: is a dict of question paths to `CaseSaveReference` objects.

    The intention is that all usage of the objects goes through the `get_load_references` and
    `get_save_references` helper functions.
    """
    _allow_dynamic_properties = False
    load = DictProperty()
    save = SchemaDictProperty(CaseSaveReference)

    def validate(self, required=True):
        super(CaseReferences, self).validate()
        # call this method to force validation to run on the other referenced types
        # since load is not a defined schema (yet)
        list(self.get_load_references())

    def get_load_references(self):
        """
        Returns a generator of `CaseLoadReference` objects containing all the load references.
        """
        for path, properties in self.load.items():
            yield CaseLoadReference(path=path, properties=list(properties))

    def get_save_references(self):
        """
        Returns a generator of `CaseSaveReferenceWithPath` objects containing all the save references.
        """
        for path, reference in self.save.items():
            ref_copy = reference.to_json()
            ref_copy['path'] = path
            yield CaseSaveReferenceWithPath.wrap(ref_copy)


class FormBase(DocumentSchema):
    """
    Part of a Managed Application; configuration for a form.
    Translates to a second-level menu on the phone

    """
    form_type = None

    name = DictProperty(six.text_type)
    unique_id = StringProperty()
    show_count = BooleanProperty(default=False)
    xmlns = StringProperty()
    version = IntegerProperty()
    source = FormSource()
    validation_cache = CachedStringProperty(
        lambda self: "cache-%s-%s-validation" % (self.get_app().get_id, self.unique_id)
    )
    post_form_workflow = StringProperty(
        default=WORKFLOW_DEFAULT,
        choices=ALL_WORKFLOWS
    )
    post_form_workflow_fallback = StringProperty(
        choices=WORKFLOW_FALLBACK_OPTIONS,
        default=None,
    )
    auto_gps_capture = BooleanProperty(default=False)
    no_vellum = BooleanProperty(default=False)
    form_links = SchemaListProperty(FormLink)
    schedule_form_id = StringProperty()
    custom_instances = SchemaListProperty(CustomInstance)
    case_references_data = SchemaProperty(CaseReferences)
    is_release_notes_form = BooleanProperty(default=False)
    enable_release_notes = BooleanProperty(default=False)

    @classmethod
    def wrap(cls, data):
        data.pop('validation_cache', '')

        if cls is FormBase:
            doc_type = data['doc_type']
            if doc_type == 'Form':
                return Form.wrap(data)
            elif doc_type == 'AdvancedForm':
                return AdvancedForm.wrap(data)
            elif doc_type == 'ShadowForm':
                return ShadowForm.wrap(data)
            else:
                raise ValueError('Unexpected doc_type for Form', doc_type)
        else:
            return super(FormBase, cls).wrap(data)

    @property
    def case_references(self):
        return self.case_references_data or CaseReferences()


    def requires_case(self):
        return False

    def get_action_type(self):
        return ''

    def get_validation_cache(self):
        return self.validation_cache

    def set_validation_cache(self, cache):
        self.validation_cache = cache

    def clear_validation_cache(self):
        self.set_validation_cache(None)

    def is_allowed_to_be_release_notes_form(self):
        # checks if this form can be marked as a release_notes form
        #   based on whether it belongs to a training_module
        #   and if no other form is already marked as release_notes form
        module = self.get_module()
        if not module or not module.is_training_module:
            return False

        forms = module.get_forms()
        for form in forms:
            if form.is_release_notes_form and form.unique_id != self.unique_id:
                return False
        return True

    @property
    def uses_cases(self):
        return (
            self.requires_case()
            or self.get_action_type() != 'none'
            or self.form_type == 'advanced_form'
        )

    @case_references.setter
    def case_references(self, case_references):
        self.case_references_data = case_references

    @classmethod
    def get_form(cls, form_unique_id, and_app=False):
        try:
            d = Application.get_db().view(
                'app_manager/xforms_index',
                key=form_unique_id
            ).one()
        except MultipleResultsFound as e:
            raise XFormIdNotUnique(
                "xform id '%s' not unique: %s" % (form_unique_id, e)
            )
        if d:
            d = d['value']
        else:
            raise ResourceNotFound()
        # unpack the dict into variables app_id, module_id, form_id
        app_id, unique_id = [d[key] for key in ('app_id', 'unique_id')]

        app = Application.get(app_id)
        form = app.get_form(unique_id)
        if and_app:
            return form, app
        else:
            return form

    def pre_delete_hook(self):
        raise NotImplementedError()

    def pre_move_hook(self, from_module, to_module):
        """ Called before a form is moved between modules or to a different position """
        raise NotImplementedError()

    def wrapped_xform(self):
        return XForm(self.source)

    def validate_form(self):
        vc = self.get_validation_cache()
        if vc is None:
            # todo: now that we don't use formtranslate, does this still apply?
            # formtranslate requires all attributes to be valid xpaths, but
            # vellum namespaced attributes aren't
            form = self.wrapped_xform()
            form.strip_vellum_ns_attributes()
            try:
                if form.xml is not None:
                    validate_xform(self.get_app().domain, etree.tostring(form.xml))
            except XFormValidationError as e:
                validation_dict = {
                    "fatal_error": e.fatal_error,
                    "validation_problems": e.validation_problems,
                    "version": e.version,
                }
                vc = json.dumps(validation_dict)
            else:
                vc = ""
            self.set_validation_cache(vc)
        if vc:
            try:
                raise XFormValidationError(**json.loads(vc))
            except ValueError:
                self.clear_validation_cache()
                return self.validate_form()
        return self

    def is_a_disabled_release_form(self):
        return self.is_release_notes_form and not self.enable_release_notes

    def validate_for_build(self, validate_module=True):
        errors = []

        try:
            module = self.get_module()
        except AttributeError:
            module = None

        meta = {
            'form_type': self.form_type,
            'module': module.get_module_info() if module else {},
            'form': {
                "id": self.id if hasattr(self, 'id') else None,
                "name": self.name,
                'unique_id': self.unique_id,
            }
        }

        xml_valid = False
        if self.source == '' and self.form_type != 'shadow_form':
            errors.append(dict(type="blank form", **meta))
        else:
            try:
                _parse_xml(self.source)
                xml_valid = True
            except XFormException as e:
                errors.append(dict(
                    type="invalid xml",
                    message=six.text_type(e) if self.source else '',
                    **meta
                ))
            except ValueError:
                logging.error("Failed: _parse_xml(string=%r)" % self.source)
                raise

        try:
            questions = self.get_questions(self.get_app().langs, include_triggers=True)
        except XFormException as e:
            error = {'type': 'validation error', 'validation_message': six.text_type(e)}
            error.update(meta)
            errors.append(error)

        if not errors:
            if len(questions) == 0 and self.form_type != 'shadow_form':
                errors.append(dict(type="blank form", **meta))
            else:
                try:
                    self.validate_form()
                except XFormValidationError as e:
                    error = {'type': 'validation error', 'validation_message': six.text_type(e)}
                    error.update(meta)
                    errors.append(error)
                except XFormValidationFailed:
                    pass  # ignore this here as it gets picked up in other places

        if self.post_form_workflow == WORKFLOW_FORM:
            if not self.form_links:
                errors.append(dict(type="no form links", **meta))
            for form_link in self.form_links:
                try:
                    self.get_app().get_form(form_link.form_id)
                except FormNotFoundException:
                    errors.append(dict(type='bad form link', **meta))
        elif self.post_form_workflow == WORKFLOW_PARENT_MODULE:
            if not module.root_module:
                errors.append(dict(type='form link to missing root', **meta))

        # this isn't great but two of FormBase's subclasses have form_filter
        if hasattr(self, 'form_filter') and self.form_filter:
            is_valid, message = validate_xpath(self.form_filter, allow_case_hashtags=True)
            if not is_valid:
                error = {
                    'type': 'form filter has xpath error',
                    'xpath_error': message,
                }
                error.update(meta)
                errors.append(error)

        errors.extend(self.extended_build_validation(meta, xml_valid, validate_module))

        return errors

    def extended_build_validation(self, error_meta, xml_valid, validate_module=True):
        """
        Override to perform additional validation during build process.
        """
        return []

    def get_unique_id(self):
        """
        Return unique_id if it exists, otherwise initialize it

        Does _not_ force a save, so it's the caller's responsibility to save the app

        """
        if not self.unique_id:
            self.unique_id = random_hex()
        return self.unique_id

    def get_app(self):
        return self._app

    def get_version(self):
        return self.version if self.version else self.get_app().version

    def add_stuff_to_xform(self, xform, build_profile_id=None):
        app = self.get_app()
        langs = app.get_build_langs(build_profile_id)
        xform.exclude_languages(langs)
        xform.set_default_language(langs[0])
        xform.normalize_itext()
        xform.strip_vellum_ns_attributes()
        xform.set_version(self.get_version())
        xform.add_missing_instances(app.domain)

    def render_xform(self, build_profile_id=None):
        xform = XForm(self.source)
        self.add_stuff_to_xform(xform, build_profile_id)
        return xform.render()

    @quickcache(['self.source', 'langs', 'include_triggers', 'include_groups', 'include_translations'])
    def get_questions(self, langs, include_triggers=False,
                      include_groups=False, include_translations=False):
        try:
            return XForm(self.source).get_questions(
                langs=langs,
                include_triggers=include_triggers,
                include_groups=include_groups,
                include_translations=include_translations,
            )
        except XFormException as e:
            raise XFormException("Error in form {}".format(self.full_path_name), e)

    @memoized
    def get_case_property_name_formatter(self):
        """Get a function that formats case property names

        The returned function requires two arguments
        `(case_property_name, data_path)` and returns a string.
        """
        try:
            valid_paths = {question['value']: question['tag']
                           for question in self.get_questions(langs=[])}
        except XFormException as e:
            # punt on invalid xml (sorry, no rich attachments)
            valid_paths = {}

        def format_key(key, path):
            if valid_paths.get(path) == "upload":
                return "{}{}".format(ATTACHMENT_PREFIX, key)
            return key
        return format_key

    def export_json(self, dump_json=True):
        source = self.to_json()
        del source['unique_id']
        return json.dumps(source) if dump_json else source

    def rename_lang(self, old_lang, new_lang):
        _rename_key(self.name, old_lang, new_lang)
        try:
            self.rename_xform_language(old_lang, new_lang)
        except XFormException:
            pass

    def rename_xform_language(self, old_code, new_code):
        source = XForm(self.source)
        if source.exists():
            source.rename_language(old_code, new_code)
            source = source.render()
            self.source = source

    def default_name(self):
        app = self.get_app()
        return trans(
            self.name,
            [app.default_language] + app.langs,
            include_lang=False
        )

    @property
    def full_path_name(self):
        return "%(app_name)s > %(module_name)s > %(form_name)s" % {
            'app_name': self.get_app().name,
            'module_name': self.get_module().default_name(),
            'form_name': self.default_name()
        }

    @property
    def has_fixtures(self):
        return 'src="jr://fixture/item-list:' in self.source

    def get_auto_gps_capture(self):
        app = self.get_app()
        if app.build_version and app.enable_auto_gps:
            return self.auto_gps_capture or app.auto_gps_capture
        else:
            return False

    def is_registration_form(self, case_type=None):
        """
        Should return True if this form passes the following tests:
         * does not require a case
         * registers a case of type 'case_type' if supplied
        """
        raise NotImplementedError()

    def uses_usercase(self):
        raise NotImplementedError()

    def update_app_case_meta(self, app_case_meta):
        pass

    @property
    @memoized
    def case_list_modules(self):
        case_list_modules = [
            mod for mod in self.get_app().get_modules() if mod.case_list_form.form_id == self.unique_id
        ]
        return case_list_modules

    @property
    def is_case_list_form(self):
        return bool(self.case_list_modules)

    def get_save_to_case_updates(self):
        """
        Get a flat list of case property names from save to case questions
        """
        updates_by_case_type = defaultdict(set)
        for save_to_case_update in self.case_references_data.get_save_references():
            case_type = save_to_case_update.case_type
            updates_by_case_type[case_type].update(save_to_case_update.properties)
        return updates_by_case_type


class IndexedFormBase(FormBase, IndexedSchema, CommentMixin):

    def get_app(self):
        return self._parent._parent

    def get_module(self):
        return self._parent

    def get_case_type(self):
        return self._parent.case_type

    def _add_save_to_case_questions(self, form_questions, app_case_meta):
        def _make_save_to_case_question(path):
            from corehq.apps.reports.formdetails.readable import FormQuestionResponse
            # todo: this is a hack - just make an approximate save-to-case looking question
            return FormQuestionResponse.wrap({
                "label": path,
                "tag": path,
                "value": path,
                "repeat": None,
                "group": None,
                "type": 'SaveToCase',
                "relevant": None,
                "required": None,
                "comment": None,
                "hashtagValue": path,
            })

        def _make_dummy_condition():
            # todo: eventually would be nice to support proper relevancy conditions here but that's a ways off
            return FormActionCondition(type='always')

        for property_info in self.case_references_data.get_save_references():
            if property_info.case_type:
                type_meta = app_case_meta.get_type(property_info.case_type)
                for property_name in property_info.properties:
                    app_case_meta.add_property_save(
                        property_info.case_type,
                        property_name,
                        self.unique_id,
                        _make_save_to_case_question(property_info.path),
                        None
                    )
                if property_info.create:
                    type_meta.add_opener(self.unique_id, _make_dummy_condition())
                if property_info.close:
                    type_meta.add_closer(self.unique_id, _make_dummy_condition())

    def check_case_properties(self, all_names=None, subcase_names=None, case_tag=None):
        all_names = all_names or []
        subcase_names = subcase_names or []
        errors = []

        # reserved_words are hard-coded in three different places!
        # Here, case-config-ui-*.js, and module_view.html
        reserved_words = load_case_reserved_words()
        for key in all_names:
            try:
                validate_property(key)
            except ValueError:
                errors.append({'type': 'update_case word illegal', 'word': key, 'case_tag': case_tag})
            _, key = split_path(key)
            if key in reserved_words:
                errors.append({'type': 'update_case uses reserved word', 'word': key, 'case_tag': case_tag})

        # no parent properties for subcase
        for key in subcase_names:
            if not re.match(r'^[a-zA-Z][\w_-]*$', key):
                errors.append({'type': 'update_case word illegal', 'word': key, 'case_tag': case_tag})

        return errors

    def check_paths(self, paths):
        errors = []
        try:
            questions = self.get_questions(langs=[], include_triggers=True, include_groups=True)
            valid_paths = {question['value']: question['tag'] for question in questions}
        except XFormException as e:
            errors.append({'type': 'invalid xml', 'message': six.text_type(e)})
        else:
            no_multimedia = not self.get_app().enable_multimedia_case_property
            for path in set(paths):
                if path not in valid_paths:
                    errors.append({'type': 'path error', 'path': path})
                elif no_multimedia and valid_paths[path] == "upload":
                    errors.append({'type': 'multimedia case property not supported', 'path': path})

        return errors

    def add_property_save(self, app_case_meta, case_type, name,
                          questions, question_path, condition=None):
        if question_path in questions:
            app_case_meta.add_property_save(
                case_type,
                name,
                self.unique_id,
                questions[question_path],
                condition
            )
        else:
            app_case_meta.add_property_error(
                case_type,
                name,
                self.unique_id,
                "%s is not a valid question" % question_path
            )

    def add_property_load(self, app_case_meta, case_type, name,
                          questions, question_path):
        if question_path in questions:
            app_case_meta.add_property_load(
                case_type,
                name,
                self.unique_id,
                questions[question_path]
            )
        else:
            app_case_meta.add_property_error(
                case_type,
                name,
                self.unique_id,
                "%s is not a valid question" % question_path
            )

    def get_all_case_updates(self):
        """
        Collate contributed case updates from all sources within the form

        Subclass must have helper methods defined:

        - get_case_updates
        - get_all_contributed_subcase_properties
        - get_save_to_case_updates

        :return: collated {<case_type>: set([<property>])}

        """
        updates_by_case_type = defaultdict(set)

        for case_type, updates in self.get_case_updates().items():
            updates_by_case_type[case_type].update(updates)

        for case_type, updates in self.get_all_contributed_subcase_properties().items():
            updates_by_case_type[case_type].update(updates)

        for case_type, updates in self.get_save_to_case_updates().items():
            updates_by_case_type[case_type].update(updates)

        return updates_by_case_type

    def get_case_updates_for_case_type(self, case_type):
        """
        Like get_case_updates filtered by a single case type

        subclass must implement `get_case_updates`

        """
        return self.get_case_updates().get(case_type, [])


class JRResourceProperty(StringProperty):

    def validate(self, value, required=True):
        super(JRResourceProperty, self).validate(value, required)
        if value is not None and not value.startswith('jr://'):
            raise BadValueError("JR Resources must start with 'jr://': {!r}".format(value))
        return value


class CustomIcon(DocumentSchema):
    """
    A custom icon to display next to a module or a form.
    The property "form" identifies what kind of icon this would be, for ex: badge
    One can set either a simple text to display or
    an xpath expression to be evaluated for example count of cases within.
    """
    form = StringProperty()
    text = DictProperty(six.text_type)
    xpath = StringProperty()


class NavMenuItemMediaMixin(DocumentSchema):
    """
        Language-specific icon and audio.
        Properties are map of lang-code to filepath
    """

    # These were originally DictProperty(JRResourceProperty),
    # but jsonobject<0.9.0 didn't properly support passing in a property to a container type
    # so it was actually wrapping as a StringPropery
    # too late to retroactively apply that validation,
    # so now these are DictProperty(StringProperty)
    media_image = DictProperty(StringProperty)
    media_audio = DictProperty(StringProperty)
    custom_icons = ListProperty(CustomIcon)

    # When set to true, all languages use the specific media from the default language
    use_default_image_for_all = BooleanProperty(default=False)
    use_default_audio_for_all = BooleanProperty(default=False)

    @classmethod
    def wrap(cls, data):
        # Lazy migration from single-language media to localizable media
        for media_attr in ('media_image', 'media_audio'):
            old_media = data.get(media_attr, None)
            if old_media:
                # Single-language media was stored in a plain string.
                # Convert this to a dict, using a dummy key because we
                # don't know the app's supported or default lang yet.
                if isinstance(old_media, six.string_types):
                    new_media = {'default': old_media}
                    data[media_attr] = new_media
                elif isinstance(old_media, dict):
                    # Once the media has localized data, discard the dummy key
                    if 'default' in old_media and len(old_media) > 1:
                        old_media.pop('default')

        return super(NavMenuItemMediaMixin, cls).wrap(data)

    def get_app(self):
        raise NotImplementedError

    def _get_media_by_language(self, media_attr, lang, strict=False):
        """
        Return media-path for given language if one exists, else 1st path in the
        sorted lang->media-path list

        *args:
            media_attr: one of 'media_image' or 'media_audio'
            lang: language code
        **kwargs:
            strict: whether to return None if media-path is not set for lang or
            to return first path in sorted lang->media-path list
        """
        assert media_attr in ('media_image', 'media_audio')
        toggle_enabled = toggles.LANGUAGE_LINKED_MULTIMEDIA.enabled
        app = self.get_app()

        if self.use_default_image_for_all and media_attr == 'media_image' and toggle_enabled(app.domain):
            lang = app.default_language
        if self.use_default_audio_for_all and media_attr == 'media_audio' and toggle_enabled(app.domain):
            lang = app.default_language

        media_dict = getattr(self, media_attr)
        if not media_dict:
            return None
        if media_dict.get(lang, ''):
            return media_dict[lang]
        if not strict:
            # if the queried lang key doesn't exist,
            # return the first in the sorted list
            for lang, item in sorted(media_dict.items()):
                return item

    @property
    def default_media_image(self):
        # For older apps that were migrated: just return the first available item
        self._assert_unexpected_default_media_call('media_image')
        return self.icon_by_language('')

    @property
    def default_media_audio(self):
        # For older apps that were migrated: just return the first available item
        self._assert_unexpected_default_media_call('media_audio')
        return self.audio_by_language('')

    def _assert_unexpected_default_media_call(self, media_attr):
        assert media_attr in ('media_image', 'media_audio')
        media = getattr(self, media_attr)
        if isinstance(media, dict) and list(media) == ['default']:
            from corehq.util.view_utils import get_request
            request = get_request()
            url = ''
            if request:
                url = request.META.get('HTTP_REFERER')
            _assert = soft_assert(['jschweers' + '@' + 'dimagi.com'])
            _assert(False, 'Called default_media_image on app with localized media: {}'.format(url))

    def icon_by_language(self, lang, strict=False):
        return self._get_media_by_language('media_image', lang, strict=strict)

    def audio_by_language(self, lang, strict=False):
        return self._get_media_by_language('media_audio', lang, strict=strict)

    def custom_icon_form_and_text_by_language(self, lang):
        custom_icon = self.custom_icon
        if custom_icon:
            custom_icon_text = custom_icon.text.get(lang, custom_icon.text.get(self.get_app().default_language))
            return custom_icon.form, custom_icon_text
        return None, None

    def _set_media(self, media_attr, lang, media_path):
        """
            Caller's responsibility to save doc.
            Currently only called from the view which saves after all Edits
        """
        assert media_attr in ('media_image', 'media_audio')

        media_dict = getattr(self, media_attr) or {}
        old_value = media_dict.get(lang)
        media_dict[lang] = media_path or ''
        setattr(self, media_attr, media_dict)
        # remove the entry from app multimedia mappings if media is being removed now
        # This does not remove the multimedia but just it's reference in mapping
        # Added it here to ensure it's always set instead of getting it only when needed
        app = self.get_app()
        if old_value and not media_path:
            # expire all_media_paths before checking for media path used in Application
            app.all_media.reset_cache(app)
            app.all_media_paths.reset_cache(app)
            if old_value not in app.all_media_paths():
                app.multimedia_map.pop(old_value, None)

    def set_icon(self, lang, icon_path):
        self._set_media('media_image', lang, icon_path)

    def set_audio(self, lang, audio_path):
        self._set_media('media_audio', lang, audio_path)

    def _all_media_paths(self, media_attr):
        assert media_attr in ('media_image', 'media_audio')
        media_dict = getattr(self, media_attr) or {}
        valid_media_paths = {media for media in media_dict.values() if media}
        return list(valid_media_paths)

    def all_image_paths(self):
        return self._all_media_paths('media_image')

    def all_audio_paths(self):
        return self._all_media_paths('media_audio')

    def icon_app_string(self, lang, for_default=False):
        """
        Return lang/app_strings.txt translation for given lang
        if a path exists for the lang

        **kwargs:
            for_default: whether app_string is for default/app_strings.txt
        """

        if not for_default and self.icon_by_language(lang, strict=True):
            return self.icon_by_language(lang, strict=True)

        if for_default:
            return self.icon_by_language(lang, strict=False)

    def audio_app_string(self, lang, for_default=False):
        """
            see note on self.icon_app_string
        """

        if not for_default and self.audio_by_language(lang, strict=True):
            return self.audio_by_language(lang, strict=True)

        if for_default:
            return self.audio_by_language(lang, strict=False)

    @property
    def custom_icon(self):
        if self.custom_icons:
            return self.custom_icons[0]


class Form(IndexedFormBase, NavMenuItemMediaMixin):
    form_type = 'module_form'

    form_filter = StringProperty()
    requires = StringProperty(choices=["case", "referral", "none"], default="none")
    actions = SchemaProperty(FormActions)

    @classmethod
    def wrap(cls, data):
        # rare schema bug: http://manage.dimagi.com/default.asp?239236
        if data.get('case_references') == []:
            del data['case_references']
        return super(Form, cls).wrap(data)

    def add_stuff_to_xform(self, xform, build_profile_id=None):
        super(Form, self).add_stuff_to_xform(xform, build_profile_id)
        xform.add_case_and_meta(self)

    def all_other_forms_require_a_case(self):
        m = self.get_module()
        return all([form.requires == 'case' for form in m.get_forms() if form.id != self.id])

    def session_var_for_action(self, action):
        module_case_type = self.get_module().case_type
        if action == 'open_case':
            return 'case_id_new_{}_0'.format(module_case_type)
        if isinstance(action, OpenSubCaseAction):
            subcase_type = action.case_type
            subcase_index = self.actions.subcases.index(action)
            opens_case = 'open_case' in self.active_actions()
            if opens_case:
                subcase_index += 1
            return 'case_id_new_{}_{}'.format(subcase_type, subcase_index)

    def _get_active_actions(self, types):
        actions = {}
        for action_type in types:
            getter = 'get_{}'.format(action_type)
            if hasattr(self.actions, getter):
                # user getter if there is one
                a = list(getattr(self.actions, getter)())
            else:
                a = getattr(self.actions, action_type)
            if isinstance(a, list):
                if a:
                    actions[action_type] = a
            elif a.is_active():
                actions[action_type] = a
        return actions

    @memoized
    def get_action_type(self):

        if self.actions.close_case.condition.is_active():
            return 'close'
        elif (self.actions.open_case.condition.is_active() or
                self.actions.subcases):
            return 'open'
        elif self.actions.update_case.condition.is_active():
            return 'update'
        else:
            return 'none'

    @memoized
    def get_icon_help_text(self):
        messages = []

        if self.actions.open_case.condition.is_active():
            messages.append(_('This form opens a {}').format(self.get_module().case_type))

        if self.actions.subcases:
            messages.append(_('This form opens a subcase {}').format(', '.join(self.get_subcase_types())))

        if self.actions.close_case.condition.is_active():
            messages.append(_('This form closes a {}').format(self.get_module().case_type))

        elif self.requires_case():
            messages.append(_('This form updates a {}').format(self.get_module().case_type))

        return '. '.join(messages)

    def active_actions(self):
        self.get_app().assert_app_v2()
        if self.requires == 'none':
            action_types = (
                'open_case', 'update_case', 'close_case', 'subcases',
                'usercase_update', 'usercase_preload',
            )
        elif self.requires == 'case':
            action_types = (
                'update_case', 'close_case', 'case_preload', 'subcases',
                'usercase_update', 'usercase_preload', 'load_from_form',
            )
        else:
            # this is left around for legacy migrated apps
            action_types = (
                'open_case', 'update_case', 'close_case',
                'case_preload', 'subcases',
                'usercase_update', 'usercase_preload',
            )
        return self._get_active_actions(action_types)

    def active_non_preloader_actions(self):
        return self._get_active_actions((
            'open_case', 'update_case', 'close_case',
            'open_referral', 'update_referral', 'close_referral'))

    def check_actions(self):
        errors = []

        subcase_names = set()
        for subcase_action in self.actions.subcases:
            if not subcase_action.case_type:
                errors.append({'type': 'subcase has no case type'})

            subcase_names.update(subcase_action.case_properties)

        if self.requires == 'none' and self.actions.open_case.is_active() \
                and not self.actions.open_case.name_path:
            errors.append({'type': 'case_name required'})

        errors.extend(self.check_case_properties(
            all_names=self.actions.all_property_names(),
            subcase_names=subcase_names
        ))

        def generate_paths():
            for action in self.active_actions().values():
                if isinstance(action, list):
                    actions = action
                else:
                    actions = [action]
                for action in actions:
                    for path in FormAction.get_action_paths(action):
                        yield path

        errors.extend(self.check_paths(generate_paths()))

        return errors

    def requires_case(self):
        # all referrals also require cases
        return self.requires in ("case", "referral")

    def requires_case_type(self):
        return self.requires_case() or \
            bool(self.active_non_preloader_actions())

    def requires_referral(self):
        return self.requires == "referral"

    def uses_parent_case(self):
        """
        Returns True if any of the load/update properties references the
        parent case; False otherwise
        """
        return any([name.startswith('parent/')
            for name in self.actions.all_property_names()])

    def get_registration_actions(self, case_type):
        """
        :return: List of actions that create a case. Subcase actions are included
                 as long as they are not inside a repeat. If case_type is not None
                 only return actions that create a case of the specified type.
        """
        reg_actions = []
        if 'open_case' in self.active_actions() and (not case_type or self.get_module().case_type == case_type):
            reg_actions.append('open_case')

        subcase_actions = [action for action in self.actions.subcases if not action.repeat_context]
        if case_type:
            subcase_actions = [a for a in subcase_actions if a.case_type == case_type]

        reg_actions.extend(subcase_actions)
        return reg_actions

    def is_registration_form(self, case_type=None):
        reg_actions = self.get_registration_actions(case_type)
        return len(reg_actions) == 1

    def uses_usercase(self):
        return actions_use_usercase(self.active_actions())

    def extended_build_validation(self, error_meta, xml_valid, validate_module=True):
        errors = []
        if xml_valid:
            for error in self.check_actions():
                error.update(error_meta)
                errors.append(error)

        if validate_module:
            needs_case_type = False
            needs_case_detail = False
            needs_referral_detail = False

            if self.requires_case():
                needs_case_detail = True
                needs_case_type = True
            if self.requires_case_type():
                needs_case_type = True
            if self.requires_referral():
                needs_referral_detail = True

            errors.extend(self.get_module().get_case_errors(
                needs_case_type=needs_case_type,
                needs_case_detail=needs_case_detail,
                needs_referral_detail=needs_referral_detail,
            ))

        return errors

    def get_case_updates(self):
        # This method is used by both get_all_case_properties and
        # get_usercase_properties. In the case of usercase properties, use
        # the usercase_update action, and for normal cases, use the
        # update_case action
        case_type = self.get_module().case_type
        format_key = self.get_case_property_name_formatter()

        return {
            case_type: {
                format_key(*item) for item in self.actions.update_case.update.items()},
            USERCASE_TYPE: {
                format_key(*item) for item in self.actions.usercase_update.update.items()}
        }

    @memoized
    def get_subcase_types(self):
        '''
        Return a list of each case type for which this Form opens a new subcase.
        :return:
        '''
        return {subcase.case_type for subcase in self.actions.subcases
                if subcase.close_condition.type == "never" and subcase.case_type}

    @property
    def case_references(self):
        refs = self.case_references_data or CaseReferences()
        if not refs.load and self.actions.load_from_form.preload:
            # for backward compatibility
            # preload only has one reference per question path
            preload = self.actions.load_from_form.preload
            refs.load = {key: [value] for key, value in six.iteritems(preload)}
        return refs

    @case_references.setter
    def case_references(self, refs):
        """Set case references

        format: {"load": {"/data/path": ["case_property", ...], ...}}
        """
        self.case_references_data = refs
        if self.actions.load_from_form.preload:
            self.actions.load_from_form = PreloadAction()

    @memoized
    def get_all_contributed_subcase_properties(self):
        case_properties = defaultdict(set)
        for subcase in self.actions.subcases:
            case_properties[subcase.case_type].update(list(subcase.case_properties.keys()))
        return case_properties

    @memoized
    def get_contributed_case_relationships(self):
        case_relationships_by_child_type = defaultdict(set)
        parent_case_type = self.get_module().case_type
        for subcase in self.actions.subcases:
            child_case_type = subcase.case_type
            if child_case_type != parent_case_type and (
                    self.actions.open_case.is_active() or
                    self.actions.update_case.is_active() or
                    self.actions.close_case.is_active()):
                case_relationships_by_child_type[child_case_type].add(
                    (parent_case_type, subcase.reference_id or 'parent'))
        return case_relationships_by_child_type

    def update_app_case_meta(self, app_case_meta):
        from corehq.apps.reports.formdetails.readable import FormQuestionResponse
        questions = {
            q['value']: FormQuestionResponse(q)
            for q in self.get_questions(self.get_app().langs, include_triggers=True,
                include_groups=True, include_translations=True)
        }
        self._add_save_to_case_questions(questions, app_case_meta)
        module_case_type = self.get_module().case_type
        type_meta = app_case_meta.get_type(module_case_type)
        for type_, action in self.active_actions().items():
            if type_ == 'open_case':
                type_meta.add_opener(self.unique_id, action.condition)
                self.add_property_save(
                    app_case_meta,
                    module_case_type,
                    'name',
                    questions,
                    action.name_path
                )
            if type_ == 'close_case':
                type_meta.add_closer(self.unique_id, action.condition)
            if type_ == 'update_case' or type_ == 'usercase_update':
                for name, question_path in FormAction.get_action_properties(action):
                    self.add_property_save(
                        app_case_meta,
                        USERCASE_TYPE if type_ == 'usercase_update' else module_case_type,
                        name,
                        questions,
                        question_path
                    )
            if type_ == 'case_preload' or type_ == 'load_from_form' or type_ == 'usercase_preload':
                for name, question_path in FormAction.get_action_properties(action):
                    self.add_property_load(
                        app_case_meta,
                        USERCASE_TYPE if type_ == 'usercase_preload' else module_case_type,
                        name,
                        questions,
                        question_path
                    )
            if type_ == 'subcases':
                for act in action:
                    if act.is_active():
                        sub_type_meta = app_case_meta.get_type(act.case_type)
                        sub_type_meta.add_opener(self.unique_id, act.condition)
                        if act.close_condition.is_active():
                            sub_type_meta.add_closer(self.unique_id, act.close_condition)
                        for name, question_path in FormAction.get_action_properties(act):
                            self.add_property_save(
                                app_case_meta,
                                act.case_type,
                                name,
                                questions,
                                question_path
                            )

        def parse_case_type(name, types={"#case": module_case_type,
                                         "#user": USERCASE_TYPE}):
            if name.startswith("#") and "/" in name:
                full_name = name
                hashtag, name = name.split("/", 1)
                if hashtag not in types:
                    hashtag, name = "#case", full_name
            else:
                hashtag = "#case"
            return types[hashtag], name

        def parse_relationship(name):
            if '/' not in name:
                return name

            relationship, property_name = name.split('/', 1)
            if relationship == 'grandparent':
                relationship = 'parent/parent'
            return '/'.join([relationship, property_name])

        for case_load_reference in self.case_references.get_load_references():
            for name in case_load_reference.properties:
                case_type, name = parse_case_type(name)
                name = parse_relationship(name)
                self.add_property_load(
                    app_case_meta,
                    case_type,
                    name,
                    questions,
                    case_load_reference.path
                )


class MappingItem(DocumentSchema):
    key = StringProperty()
    # lang => localized string
    value = DictProperty()

    @property
    def treat_as_expression(self):
        """
        Returns if whether the key can be treated as a valid expression that can be included in
        condition-predicate of an if-clause for e.g. if(<expression>, value, ...)
        """
        special_chars = '{}()[]=<>."\'/'
        return any(special_char in self.key for special_char in special_chars)

    @property
    def key_as_variable(self):
        """
        Return an xml variable name to represent this key.

        If the key contains spaces or a condition-predicate of an if-clause,
        return a hash of the key with "h" prepended.
        If not, return the key with "k" prepended.

        The prepended characters prevent the variable name from starting with a
        numeral, which is illegal.
        """
        if re.search(r'\W', self.key) or self.treat_as_expression:
            return 'h{hash}'.format(hash=hashlib.md5(self.key.encode('UTF-8')).hexdigest()[:8])
        else:
            return 'k{key}'.format(key=self.key)

    def key_as_condition(self, property):
        if self.treat_as_expression:
            condition = dot_interpolate(self.key, property)
            return "{condition}".format(condition=condition)
        else:
            return "{property} = '{key}'".format(
                property=property,
                key=self.key
            )

    def ref_to_key_variable(self, index, sort_or_display):
        if sort_or_display == "sort":
            key_as_var = "{}, ".format(index)
        elif sort_or_display == "display":
            key_as_var = "${var_name}, ".format(var_name=self.key_as_variable)

        return key_as_var


class GraphAnnotations(IndexedSchema):
    display_text = DictProperty()
    x = StringProperty()
    y = StringProperty()


class GraphSeries(DocumentSchema):
    config = DictProperty()
    locale_specific_config = DictProperty()
    data_path = StringProperty()
    x_function = StringProperty()
    y_function = StringProperty()
    radius_function = StringProperty()


class GraphConfiguration(DocumentSchema):
    config = DictProperty()
    locale_specific_config = DictProperty()
    annotations = SchemaListProperty(GraphAnnotations)
    graph_type = StringProperty()
    series = SchemaListProperty(GraphSeries)


class DetailTab(IndexedSchema):
    """
    Represents a tab in the case detail screen on the phone.
    Each tab is itself a detail, nested inside the app's "main" detail.
    """
    header = DictProperty()

    # The first index, of all fields in the parent detail, that belongs to this tab
    starting_index = IntegerProperty()

    # A tab may be associated with a nodeset, resulting in a detail that
    # iterates through sub-nodes of an entity rather than a single entity
    has_nodeset = BooleanProperty(default=False)
    nodeset = StringProperty()
    relevant = StringProperty()


class DetailColumn(IndexedSchema):
    """
    Represents a column in case selection screen on the phone. Ex:
        {
            'header': {'en': 'Sex', 'por': 'Sexo'},
            'model': 'case',
            'field': 'sex',
            'format': 'enum',
            'xpath': '.',
            'enum': [
                {'key': 'm', 'value': {'en': 'Male', 'por': 'Macho'},
                {'key': 'f', 'value': {'en': 'Female', 'por': 'Fêmea'},
            ],
        }

    """
    header = DictProperty()
    model = StringProperty()
    field = StringProperty()
    useXpathExpression = BooleanProperty(default=False)
    format = StringProperty()

    enum = SchemaListProperty(MappingItem)
    graph_configuration = SchemaProperty(GraphConfiguration)
    case_tile_field = StringProperty()

    late_flag = IntegerProperty(default=30)
    advanced = StringProperty(default="")
    filter_xpath = StringProperty(default="")
    time_ago_interval = FloatProperty(default=365.25)

    @property
    def enum_dict(self):
        """for backwards compatibility with building 1.0 apps"""
        import warnings
        warnings.warn('You should not use enum_dict. Use enum instead',
                      DeprecationWarning)
        return dict((item.key, item.value) for item in self.enum)

    def rename_lang(self, old_lang, new_lang):
        for dct in [self.header] + [item.value for item in self.enum]:
            _rename_key(dct, old_lang, new_lang)

    @property
    def field_type(self):
        if FIELD_SEPARATOR in self.field:
            return self.field.split(FIELD_SEPARATOR, 1)[0]
        else:
            return 'property'  # equivalent to property:parent/case_property

    @property
    def field_property(self):
        if FIELD_SEPARATOR in self.field:
            return self.field.split(FIELD_SEPARATOR, 1)[1]
        else:
            return self.field

    class TimeAgoInterval(object):
        map = {
            'day': 1.0,
            'week': 7.0,
            'month': 30.4375,
            'year': 365.25
        }

        @classmethod
        def get_from_old_format(cls, format):
            if format == 'years-ago':
                return cls.map['year']
            elif format == 'months-ago':
                return cls.map['month']

    @classmethod
    def wrap(cls, data):
        if data.get('format') in ('months-ago', 'years-ago'):
            data['time_ago_interval'] = cls.TimeAgoInterval.get_from_old_format(data['format'])
            data['format'] = 'time-ago'

        # Lazy migration: enum used to be a dict, now is a list
        if isinstance(data.get('enum'), dict):
            data['enum'] = sorted(
                [{'key': key, 'value': value} for key, value in data['enum'].items()],
                key=lambda d: d['key'],
            )

        # Lazy migration: xpath expressions from format to first-class property
        if data.get('format') == 'calculate':
            property_xpath = PropertyXpathGenerator(None, None, None, super(DetailColumn, cls).wrap(data)).xpath
            data['field'] = dot_interpolate(data.get('calc_xpath', '.'), property_xpath)
            data['useXpathExpression'] = True
            data['hasAutocomplete'] = False
            data['format'] = 'plain'

        return super(DetailColumn, cls).wrap(data)

    @classmethod
    def from_json(cls, data):
        from corehq.apps.app_manager.views.media_utils import interpolate_media_path

        to_ret = cls.wrap(data)
        if to_ret.format == 'enum-image':
            # interpolate icons-paths
            for item in to_ret.enum:
                for lang, path in six.iteritems(item.value):
                    item.value[lang] = interpolate_media_path(path)
        return to_ret

    @property
    def invisible(self):
        return self.format == 'invisible'


class SortElement(IndexedSchema):
    field = StringProperty()
    type = StringProperty()
    direction = StringProperty()
    blanks = StringProperty()
    display = DictProperty()
    sort_calculation = StringProperty(default="")

    def has_display_values(self):
        return any(s.strip() != '' for s in self.display.values())


class CaseListLookupMixin(DocumentSchema):
    """
    Allows for the addition of Android Callouts to do lookups from the CaseList

        <lookup action="" image="" name="">
            <extra key="" value="" />
            <response key="" />
            <field>
                <header><text><locale id=""/></text></header>
                <template><text><xpath function=""/></text></template>
            </field>
        </lookup>

    """
    lookup_enabled = BooleanProperty(default=False)
    lookup_autolaunch = BooleanProperty(default=False)
    lookup_action = StringProperty()
    lookup_name = StringProperty()
    lookup_image = JRResourceProperty(required=False)

    lookup_extras = SchemaListProperty()
    lookup_responses = SchemaListProperty()

    lookup_display_results = BooleanProperty(default=False)  # Display callout results in case list?
    lookup_field_header = DictProperty()
    lookup_field_template = StringProperty()


class Detail(IndexedSchema, CaseListLookupMixin):
    """
    Full configuration for a case selection screen

    """
    display = StringProperty(choices=['short', 'long'])

    columns = SchemaListProperty(DetailColumn)
    get_columns = IndexedSchema.Getter('columns')

    tabs = SchemaListProperty(DetailTab)
    get_tabs = IndexedSchema.Getter('tabs')

    sort_elements = SchemaListProperty(SortElement)
    sort_nodeset_columns = BooleanProperty()
    filter = StringProperty()

    # If True, a small tile will display the case name after selection.
    persist_case_context = BooleanProperty()
    persistent_case_context_xml = StringProperty(default='case_name')

    # Custom variables to add into the <variables /> node
    custom_variables = StringProperty()

    # If True, use case tiles in the case list
    use_case_tiles = BooleanProperty()
    # If given, use this string for the case tile markup instead of the default temaplte
    custom_xml = StringProperty()

    persist_tile_on_forms = BooleanProperty()
    # use case tile context persisted over forms from another module
    persistent_case_tile_from_module = StringProperty()
    # If True, the in form tile can be pulled down to reveal all the case details.
    pull_down_tile = BooleanProperty()

    print_template = DictProperty()

    def get_tab_spans(self):
        '''
        Return the starting and ending indices into self.columns deliminating
        the columns that should be in each tab.
        :return:
        '''
        tabs = list(self.get_tabs())
        ret = []
        for tab in tabs:
            try:
                end = tabs[tab.id + 1].starting_index
            except IndexError:
                end = len(self.columns)
            ret.append((tab.starting_index, end))
        return ret

    @parse_int([1])
    def get_column(self, i):
        return self.columns[i].with_id(i % len(self.columns), self)

    def rename_lang(self, old_lang, new_lang):
        for column in self.columns:
            column.rename_lang(old_lang, new_lang)

    def sort_nodeset_columns_for_detail(self):
        return (
            self.display == "long" and
            self.sort_nodeset_columns and
            any(tab for tab in self.get_tabs() if tab.has_nodeset)
        )


class CaseList(IndexedSchema, NavMenuItemMediaMixin):

    label = DictProperty()
    show = BooleanProperty(default=False)

    def rename_lang(self, old_lang, new_lang):
        _rename_key(self.label, old_lang, new_lang)

    def get_app(self):
        return self._module.get_app()

class CaseSearchProperty(DocumentSchema):
    """
    Case properties available to search on.
    """
    name = StringProperty()
    label = DictProperty()


class DefaultCaseSearchProperty(DocumentSchema):
    """Case Properties with fixed value to search on"""
    property = StringProperty()
    default_value = StringProperty()


class CaseSearch(DocumentSchema):
    """
    Properties and search command label
    """
    command_label = DictProperty(default={'en': 'Search All Cases'})
    properties = SchemaListProperty(CaseSearchProperty)
    relevant = StringProperty(default=CLAIM_DEFAULT_RELEVANT_CONDITION)
    search_button_display_condition = StringProperty()
    include_closed = BooleanProperty(default=False)
    default_properties = SchemaListProperty(DefaultCaseSearchProperty)
    blacklisted_owner_ids_expression = StringProperty()


class ParentSelect(DocumentSchema):

    active = BooleanProperty(default=False)
    relationship = StringProperty(default='parent')
    module_id = StringProperty()


class FixtureSelect(DocumentSchema):
    """
    Configuration for creating a details screen from a fixture which can be used to pre-filter
    cases prior to displaying the case list.

    fixture_type:       FixtureDataType.tag
    display_column:     name of the column to display in the list
    localize:           boolean if display_column actually contains the key for the localized string
    variable_column:    name of the column whose value should be saved when the user selects an item
    xpath:              xpath expression to use as the case filter
    """
    active = BooleanProperty(default=False)
    fixture_type = StringProperty()
    display_column = StringProperty()
    localize = BooleanProperty(default=False)
    variable_column = StringProperty()
    xpath = StringProperty(default='')


class DetailPair(DocumentSchema):
    short = SchemaProperty(Detail)
    long = SchemaProperty(Detail)

    @classmethod
    def wrap(cls, data):
        self = super(DetailPair, cls).wrap(data)
        self.short.display = 'short'
        self.long.display = 'long'
        return self


class CaseListForm(NavMenuItemMediaMixin):
    form_id = FormIdProperty('modules[*].case_list_form.form_id')
    label = DictProperty()
    post_form_workflow = StringProperty(
        default=WORKFLOW_DEFAULT,
        choices=REGISTRATION_FORM_WORFLOWS,
    )

    def rename_lang(self, old_lang, new_lang):
        _rename_key(self.label, old_lang, new_lang)

    def get_app(self):
        return self._module.get_app()


class ModuleBase(IndexedSchema, NavMenuItemMediaMixin, CommentMixin):
    name = DictProperty(six.text_type)
    unique_id = StringProperty()
    case_type = StringProperty()
    case_list_form = SchemaProperty(CaseListForm)
    module_filter = StringProperty()
    root_module_id = StringProperty()
    fixture_select = SchemaProperty(FixtureSelect)
    auto_select_case = BooleanProperty(default=False)
    is_training_module = BooleanProperty(default=False)

    def __init__(self, *args, **kwargs):
        super(ModuleBase, self).__init__(*args, **kwargs)
        self.assign_references()

    @property
    def is_surveys(self):
        return self.case_type == ""

    def assign_references(self):
        if hasattr(self, 'case_list'):
            self.case_list._module = self
        if hasattr(self, 'case_list_form'):
            self.case_list_form._module = self

    @classmethod
    def wrap(cls, data):
        if cls is ModuleBase:
            doc_type = data['doc_type']
            if doc_type == 'Module':
                return Module.wrap(data)
            elif doc_type == 'AdvancedModule':
                return AdvancedModule.wrap(data)
            elif doc_type == 'ReportModule':
                return ReportModule.wrap(data)
            elif doc_type == 'ShadowModule':
                return ShadowModule.wrap(data)
            else:
                raise ValueError('Unexpected doc_type for Module', doc_type)
        else:
            return super(ModuleBase, cls).wrap(data)

    def get_or_create_unique_id(self):
        """
        It is the caller's responsibility to save the Application
        after calling this function.

        WARNING: If called on the same doc in different requests without saving,
        this function will return a different uuid each time,
        likely causing unexpected behavior

        """
        if not self.unique_id:
            self.unique_id = random_hex()
        return self.unique_id

    get_forms = IndexedSchema.Getter('forms')

    def get_suite_forms(self):
        return [f for f in self.get_forms() if not f.is_a_disabled_release_form()]

    @parse_int([1])
    def get_form(self, i):

        try:
            return self.forms[i].with_id(i % len(self.forms), self)
        except IndexError:
            raise FormNotFoundException()

    def get_child_modules(self):
        return [
            module for module in self.get_app().get_modules()
            if module.unique_id != self.unique_id and getattr(module, 'root_module_id', None) == self.unique_id
        ]

    @property
    def root_module(self):
        if self.root_module_id:
            return self._parent.get_module_by_unique_id(self.root_module_id,
                   error=_("Could not find parent menu for '{}'").format(self.default_name()))

    def requires_case_details(self):
        return False

    def root_requires_same_case(self):
        return self.root_module \
            and self.root_module.case_type == self.case_type \
            and self.root_module.all_forms_require_a_case()

    def get_case_types(self):
        return set([self.case_type])

    def get_module_info(self):
        return {
            'id': self.id,
            'name': self.name,
            'unique_id': self.unique_id,
        }

    def get_app(self):
        return self._parent

    def default_name(self, app=None):
        if not app:
            app = self.get_app()
        return trans(
            self.name,
            [app.default_language] + app.langs,
            include_lang=False
        )

    def rename_lang(self, old_lang, new_lang):
        _rename_key(self.name, old_lang, new_lang)
        for form in self.get_forms():
            form.rename_lang(old_lang, new_lang)
        for _, detail, _ in self.get_details():
            detail.rename_lang(old_lang, new_lang)

    def validate_detail_columns(self, columns):
        from corehq.apps.app_manager.suite_xml.const import FIELD_TYPE_LOCATION
        from corehq.apps.locations.util import parent_child
        from corehq.apps.locations.fixtures import should_sync_hierarchical_fixture

        hierarchy = None
        for column in columns:
            if column.field_type == FIELD_TYPE_LOCATION:
                domain = self.get_app().domain
                project = Domain.get_by_name(domain)
                try:
                    if not should_sync_hierarchical_fixture(project):
                        # discontinued feature on moving to flat fixture format
                        raise LocationXpathValidationError(
                            _('That format is no longer supported. To reference the location hierarchy you need to'
                              ' use the "Custom Calculations in Case List" feature preview. For more information '
                              'see: https://confluence.dimagi.com/pages/viewpage.action?pageId=38276915'))
                    hierarchy = hierarchy or parent_child(domain)
                    LocationXpath('').validate(column.field_property, hierarchy)
                except LocationXpathValidationError as e:
                    yield {
                        'type': 'invalid location xpath',
                        'details': six.text_type(e),
                        'module': self.get_module_info(),
                        'column': column,
                    }

    def get_form_by_unique_id(self, unique_id):
        for form in self.get_forms():
            if form.get_unique_id() == unique_id:
                return form

    def validate_for_build(self):
        errors = []
        needs_case_detail = self.requires_case_details()
        needs_case_type = needs_case_detail or len([1 for f in self.get_forms() if f.is_registration_form()])
        if needs_case_detail or needs_case_type:
            errors.extend(self.get_case_errors(
                needs_case_type=needs_case_type,
                needs_case_detail=needs_case_detail
            ))
        if self.case_list_form.form_id:
            try:
                form = self.get_app().get_form(self.case_list_form.form_id)
            except FormNotFoundException:
                errors.append({
                    'type': 'case list form missing',
                    'module': self.get_module_info()
                })
            else:
                if not form.is_registration_form(self.case_type):
                    errors.append({
                        'type': 'case list form not registration',
                        'module': self.get_module_info(),
                        'form': form,
                    })
        if self.module_filter:
            is_valid, message = validate_xpath(self.module_filter)
            if not is_valid:
                errors.append({
                    'type': 'module filter has xpath error',
                    'xpath_error': message,
                    'module': self.get_module_info(),
                })

        return errors

    @memoized
    def get_subcase_types(self):
        '''
        Return a set of each case type for which this module has a form that
        opens a new subcase of that type.
        '''
        subcase_types = set()
        for form in self.get_forms():
            if hasattr(form, 'get_subcase_types'):
                subcase_types.update(form.get_subcase_types())
        return subcase_types

    def get_custom_entries(self):
        """
        By default, suite entries are configured by forms, but you can also provide custom
        entries by overriding this function.

        See ReportModule for an example
        """
        return []

    def uses_media(self):
        """
        Whether the module uses media. If this returns false then media will not be generated
        for the module.
        """
        return True

    def uses_usercase(self):
        return False

    def add_insert_form(self, from_module, form, index=None, with_source=False):
        raise IncompatibleFormTypeException()

    def update_app_case_meta(self, app_case_meta):
        pass


class ModuleDetailsMixin(object):

    @classmethod
    def wrap_details(cls, data):
        if 'details' in data:
            try:
                case_short, case_long, ref_short, ref_long = data['details']
            except ValueError:
                # "need more than 0 values to unpack"
                pass
            else:
                data['case_details'] = {
                    'short': case_short,
                    'long': case_long,
                }
                data['ref_details'] = {
                    'short': ref_short,
                    'long': ref_long,
                }
            finally:
                del data['details']
        return data

    @property
    def case_list_filter(self):
        try:
            return self.case_details.short.filter
        except AttributeError:
            return None

    @property
    def detail_sort_elements(self):
        try:
            return self.case_details.short.sort_elements
        except Exception:
            return []

    @property
    def search_detail(self):
        return deepcopy(self.case_details.short)

    def rename_lang(self, old_lang, new_lang):
        super(Module, self).rename_lang(old_lang, new_lang)
        for case_list in (self.case_list, self.referral_list):
            case_list.rename_lang(old_lang, new_lang)

    def export_json(self, dump_json=True, keep_unique_id=False):
        source = self.to_json()
        if not keep_unique_id:
            for form in source['forms']:
                del form['unique_id']
        return json.dumps(source) if dump_json else source

    def get_details(self):
        details = [
            ('case_short', self.case_details.short, True),
            ('case_long', self.case_details.long, True),
            ('ref_short', self.ref_details.short, False),
            ('ref_long', self.ref_details.long, False),
        ]
        if module_offers_search(self) and not self.case_details.short.custom_xml:
            details.append(('search_short', self.search_detail, True))
        return tuple(details)

    def validate_details_for_build(self):
        errors = []
        for sort_element in self.detail_sort_elements:
            try:
                validate_detail_screen_field(sort_element.field)
            except ValueError:
                errors.append({
                    'type': 'invalid sort field',
                    'field': sort_element.field,
                    'module': self.get_module_info(),
                })
        if self.case_list_filter:
            try:
                # test filter is valid, while allowing for advanced user hacks like "foo = 1][bar = 2"
                case_list_filter = interpolate_xpath('dummy[' + self.case_list_filter + ']')
                etree.XPath(case_list_filter)
            except (etree.XPathSyntaxError, CaseXPathValidationError):
                errors.append({
                    'type': 'invalid filter xpath',
                    'module': self.get_module_info(),
                    'filter': self.case_list_filter,
                })
        for detail in [self.case_details.short, self.case_details.long]:
            if detail.use_case_tiles:
                if not detail.display == "short":
                    errors.append({
                        'type': "invalid tile configuration",
                        'module': self.get_module_info(),
                        'reason': _('Case tiles may only be used for the case list (not the case details).')
                    })
                col_by_tile_field = {c.case_tile_field: c for c in detail.columns}
                for field in ["header", "top_left", "sex", "bottom_left", "date"]:
                    if field not in col_by_tile_field:
                        errors.append({
                            'type': "invalid tile configuration",
                            'module': self.get_module_info(),
                            'reason': _('A case property must be assigned to the "{}" tile field.'.format(field))
                        })
        return errors

    def get_case_errors(self, needs_case_type, needs_case_detail, needs_referral_detail=False):
        module_info = self.get_module_info()

        if needs_case_type and not self.case_type:
            yield {
                'type': 'no case type',
                'module': module_info,
            }

        if needs_case_detail:
            if not self.case_details.short.columns:
                yield {
                    'type': 'no case detail',
                    'module': module_info,
                }
            columns = self.case_details.short.columns + self.case_details.long.columns
            errors = self.validate_detail_columns(columns)
            for error in errors:
                yield error

        if needs_referral_detail and not self.ref_details.short.columns:
            yield {
                'type': 'no ref detail',
                'module': module_info,
            }


class Module(ModuleBase, ModuleDetailsMixin):
    """
    A group of related forms, and configuration that applies to them all.
    Translates to a top-level menu on the phone.

    """
    module_type = 'basic'
    forms = SchemaListProperty(Form)
    case_details = SchemaProperty(DetailPair)
    ref_details = SchemaProperty(DetailPair)
    put_in_root = BooleanProperty(default=False)
    case_list = SchemaProperty(CaseList)
    referral_list = SchemaProperty(CaseList)
    task_list = SchemaProperty(CaseList)
    parent_select = SchemaProperty(ParentSelect)
    search_config = SchemaProperty(CaseSearch)
    display_style = StringProperty(default='list')

    @classmethod
    def wrap(cls, data):
        data = cls.wrap_details(data)
        return super(Module, cls).wrap(data)

    @classmethod
    def new_module(cls, name, lang):
        detail = Detail(
            columns=[DetailColumn(
                format='plain',
                header={(lang or 'en'): ugettext("Name")},
                field='name',
                model='case',
                hasAutocomplete=True,
            )]
        )
        module = cls(
            name={(lang or 'en'): name or ugettext("Untitled Module")},
            forms=[],
            case_type='',
            case_details=DetailPair(
                short=Detail(detail.to_json()),
                long=Detail(detail.to_json()),
            ),
        )
        module.get_or_create_unique_id()
        return module

    @classmethod
    def new_training_module(cls, name, lang):
        module = cls.new_module(name, lang)
        module.is_training_module = True
        return module

    def new_form(self, name, lang, attachment=Ellipsis):
        from corehq.apps.app_manager.views.utils import get_blank_form_xml
        lang = lang if lang else "en"
        name = name if name else _("Untitled Form")
        form = Form(
            name={lang: name},
        )
        self.forms.append(form)
        form = self.get_form(-1)
        if attachment == Ellipsis:
            attachment = get_blank_form_xml(name)
        form.source = attachment
        return form

    def add_insert_form(self, from_module, form, index=None, with_source=False):
        if isinstance(form, Form):
            new_form = form
        elif isinstance(form, AdvancedForm) and not len(list(form.actions.get_all_actions())):
            new_form = Form(
                name=form.name,
                form_filter=form.form_filter,
                media_image=form.media_image,
                media_audio=form.media_audio
            )
            new_form._parent = self
            form._parent = self
            if with_source:
                new_form.source = form.source
        else:
            raise IncompatibleFormTypeException(_('''
                Cannot move an advanced form with actions into a basic menu.
            '''))

        if index is not None:
            self.forms.insert(index, new_form)
        else:
            self.forms.append(new_form)
        return self.get_form(index or -1)

    def validate_for_build(self):
        errors = super(Module, self).validate_for_build() + self.validate_details_for_build()
        if not self.forms and not self.case_list.show:
            errors.append({
                'type': 'no forms or case list',
                'module': self.get_module_info(),
            })

        if module_case_hierarchy_has_circular_reference(self):
            errors.append({
                'type': 'circular case hierarchy',
                'module': self.get_module_info(),
            })

        if self.root_module and self.root_module.is_training_module:
            errors.append({
                'type': 'training module parent',
                'module': self.get_module_info(),
            })

        if self.root_module and self.is_training_module:
            errors.append({
                'type': 'training module child',
                'module': self.get_module_info(),
            })

        return errors

    def requires(self):
        r = set(["none"])
        for form in self.get_forms():
            r.add(form.requires)
        if self.case_list.show:
            r.add('case')
        if self.referral_list.show:
            r.add('referral')
        for val in ("referral", "case", "none"):
            if val in r:
                return val

    def requires_case_details(self):
        ret = False
        if self.case_list.show:
            return True
        for form in self.get_forms():
            if form.requires_case():
                ret = True
                break
        return ret

    @memoized
    def all_forms_require_a_case(self):
        return all([form.requires == 'case' for form in self.get_forms()])

    def uses_usercase(self):
        """Return True if this module has any forms that use the usercase.
        """
        return any(form.uses_usercase() for form in self.get_forms())

    def grid_display_style(self):
        return self.display_style == 'grid'

    def update_app_case_meta(self, meta):
        from corehq.apps.reports.formdetails.readable import CaseMetaException

        for column in self.case_details.long.columns:
            try:
                meta.add_property_detail('long', self.case_type, self.unique_id, column)
            except CaseMetaException:
                pass
        for column in self.case_details.short.columns:
            try:
                meta.add_property_detail('short', self.case_type, self.unique_id, column)
            except CaseMetaException:
                pass


class AdvancedForm(IndexedFormBase, NavMenuItemMediaMixin):
    form_type = 'advanced_form'
    form_filter = StringProperty()
    actions = SchemaProperty(AdvancedFormActions)
    schedule = SchemaProperty(FormSchedule, default=None)

    @classmethod
    def wrap(cls, data):
        # lazy migration to swap keys with values in action preload dict.
        # http://manage.dimagi.com/default.asp?162213
        load_actions = data.get('actions', {}).get('load_update_cases', [])
        for action in load_actions:
            preload = action['preload']
            if preload and list(preload.values())[0].startswith('/'):
                action['preload'] = {v: k for k, v in preload.items()}

        return super(AdvancedForm, cls).wrap(data)

    def pre_delete_hook(self):
        try:
            self.disable_schedule()
        except (ScheduleError, TypeError, AttributeError) as e:
            logging.error("There was a {error} while running the pre_delete_hook on {form_id}. "
                          "There is probably nothing to worry about, but you could check to make sure "
                          "that there are no issues with this form.".format(error=e, form_id=self.unique_id))
            pass

    def get_action_type(self):
        actions = self.actions.actions_meta_by_tag
        by_type = defaultdict(list)
        action_type = []
        for action_tag, action_meta in six.iteritems(actions):
            by_type[action_meta.get('type')].append(action_tag)

        for type, tag_list in six.iteritems(by_type):
            action_type.append('{} ({})'.format(type, ', '.join(filter(None, tag_list))))

        return ' '.join(action_type)

    def pre_move_hook(self, from_module, to_module):
        if from_module != to_module:
            try:
                self.disable_schedule()
            except (ScheduleError, TypeError, AttributeError) as e:
                logging.error("There was a {error} while running the pre_move_hook on {form_id}. "
                              "There is probably nothing to worry about, but you could check to make sure "
                              "that there are no issues with this module.".format(error=e, form_id=self.unique_id))
                pass

    def add_stuff_to_xform(self, xform, build_profile_id=None):
        super(AdvancedForm, self).add_stuff_to_xform(xform, build_profile_id)
        xform.add_case_and_meta_advanced(self)

    def requires_case(self):
        """Form requires a case that must be selected by the user (excludes autoloaded cases)
        """
        return any(not action.auto_select for action in self.actions.load_update_cases)

    @property
    def requires(self):
        return 'case' if self.requires_case() else 'none'

    def is_registration_form(self, case_type=None):
        """
        Defined as form that opens a single case. If the case is a sub-case then
        the form is only allowed to load parent cases (and any auto-selected cases).
        """
        reg_actions = self.get_registration_actions(case_type)
        if len(reg_actions) != 1:
            return False

        load_actions = [action for action in self.actions.load_update_cases if not action.auto_select]
        if not load_actions:
            return True

        reg_action = reg_actions[0]
        if not reg_action.case_indices:
            return False

        actions_by_tag = deepcopy(self.actions.actions_meta_by_tag)
        actions_by_tag.pop(reg_action.case_tag)

        def check_parents(tag):
            """Recursively check parent actions to ensure that all actions for this form are
            either parents of the registration action or else auto-select actions.
            """
            if not tag:
                return not actions_by_tag or all(
                    getattr(a['action'], 'auto_select', False) for a in actions_by_tag.values()
                )

            try:
                parent = actions_by_tag.pop(tag)
            except KeyError:
                return False

            return all(check_parents(p.tag) for p in parent['action'].case_indices)

        return all(check_parents(parent.tag) for parent in reg_action.case_indices)

    def get_registration_actions(self, case_type=None):
        """
        :return: List of actions that create a case. Subcase actions are included
                 as long as they are not inside a repeat. If case_type is not None
                 only return actions that create a case of the specified type.
        """
        registration_actions = [
            action for action in self.actions.get_open_actions()
            if not action.is_subcase or not action.repeat_context
        ]
        if case_type:
            registration_actions = [a for a in registration_actions if a.case_type == case_type]

        return registration_actions

    def uses_case_type(self, case_type, invert_match=False):
        def match(ct):
            matches = ct == case_type
            return not matches if invert_match else matches

        return any(action for action in self.actions.load_update_cases if match(action.case_type))

    def uses_usercase(self):
        return self.uses_case_type(USERCASE_TYPE)

    def all_other_forms_require_a_case(self):
        m = self.get_module()
        return all([form.requires == 'case' for form in m.get_forms() if form.id != self.id])

    def get_module(self):
        return self._parent

    def get_phase(self):
        module = self.get_module()

        return next((phase for phase in module.get_schedule_phases()
                     for form in phase.get_forms()
                     if form.unique_id == self.unique_id),
                    None)

    def disable_schedule(self):
        if self.schedule:
            self.schedule.enabled = False
        phase = self.get_phase()
        if phase:
            phase.remove_form(self)

    def check_actions(self):
        errors = []

        for action in self.actions.get_subcase_actions():
            case_tags = self.actions.get_case_tags()
            for case_index in action.case_indices:
                if case_index.tag not in case_tags:
                    errors.append({'type': 'missing parent tag', 'case_tag': case_index.tag})

            if isinstance(action, AdvancedOpenCaseAction):
                if not action.name_path:
                    errors.append({'type': 'case_name required', 'case_tag': action.case_tag})

                for case_index in action.case_indices:
                    meta = self.actions.actions_meta_by_tag.get(case_index.tag)
                    if meta and meta['type'] == 'open' and meta['action'].repeat_context:
                        if (
                            not action.repeat_context or
                            not action.repeat_context.startswith(meta['action'].repeat_context)
                        ):
                            errors.append({'type': 'subcase repeat context',
                                           'case_tag': action.case_tag,
                                           'parent_tag': case_index.tag})

            errors.extend(self.check_case_properties(
                subcase_names=action.get_property_names(),
                case_tag=action.case_tag
            ))

        for action in self.actions.get_all_actions():
            if not action.case_type and (not isinstance(action, LoadUpdateAction) or not action.auto_select):
                errors.append({'type': "no case type in action", 'case_tag': action.case_tag})

            if isinstance(action, LoadUpdateAction) and action.auto_select:
                mode = action.auto_select.mode
                if not action.auto_select.value_key:
                    key_names = {
                        AUTO_SELECT_CASE: _('Case property'),
                        AUTO_SELECT_FIXTURE: _('Lookup Table field'),
                        AUTO_SELECT_USER: _('custom user property'),
                        AUTO_SELECT_RAW: _('custom XPath expression'),
                    }
                    if mode in key_names:
                        errors.append({'type': 'auto select key', 'key_name': key_names[mode]})

                if not action.auto_select.value_source:
                    source_names = {
                        AUTO_SELECT_CASE: _('Case tag'),
                        AUTO_SELECT_FIXTURE: _('Lookup Table tag'),
                    }
                    if mode in source_names:
                        errors.append({'type': 'auto select source', 'source_name': source_names[mode]})
                elif mode == AUTO_SELECT_CASE:
                    case_tag = action.auto_select.value_source
                    if not self.actions.get_action_from_tag(case_tag):
                        errors.append({'type': 'auto select case ref', 'case_tag': action.case_tag})

            errors.extend(self.check_case_properties(
                all_names=action.get_property_names(),
                case_tag=action.case_tag
            ))

        if self.form_filter:
            # Replace any dots with #case, which doesn't make for valid xpath
            # but will trigger any appropriate validation errors
            interpolated_form_filter = interpolate_xpath(self.form_filter, case_xpath="#case",
                    module=self.get_module(), form=self)

            form_filter_references_case = (
                xpath_references_case(interpolated_form_filter) or
                xpath_references_user_case(interpolated_form_filter)
            )

            if form_filter_references_case:
                if not any(action for action in self.actions.load_update_cases if not action.auto_select):
                    errors.append({'type': "filtering without case"})

        def generate_paths():
            for action in self.actions.get_all_actions():
                for path in action.get_paths():
                    yield path

            if self.schedule:
                if self.schedule.transition_condition.type == 'if':
                    yield self.schedule.transition_condition.question
                if self.schedule.termination_condition.type == 'if':
                    yield self.schedule.termination_condition.question

        errors.extend(self.check_paths(generate_paths()))

        return errors

    def extended_build_validation(self, error_meta, xml_valid, validate_module=True):
        errors = []
        if xml_valid:
            for error in self.check_actions():
                error.update(error_meta)
                errors.append(error)

        module = self.get_module()
        if validate_module:
            errors.extend(module.get_case_errors(
                needs_case_type=False,
                needs_case_detail=module.requires_case_details(),
                needs_referral_detail=False,
            ))

        return errors

    def get_case_updates(self):
        updates_by_case_type = defaultdict(set)
        format_key = self.get_case_property_name_formatter()
        for action in self.actions.get_all_actions():
            case_type = action.case_type
            updates_by_case_type[case_type].update(
                format_key(*item) for item in six.iteritems(action.case_properties))
        if self.schedule and self.schedule.enabled and self.source:
            xform = self.wrapped_xform()
            self.add_stuff_to_xform(xform)
            scheduler_updates = xform.get_scheduler_case_updates()
        else:
            scheduler_updates = {}

        for case_type, updates in scheduler_updates.items():
            updates_by_case_type[case_type].update(updates)

        return updates_by_case_type

    @memoized
    def get_all_contributed_subcase_properties(self):
        case_properties = defaultdict(set)
        for subcase in self.actions.get_subcase_actions():
            case_properties[subcase.case_type].update(list(subcase.case_properties.keys()))
        return case_properties

    @memoized
    def get_contributed_case_relationships(self):
        case_relationships_by_child_type = defaultdict(set)
        for subcase in self.actions.get_subcase_actions():
            child_case_type = subcase.case_type
            for case_index in subcase.case_indices:
                parent = self.actions.get_action_from_tag(case_index.tag)
                if parent:
                    case_relationships_by_child_type[child_case_type].add(
                        (parent.case_type, case_index.reference_id or 'parent'))
        return case_relationships_by_child_type

    def update_app_case_meta(self, app_case_meta):
        from corehq.apps.reports.formdetails.readable import FormQuestionResponse
        questions = {
            q['value']: FormQuestionResponse(q)
            for q in self.get_questions(self.get_app().langs, include_translations=True)
        }
        self._add_save_to_case_questions(questions, app_case_meta)
        for action in self.actions.load_update_cases:
            for name, question_path in action.case_properties.items():
                self.add_property_save(
                    app_case_meta,
                    action.case_type,
                    name,
                    questions,
                    question_path
                )
            for question_path, name in action.preload.items():
                self.add_property_load(
                    app_case_meta,
                    action.case_type,
                    name,
                    questions,
                    question_path
                )
            if action.close_condition.is_active():
                meta = app_case_meta.get_type(action.case_type)
                meta.add_closer(self.unique_id, action.close_condition)

        for action in self.actions.open_cases:
            self.add_property_save(
                app_case_meta,
                action.case_type,
                'name',
                questions,
                action.name_path,
                action.open_condition
            )
            for name, question_path in action.case_properties.items():
                self.add_property_save(
                    app_case_meta,
                    action.case_type,
                    name,
                    questions,
                    question_path,
                    action.open_condition
                )
            meta = app_case_meta.get_type(action.case_type)
            meta.add_opener(self.unique_id, action.open_condition)
            if action.close_condition.is_active():
                meta.add_closer(self.unique_id, action.close_condition)


class ShadowForm(AdvancedForm):
    form_type = 'shadow_form'
    # The unqiue id of the form we are shadowing
    shadow_parent_form_id = FormIdProperty("modules[*].forms[*].shadow_parent_form_id")

    # form actions to be merged with the parent actions
    extra_actions = SchemaProperty(AdvancedFormActions)

    def __init__(self, *args, **kwargs):
        super(ShadowForm, self).__init__(*args, **kwargs)
        self._shadow_parent_form = None

    @property
    def shadow_parent_form(self):
        if not self.shadow_parent_form_id:
            return None
        else:
            if not self._shadow_parent_form or self._shadow_parent_form.unique_id != self.shadow_parent_form_id:
                app = self.get_app()
                try:
                    self._shadow_parent_form = app.get_form(self.shadow_parent_form_id)
                except FormNotFoundException:
                    self._shadow_parent_form = None
            return self._shadow_parent_form

    @property
    def source(self):
        if self.shadow_parent_form:
            return self.shadow_parent_form.source
        from corehq.apps.app_manager.views.utils import get_blank_form_xml
        return get_blank_form_xml("")

    def get_validation_cache(self):
        if not self.shadow_parent_form:
            return None
        return self.shadow_parent_form.validation_cache

    def set_validation_cache(self, cache):
        if self.shadow_parent_form:
            self.shadow_parent_form.validation_cache = cache

    @property
    def xmlns(self):
        if not self.shadow_parent_form:
            return None
        else:
            return self.shadow_parent_form.xmlns

    @property
    def actions(self):
        if not self.shadow_parent_form:
            shadow_parent_actions = AdvancedFormActions()
        else:
            shadow_parent_actions = self.shadow_parent_form.actions
        return self._merge_actions(shadow_parent_actions, self.extra_actions)

    def get_shadow_parent_options(self):
        options = [
            (form.get_unique_id(), '{} / {}'.format(form.get_module().default_name(), form.default_name()))
            for form in self.get_app().get_forms() if form.form_type == "advanced_form"
        ]
        if self.shadow_parent_form_id and self.shadow_parent_form_id not in [x[0] for x in options]:
            options = [(self.shadow_parent_form_id, ugettext_lazy("Unknown, please change"))] + options
        return options

    @staticmethod
    def _merge_actions(source_actions, extra_actions):

        new_actions = []
        source_action_map = {
            action.case_tag: action
            for action in source_actions.load_update_cases
        }
        overwrite_properties = [
            "case_type",
            "details_module",
            "auto_select",
            "load_case_from_fixture",
            "show_product_stock",
            "product_program",
            "case_index",
        ]

        for action in extra_actions.load_update_cases:
            if action.case_tag in source_action_map:
                new_action = LoadUpdateAction.wrap(source_action_map[action.case_tag].to_json())
            else:
                new_action = LoadUpdateAction(case_tag=action.case_tag)

            for prop in overwrite_properties:
                setattr(new_action, prop, getattr(action, prop))
            new_actions.append(new_action)

        return AdvancedFormActions(
            load_update_cases=new_actions,
            open_cases=source_actions.open_cases,  # Shadow form is not allowed to specify any open case actions
        )

    def extended_build_validation(self, error_meta, xml_valid, validate_module=True):
        errors = super(ShadowForm, self).extended_build_validation(error_meta, xml_valid, validate_module)
        if not self.shadow_parent_form_id:
            error = {
                "type": "missing shadow parent",
            }
            error.update(error_meta)
            errors.append(error)
        elif not self.shadow_parent_form:
            error = {
                "type": "shadow parent does not exist",
            }
            error.update(error_meta)
            errors.append(error)
        return errors

    def check_actions(self):
        errors = super(ShadowForm, self).check_actions()

        shadow_parent_form = self.shadow_parent_form
        if shadow_parent_form:
            case_tags = set(self.extra_actions.get_case_tags())
            missing_tags = []
            for action in shadow_parent_form.actions.load_update_cases:
                if action.case_tag not in case_tags:
                    missing_tags.append(action.case_tag)
            if missing_tags:
                errors.append({'type': 'missing shadow parent tag', 'case_tags': missing_tags})
        return errors


class SchedulePhaseForm(IndexedSchema):
    """
    A reference to a form in a schedule phase.
    """
    form_id = FormIdProperty("modules[*].schedule_phases[*].forms[*].form_id")


class SchedulePhase(IndexedSchema):
    """
    SchedulePhases are attached to a module.
    A Schedule Phase is a grouping of forms that occur within a period and share an anchor
    A module should not have more than one SchedulePhase with the same anchor

    anchor:                     Case property containing a date after which this phase becomes active
    forms: 			The forms that are to be filled out within this phase
    """
    anchor = StringProperty()
    forms = SchemaListProperty(SchedulePhaseForm)

    @property
    def id(self):
        """ A Schedule Phase is 1-indexed """
        _id = super(SchedulePhase, self).id
        return _id + 1

    @property
    def phase_id(self):
        return "{}_{}".format(self.anchor, self.id)

    def get_module(self):
        return self._parent

    _get_forms = IndexedSchema.Getter('forms')

    def get_forms(self):
        """Returns the actual form objects related to this phase"""
        module = self.get_module()
        return (module.get_form_by_unique_id(form.form_id) for form in self._get_forms())

    def get_form(self, desired_form):
        return next((form for form in self.get_forms() if form.unique_id == desired_form.unique_id), None)

    def get_phase_form_index(self, form):
        """
        Returns the index of the form with respect to the phase

        schedule_phase.forms = [a,b,c]
        schedule_phase.get_phase_form_index(b)
        => 1
        schedule_phase.get_phase_form_index(c)
        => 2
        """
        return next((phase_form.id for phase_form in self._get_forms() if phase_form.form_id == form.unique_id),
                    None)

    def remove_form(self, form):
        """Remove a form from the phase"""
        idx = self.get_phase_form_index(form)
        if idx is None:
            raise ScheduleError("That form doesn't exist in the phase")

        self.forms.remove(self.forms[idx])

    def add_form(self, form):
        """Adds a form to this phase, removing it from other phases"""
        old_phase = form.get_phase()
        if old_phase is not None and old_phase.anchor != self.anchor:
            old_phase.remove_form(form)

        if self.get_form(form) is None:
            self.forms.append(SchedulePhaseForm(form_id=form.unique_id))

    def change_anchor(self, new_anchor):
        if new_anchor is None or new_anchor.strip() == '':
            raise ScheduleError(_("You can't create a phase without an anchor property"))

        self.anchor = new_anchor

        if self.get_module().phase_anchors.count(new_anchor) > 1:
            raise ScheduleError(_("You can't have more than one phase with the anchor {}").format(new_anchor))


class AdvancedModule(ModuleBase):
    module_type = 'advanced'
    forms = SchemaListProperty(FormBase)
    case_details = SchemaProperty(DetailPair)
    product_details = SchemaProperty(DetailPair)
    put_in_root = BooleanProperty(default=False)
    case_list = SchemaProperty(CaseList)
    has_schedule = BooleanProperty()
    schedule_phases = SchemaListProperty(SchedulePhase)
    get_schedule_phases = IndexedSchema.Getter('schedule_phases')
    search_config = SchemaProperty(CaseSearch)

    @property
    def is_surveys(self):
        return False

    @classmethod
    def wrap(cls, data):
        # lazy migration to accommodate search_config as empty list
        # http://manage.dimagi.com/default.asp?231186
        if data.get('search_config') == []:
            data['search_config'] = {}
        return super(AdvancedModule, cls).wrap(data)

    @classmethod
    def new_module(cls, name, lang):
        detail = Detail(
            columns=[DetailColumn(
                format='plain',
                header={(lang or 'en'): ugettext("Name")},
                field='name',
                model='case',
            )]
        )

        module = AdvancedModule(
            name={(lang or 'en'): name or ugettext("Untitled Module")},
            forms=[],
            case_type='',
            case_details=DetailPair(
                short=Detail(detail.to_json()),
                long=Detail(detail.to_json()),
            ),
            product_details=DetailPair(
                short=Detail(
                    columns=[
                        DetailColumn(
                            format='plain',
                            header={(lang or 'en'): ugettext("Product")},
                            field='name',
                            model='product',
                        ),
                    ],
                ),
                long=Detail(),
            ),
        )
        module.get_or_create_unique_id()
        return module

    def new_form(self, name, lang, attachment=Ellipsis):
        from corehq.apps.app_manager.views.utils import get_blank_form_xml
        lang = lang if lang else "en"
        name = name if name else _("Untitled Form")
        form = AdvancedForm(
            name={lang: name},
        )
        form.schedule = FormSchedule(enabled=False)

        self.forms.append(form)
        form = self.get_form(-1)
        if attachment == Ellipsis:
            attachment = get_blank_form_xml(name)
        form.source = attachment
        return form

    def new_shadow_form(self, name, lang):
        lang = lang if lang else "en"
        name = name if name else _("Untitled Form")
        form = ShadowForm(
            name={lang: name},
            no_vellum=True,
        )
        form.schedule = FormSchedule(enabled=False)

        self.forms.append(form)
        form = self.get_form(-1)
        form.get_unique_id()  # This function sets the unique_id. Normally setting the source sets the id.
        return form

    def add_insert_form(self, from_module, form, index=None, with_source=False):
        if isinstance(form, AdvancedForm):
            new_form = form
        elif isinstance(form, Form):
            new_form = AdvancedForm(
                name=form.name,
                form_filter=form.form_filter,
                media_image=form.media_image,
                media_audio=form.media_audio
            )
            new_form._parent = self
            form._parent = self
            if with_source:
                new_form.source = form.source
            actions = form.active_actions()
            open = actions.get('open_case', None)
            update = actions.get('update_case', None)
            close = actions.get('close_case', None)
            preload = actions.get('case_preload', None)
            subcases = actions.get('subcases', None)
            case_type = from_module.case_type

            base_action = None
            if open:
                base_action = AdvancedOpenCaseAction(
                    case_type=case_type,
                    case_tag='open_{0}_0'.format(case_type),
                    name_path=open.name_path,
                    open_condition=open.condition,
                    case_properties=update.update if update else {},
                    )
                new_form.actions.open_cases.append(base_action)
            elif update or preload or close:
                base_action = LoadUpdateAction(
                    case_type=case_type,
                    case_tag='load_{0}_0'.format(case_type),
                    case_properties=update.update if update else {},
                    preload=preload.preload if preload else {}
                )

                if from_module.parent_select.active:
                    from_app = from_module.get_app()  # A form can be copied from a module in a different app.
                    select_chain = get_select_chain(from_app, from_module, include_self=False)
                    for n, link in enumerate(reversed(list(enumerate(select_chain)))):
                        i, module = link
                        new_form.actions.load_update_cases.append(LoadUpdateAction(
                            case_type=module.case_type,
                            case_tag='_'.join(['parent'] * (i + 1)),
                            details_module=module.unique_id,
                            case_index=CaseIndex(tag='_'.join(['parent'] * (i + 2)) if n > 0 else '')
                        ))

                    base_action.case_indices = [CaseIndex(tag='parent')]

                if close:
                    base_action.close_condition = close.condition
                new_form.actions.load_update_cases.append(base_action)

            if subcases:
                for i, subcase in enumerate(subcases):
                    open_subcase_action = AdvancedOpenCaseAction(
                        case_type=subcase.case_type,
                        case_tag='open_{0}_{1}'.format(subcase.case_type, i+1),
                        name_path=subcase.case_name,
                        open_condition=subcase.condition,
                        case_properties=subcase.case_properties,
                        repeat_context=subcase.repeat_context,
                        case_indices=[CaseIndex(
                            tag=base_action.case_tag if base_action else '',
                            reference_id=subcase.reference_id,
                        )]
                    )
                    new_form.actions.open_cases.append(open_subcase_action)
        else:
            raise IncompatibleFormTypeException()

        if index is not None:
            self.forms.insert(index, new_form)
        else:
            self.forms.append(new_form)
        return self.get_form(index or -1)

    def rename_lang(self, old_lang, new_lang):
        super(AdvancedModule, self).rename_lang(old_lang, new_lang)
        self.case_list.rename_lang(old_lang, new_lang)

    def requires_case_details(self):
        if self.case_list.show:
            return True

        for form in self.forms:
            if any(action.case_type == self.case_type for action in form.actions.load_update_cases):
                return True

    def all_forms_require_a_case(self):
        return all(form.requires_case() for form in self.forms)

    @property
    def search_detail(self):
        return deepcopy(self.case_details.short)

    def get_details(self):
        details = [
            ('case_short', self.case_details.short, True),
            ('case_long', self.case_details.long, True),
            ('product_short', self.product_details.short, self.get_app().commtrack_enabled),
            ('product_long', self.product_details.long, False),
        ]
        if module_offers_search(self) and not self.case_details.short.custom_xml:
            details.append(('search_short', self.search_detail, True))
        return details

    def get_case_errors(self, needs_case_type, needs_case_detail, needs_referral_detail=False):

        module_info = self.get_module_info()

        if needs_case_type and not self.case_type:
            yield {
                'type': 'no case type',
                'module': module_info,
            }

        if needs_case_detail:
            if not self.case_details.short.columns:
                yield {
                    'type': 'no case detail',
                    'module': module_info,
                }
            if self.get_app().commtrack_enabled and not self.product_details.short.columns:
                for form in self.forms:
                    if self.case_list.show or \
                            any(action.show_product_stock for action in form.actions.load_update_cases):
                        yield {
                            'type': 'no product detail',
                            'module': module_info,
                        }
                        break
            columns = self.case_details.short.columns + self.case_details.long.columns
            if self.get_app().commtrack_enabled:
                columns += self.product_details.short.columns
            errors = self.validate_detail_columns(columns)
            for error in errors:
                yield error

    def validate_for_build(self):
        errors = super(AdvancedModule, self).validate_for_build()
        if not self.forms and not self.case_list.show:
            errors.append({
                'type': 'no forms or case list',
                'module': self.get_module_info(),
            })
        if self.case_list_form.form_id:
            forms = self.forms

            case_tag = None
            loaded_case_types = None
            for form in forms:
                info = self.get_module_info()
                form_info = {"id": form.id if hasattr(form, 'id') else None, "name": form.name}
                non_auto_select_actions = [a for a in form.actions.load_update_cases if not a.auto_select]
                this_forms_loaded_case_types = {action.case_type for action in non_auto_select_actions}
                if loaded_case_types is None:
                    loaded_case_types = this_forms_loaded_case_types
                elif loaded_case_types != this_forms_loaded_case_types:
                    errors.append({
                        'type': 'all forms in case list module must load the same cases',
                        'module': info,
                        'form': form_info,
                    })

                if not non_auto_select_actions:
                    errors.append({
                        'type': 'case list module form must require case',
                        'module': info,
                        'form': form_info,
                    })
                elif len(non_auto_select_actions) != 1:
                    for index, action in reversed(list(enumerate(non_auto_select_actions))):
                        if (
                            index > 0 and
                            non_auto_select_actions[index - 1].case_tag not in (p.tag for p in action.case_indices)
                        ):
                            errors.append({
                                'type': 'case list module form can only load parent cases',
                                'module': info,
                                'form': form_info,
                            })

                case_action = non_auto_select_actions[-1] if non_auto_select_actions else None
                if case_action and case_action.case_type != self.case_type:
                    errors.append({
                        'type': 'case list module form must match module case type',
                        'module': info,
                        'form': form_info,
                    })

                # set case_tag if not already set
                case_tag = case_action.case_tag if not case_tag and case_action else case_tag
                if case_action and case_action.case_tag != case_tag:
                    errors.append({
                        'type': 'all forms in case list module must have same case management',
                        'module': info,
                        'form': form_info,
                        'expected_tag': case_tag
                    })

                if case_action and case_action.details_module and case_action.details_module != self.unique_id:
                    errors.append({
                        'type': 'forms in case list module must use modules details',
                        'module': info,
                        'form': form_info,
                    })

        return errors

    def _uses_case_type(self, case_type, invert_match=False):
        return any(form.uses_case_type(case_type, invert_match) for form in self.forms)

    def uses_usercase(self):
        """Return True if this module has any forms that use the usercase.
        """
        return self._uses_case_type(USERCASE_TYPE)

    @property
    def phase_anchors(self):
        return [phase.anchor for phase in self.schedule_phases]

    def get_or_create_schedule_phase(self, anchor):
        """Returns a tuple of (phase, new?)"""
        if anchor is None or anchor.strip() == '':
            raise ScheduleError(_("You can't create a phase without an anchor property"))

        phase = next((phase for phase in self.get_schedule_phases() if phase.anchor == anchor), None)
        is_new_phase = False

        if phase is None:
            self.schedule_phases.append(SchedulePhase(anchor=anchor))
            # TODO: is there a better way of doing this?
            phase = list(self.get_schedule_phases())[-1]  # get the phase from the module so we know the _parent
            is_new_phase = True

        return (phase, is_new_phase)

    def _clear_schedule_phases(self):
        self.schedule_phases = []

    def update_schedule_phases(self, anchors):
        """ Take a list of anchors, reorders, deletes and creates phases from it """
        old_phases = {phase.anchor: phase for phase in self.get_schedule_phases()}
        self._clear_schedule_phases()

        for anchor in anchors:
            try:
                self.schedule_phases.append(old_phases.pop(anchor))
            except KeyError:
                self.get_or_create_schedule_phase(anchor)

        deleted_phases_with_forms = [anchor for anchor, phase in six.iteritems(old_phases) if len(phase.forms)]
        if deleted_phases_with_forms:
            raise ScheduleError(_("You can't delete phases with anchors "
                                  "{phase_anchors} because they have forms attached to them").format(
                                      phase_anchors=(", ").join(deleted_phases_with_forms)))

        return self.get_schedule_phases()

    def update_schedule_phase_anchors(self, new_anchors):
        """ takes a list of tuples (id, new_anchor) and updates the phase anchors """
        for anchor in new_anchors:
            id = anchor[0] - 1
            new_anchor = anchor[1]
            try:
                list(self.get_schedule_phases())[id].change_anchor(new_anchor)
            except IndexError:
                pass  # That phase wasn't found, so we can't change it's anchor. Ignore it

    def update_app_case_meta(self, meta):
        for column in self.case_details.long.columns:
            meta.add_property_detail('long', self.case_type, self.unique_id, column)
        for column in self.case_details.short.columns:
            meta.add_property_detail('short', self.case_type, self.unique_id, column)


class ReportAppFilter(DocumentSchema):

    @classmethod
    def wrap(cls, data):
        if cls is ReportAppFilter:
            return get_report_filter_class_for_doc_type(data['doc_type']).wrap(data)
        else:
            return super(ReportAppFilter, cls).wrap(data)

    def get_filter_value(self, user, ui_filter):
        raise NotImplementedError


MobileFilterConfig = namedtuple('MobileFilterConfig', ['doc_type', 'filter_class', 'short_description'])


def get_all_mobile_filter_configs():
    return [
        MobileFilterConfig('AutoFilter', AutoFilter, _('Value equal to a standard user property')),
        MobileFilterConfig('CustomDataAutoFilter', CustomDataAutoFilter,
                           _('Value equal to a custom user property')),
        MobileFilterConfig('StaticChoiceFilter', StaticChoiceFilter, _('An exact match of a constant value')),
        MobileFilterConfig('StaticChoiceListFilter', StaticChoiceListFilter,
                           _('An exact match of a dynamic property')),
        MobileFilterConfig('StaticDatespanFilter', StaticDatespanFilter, _('A standard date range')),
        MobileFilterConfig('CustomDatespanFilter', CustomDatespanFilter, _('A custom range relative to today')),
        MobileFilterConfig('CustomMonthFilter', CustomMonthFilter,
                           _("Custom Month Filter (you probably don't want this")),
        MobileFilterConfig('MobileSelectFilter', MobileSelectFilter, _('Show choices on mobile device')),
        MobileFilterConfig('AncestorLocationTypeFilter', AncestorLocationTypeFilter,
                           _("Ancestor location of the user's assigned location of a particular type")),
        MobileFilterConfig('NumericFilter', NumericFilter, _('A numeric expression')),
    ]


def get_report_filter_class_for_doc_type(doc_type):
    matched_configs = [config for config in get_all_mobile_filter_configs() if config.doc_type == doc_type]
    if not matched_configs:
        raise ValueError('Unexpected doc_type for ReportAppFilter', doc_type)
    else:
        assert len(matched_configs) == 1
        return matched_configs[0].filter_class


def _filter_by_case_sharing_group_id(user, ui_filter):
    from corehq.apps.reports_core.filters import Choice
    return [
        Choice(value=group._id, display=None)
        for group in user.get_case_sharing_groups()
    ]


def _filter_by_location_id(user, ui_filter):
    return ui_filter.value(**{ui_filter.name: user.location_id,
                              'request_user': user})


def _filter_by_location_ids(user, ui_filter):
    from corehq.apps.userreports.reports.filters.values import CHOICE_DELIMITER
    return ui_filter.value(**{ui_filter.name: CHOICE_DELIMITER.join(user.assigned_location_ids),
                              'request_user': user})


def _filter_by_username(user, ui_filter):
    from corehq.apps.reports_core.filters import Choice
    return Choice(value=user.raw_username, display=None)


def _filter_by_user_id(user, ui_filter):
    from corehq.apps.reports_core.filters import Choice
    return Choice(value=user._id, display=None)


def _filter_by_parent_location_id(user, ui_filter):
    location = user.sql_location
    location_parent = location.parent.location_id if location and location.parent else None
    return ui_filter.value(**{ui_filter.name: location_parent,
                              'request_user': user})


AutoFilterConfig = namedtuple('AutoFilterConfig', ['slug', 'filter_function', 'short_description'])


def get_auto_filter_configurations():
    return [
        AutoFilterConfig('case_sharing_group', _filter_by_case_sharing_group_id,
                         _("The user's case sharing group")),
        AutoFilterConfig('location_id', _filter_by_location_id, _("The user's assigned location")),
        AutoFilterConfig('location_ids', _filter_by_location_ids, _("All of the user's assigned locations")),
        AutoFilterConfig('parent_location_id', _filter_by_parent_location_id,
                         _("The parent location of the user's assigned location")),
        AutoFilterConfig('username', _filter_by_username, _("The user's username")),
        AutoFilterConfig('user_id', _filter_by_user_id, _("The user's ID")),
    ]


def _get_auto_filter_function(slug):
    matched_configs = [config for config in get_auto_filter_configurations() if config.slug == slug]
    if not matched_configs:
        raise ValueError('Unexpected ID for AutoFilter', slug)
    else:
        assert len(matched_configs) == 1
        return matched_configs[0].filter_function


class AutoFilter(ReportAppFilter):
    filter_type = StringProperty(choices=[f.slug for f in get_auto_filter_configurations()])

    def get_filter_value(self, user, ui_filter):
        return _get_auto_filter_function(self.filter_type)(user, ui_filter)


class CustomDataAutoFilter(ReportAppFilter):
    custom_data_property = StringProperty()

    def get_filter_value(self, user, ui_filter):
        from corehq.apps.reports_core.filters import Choice
        return Choice(value=user.user_data[self.custom_data_property], display=None)


class StaticChoiceFilter(ReportAppFilter):
    select_value = StringProperty()

    def get_filter_value(self, user, ui_filter):
        from corehq.apps.reports_core.filters import Choice
        return [Choice(value=self.select_value, display=None)]


class StaticChoiceListFilter(ReportAppFilter):
    value = StringListProperty()

    def get_filter_value(self, user, ui_filter):
        from corehq.apps.reports_core.filters import Choice
        return [Choice(value=string_value, display=None) for string_value in self.value]


class StaticDatespanFilter(ReportAppFilter):
    date_range = StringProperty(
        choices=[choice.slug for choice in get_simple_dateranges()],
        required=True,
    )

    def get_filter_value(self, user, ui_filter):
        start_date, end_date = get_daterange_start_end_dates(self.date_range)
        return DateSpan(startdate=start_date, enddate=end_date)


class CustomDatespanFilter(ReportAppFilter):
    operator = StringProperty(
        choices=[
            '=',
            '<=',
            '>=',
            '>',
            '<',
            'between'
        ],
        required=True,
    )
    date_number = StringProperty(required=True)
    date_number2 = StringProperty()

    def get_filter_value(self, user, ui_filter):
        assert user is not None, (
            "CustomDatespanFilter.get_filter_value must be called "
            "with an OTARestoreUser object, not None")

        timezone = get_timezone_for_domain(user.domain)
        today = ServerTime(datetime.datetime.utcnow()).user_time(timezone).done().date()
        start_date = end_date = None
        days = int(self.date_number)
        if self.operator == 'between':
            days2 = int(self.date_number2)
            # allows user to have specified the two numbers in either order
            if days > days2:
                end = days2
                start = days
            else:
                start = days2
                end = days
            start_date = today - datetime.timedelta(days=start)
            end_date = today - datetime.timedelta(days=end)
        elif self.operator == '=':
            start_date = end_date = today - datetime.timedelta(days=days)
        elif self.operator == '>=':
            start_date = None
            end_date = today - datetime.timedelta(days=days)
        elif self.operator == '<=':
            start_date = today - datetime.timedelta(days=days)
            end_date = None
        elif self.operator == '<':
            start_date = today - datetime.timedelta(days=days - 1)
            end_date = None
        elif self.operator == '>':
            start_date = None
            end_date = today - datetime.timedelta(days=days + 1)
        return DateSpan(startdate=start_date, enddate=end_date)


def is_lte(integer):
    def validate(x):
        if not x <= integer:
            raise BadValueError('Value must be less than or equal to {}'.format(integer))
    return validate


def is_gte(integer):
    def validate(x):
        if not x >= integer:
            raise BadValueError('Value must be greater than or equal to {}'.format(integer))
    return validate


class CustomMonthFilter(ReportAppFilter):
    """
    Filter by months that start on a day number other than 1

    See [FB 215656](http://manage.dimagi.com/default.asp?215656)
    """
    # Values for start_of_month < 1 specify the number of days from the end of the month. Values capped at
    # len(February).
    start_of_month = IntegerProperty(
        required=True,
        validators=(is_gte(-27), is_lte(28))
    )
    # DateSpan to return i.t.o. number of months to go back
    period = IntegerProperty(
        default=DEFAULT_MONTH_FILTER_PERIOD_LENGTH,
        validators=(is_gte(0),)
    )

    @classmethod
    def wrap(cls, doc):
        doc['start_of_month'] = int(doc['start_of_month'])
        if 'period' in doc:
            doc['period'] = int(doc['period'] or DEFAULT_MONTH_FILTER_PERIOD_LENGTH)
        return super(CustomMonthFilter, cls).wrap(doc)

    def get_filter_value(self, user, ui_filter):
        def get_last_month(this_month):
            return datetime.date(this_month.year, this_month.month, 1) - datetime.timedelta(days=1)

        def get_last_day(date):
            _, last_day = calendar.monthrange(date.year, date.month)
            return last_day

        start_of_month = int(self.start_of_month)
        today = datetime.date.today()
        if start_of_month > 0:
            start_day = start_of_month
        else:
            # start_of_month is zero or negative. Work backwards from the end of the month
            start_day = get_last_day(today) + start_of_month

        # Loop over months backwards for period > 0
        month = today if today.day >= start_day else get_last_month(today)
        for i in range(int(self.period)):
            month = get_last_month(month)

        if start_of_month > 0:
            start_date = datetime.date(month.year, month.month, start_day)
            days = get_last_day(start_date) - 1
            end_date = start_date + datetime.timedelta(days=days)
        else:
            start_day = get_last_day(month) + start_of_month
            start_date = datetime.date(month.year, month.month, start_day)
            next_month = datetime.date(month.year, month.month, get_last_day(month)) + datetime.timedelta(days=1)
            end_day = get_last_day(next_month) + start_of_month - 1
            end_date = datetime.date(next_month.year, next_month.month, end_day)

        return DateSpan(startdate=start_date, enddate=end_date)


class MobileSelectFilter(ReportAppFilter):

    def get_filter_value(self, user, ui_filter):
        return None


class AncestorLocationTypeFilter(ReportAppFilter):
    ancestor_location_type_name = StringProperty()

    def get_filter_value(self, user, ui_filter):
        from corehq.apps.locations.models import SQLLocation
        from corehq.apps.reports_core.filters import REQUEST_USER_KEY

        kwargs = {REQUEST_USER_KEY: user}
        try:
            ancestor = user.sql_location.get_ancestors(include_self=True).\
                get(location_type__name=self.ancestor_location_type_name)
            kwargs[ui_filter.name] = ancestor.location_id
        except (AttributeError, SQLLocation.DoesNotExist):
            # user.sql_location is None, or location does not have an ancestor of that type
            pass

        return ui_filter.value(**kwargs)


class NumericFilter(ReportAppFilter):
    operator = StringProperty(choices=['=', '!=', '<', '<=', '>', '>=']),
    operand = FloatProperty()

    @classmethod
    def wrap(cls, doc):
        doc['operand'] = float(doc['operand'])
        return super(NumericFilter, cls).wrap(doc)

    def get_filter_value(self, user, ui_filter):
        return {
            'operator': self.operator,
            'operand': self.operand,
        }


class ReportAppConfig(DocumentSchema):
    """
    Class for configuring how a user configurable report shows up in an app
    """
    # ID of the ReportConfiguration
    report_id = StringProperty(required=True)
    header = DictProperty()
    localized_description = DictProperty()
    xpath_description = StringProperty()
    use_xpath_description = BooleanProperty(default=False)
    show_data_table = BooleanProperty(default=True)
    complete_graph_configs = DictProperty(GraphConfiguration)

    filters = SchemaDictProperty(ReportAppFilter)
    # Unique ID of this mobile report config
    uuid = StringProperty(required=True)
    report_slug = StringProperty(required=False)  # optional, user-provided
    sync_delay = DecimalProperty(default=0.0)  # in hours

    _report = None

    def __init__(self, *args, **kwargs):
        super(ReportAppConfig, self).__init__(*args, **kwargs)
        if not self.uuid:
            self.uuid = random_hex()

    @classmethod
    def wrap(cls, doc):
        # for backwards compatibility with apps that have localized or xpath descriptions
        old_description = doc.get('description')
        if old_description:
            if isinstance(old_description, six.string_types) and not doc.get('xpath_description'):
                doc['xpath_description'] = old_description
            elif isinstance(old_description, dict) and not doc.get('localized_description'):
                doc['localized_description'] = old_description
        if not doc.get('xpath_description'):
            doc['xpath_description'] = '""'

        return super(ReportAppConfig, cls).wrap(doc)

    def report(self, domain):
        if self._report is None:
            from corehq.apps.userreports.models import get_report_config
            self._report = get_report_config(self.report_id, domain)[0]
        return self._report

    @property
    def instance_id(self):
        return self.report_slug or self.uuid


class ReportModule(ModuleBase):
    """
    Module for user configurable reports
    """

    module_type = 'report'

    report_configs = SchemaListProperty(ReportAppConfig)
    forms = []
    _loaded = False

    @property
    @memoized
    def reports(self):
        from corehq.apps.userreports.models import get_report_configs
        return get_report_configs([r.report_id for r in self.report_configs], self.get_app().domain)

    @classmethod
    def new_module(cls, name, lang):
        module = ReportModule(
            name={(lang or 'en'): name or ugettext("Reports")},
            case_type='',
        )
        module.get_or_create_unique_id()
        return module

    def get_details(self):
        from corehq.apps.app_manager.suite_xml.features.mobile_ucr import ReportModuleSuiteHelper
        return ReportModuleSuiteHelper(self).get_details()

    def get_custom_entries(self):
        from corehq.apps.app_manager.suite_xml.features.mobile_ucr import ReportModuleSuiteHelper
        return ReportModuleSuiteHelper(self).get_custom_entries()

    def get_menus(self, supports_module_filter=False):
        kwargs = {}
        if supports_module_filter:
            kwargs['relevant'] = interpolate_xpath(self.module_filter)

        menu = suite_models.LocalizedMenu(
            id=id_strings.menu_id(self),
            menu_locale_id=id_strings.module_locale(self),
            media_image=bool(len(self.all_image_paths())),
            media_audio=bool(len(self.all_audio_paths())),
            image_locale_id=id_strings.module_icon_locale(self),
            audio_locale_id=id_strings.module_audio_locale(self),
            **kwargs
        )
        menu.commands.extend([
            suite_models.Command(id=id_strings.report_command(config.uuid))
            for config in self.report_configs
        ])
        yield menu

    def check_report_validity(self):
        """
        returns is_valid, valid_report_configs

        If any report doesn't exist, is_valid is False, otherwise True
        valid_report_configs is a list of all report configs that refer to existing reports

        """
        try:
            all_report_ids = [report._id for report in self.reports]
            valid_report_configs = [report_config for report_config in self.report_configs
                                    if report_config.report_id in all_report_ids]
            is_valid = (len(valid_report_configs) == len(self.report_configs))
        except ReportConfigurationNotFoundError:
            valid_report_configs = []  # assuming that if one report is in a different domain, they all are
            is_valid = False

        return namedtuple('ReportConfigValidity', 'is_valid valid_report_configs')(
            is_valid=is_valid,
            valid_report_configs=valid_report_configs
        )

    def has_duplicate_instance_ids(self):
        from corehq.apps.app_manager.suite_xml.features.mobile_ucr import get_uuids_by_instance_id
        duplicate_instance_ids = {
            instance_id
            for instance_id, uuids in get_uuids_by_instance_id(self.get_app().domain).items()
            if len(uuids) > 1
        }
        return any(report_config.instance_id in duplicate_instance_ids
                   for report_config in self.report_configs)

    def validate_for_build(self):
        errors = super(ReportModule, self).validate_for_build()
        if not self.check_report_validity().is_valid:
            errors.append({
                'type': 'report config ref invalid',
                'module': self.get_module_info()
            })
        elif not self.reports:
            errors.append({
                'type': 'no reports',
                'module': self.get_module_info(),
            })
        if self.has_duplicate_instance_ids():
            errors.append({
                'type': 'report config id duplicated',
                'module': self.get_module_info(),
            })
        return errors


class ShadowModule(ModuleBase, ModuleDetailsMixin):
    """
    A module that acts as a shortcut to another module. This module has its own
    settings (name, icon/audio, filter, etc.) and its own case list/detail, but
    inherits case type and forms from its source module.
    """
    module_type = 'shadow'
    source_module_id = StringProperty()
    forms = []
    excluded_form_ids = SchemaListProperty()
    case_details = SchemaProperty(DetailPair)
    ref_details = SchemaProperty(DetailPair)
    put_in_root = BooleanProperty(default=False)
    case_list = SchemaProperty(CaseList)
    referral_list = SchemaProperty(CaseList)
    task_list = SchemaProperty(CaseList)
    parent_select = SchemaProperty(ParentSelect)
    search_config = SchemaProperty(CaseSearch)

    get_forms = IndexedSchema.Getter('forms')

    @classmethod
    def wrap(cls, data):
        data = cls.wrap_details(data)
        return super(ShadowModule, cls).wrap(data)

    @property
    def source_module(self):
        if self.source_module_id:
            try:
                return self._parent.get_module_by_unique_id(self.source_module_id)
            except ModuleNotFoundException:
                pass
        return None

    @property
    def case_type(self):
        if not self.source_module:
            return None
        return self.source_module.case_type

    @property
    def requires(self):
        if not self.source_module:
            return 'none'
        return self.source_module.requires

    @property
    def root_module_id(self):
        if not self.source_module:
            return None
        return self.source_module.root_module_id

    def get_suite_forms(self):
        if not self.source_module:
            return []
        return [f for f in self.source_module.get_forms() if f.unique_id not in self.excluded_form_ids]

    @parse_int([1])
    def get_form(self, i):
        return None

    def requires_case_details(self):
        if not self.source_module:
            return False
        return self.source_module.requires_case_details()

    def get_case_types(self):
        if not self.source_module:
            return []
        return self.source_module.get_case_types()

    @memoized
    def get_subcase_types(self):
        if not self.source_module:
            return []
        return self.source_module.get_subcase_types()

    @memoized
    def all_forms_require_a_case(self):
        if not self.source_module:
            return []
        return self.source_module.all_forms_require_a_case()

    @classmethod
    def new_module(cls, name, lang):
        lang = lang or 'en'
        detail = Detail(
            columns=[DetailColumn(
                format='plain',
                header={(lang or 'en'): ugettext("Name")},
                field='name',
                model='case',
            )]
        )
        module = ShadowModule(
            name={(lang or 'en'): name or ugettext("Untitled Module")},
            case_details=DetailPair(
                short=Detail(detail.to_json()),
                long=Detail(detail.to_json()),
            ),
        )
        module.get_or_create_unique_id()
        return module

    def validate_for_build(self):
        errors = super(ShadowModule, self).validate_for_build()
        errors += self.validate_details_for_build()
        if not self.source_module:
            errors.append({
                'type': 'no source module id',
                'module': self.get_module_info()
            })
        return errors


class LazyBlobDoc(BlobMixin):
    """LazyAttachmentDoc for blob db

    Cache blobs in local memory (for this request)
    and in django cache (for the next few requests)
    and commit to couchdb.

    See also `dimagi.utils.couch.lazy_attachment_doc.LazyAttachmentDoc`

    Cache strategy:
    - on fetch, check in local memory, then cache
      - if both are a miss, fetch from couchdb and store in both
    - after an attachment is committed to the blob db and the
      save save has succeeded, save the attachment in the cache
    """

    def __init__(self, *args, **kwargs):
        super(LazyBlobDoc, self).__init__(*args, **kwargs)
        self._LAZY_ATTACHMENTS = {}
        # to cache fetched attachments
        # these we do *not* send back down upon save
        self._LAZY_ATTACHMENTS_CACHE = {}

    @classmethod
    def wrap(cls, data):
        if "_attachments" in data:
            data = data.copy()
            attachments = data.pop("_attachments").copy()
            if cls._migrating_blobs_from_couch:
                # preserve stubs so couch attachments don't get deleted on save
                stubs = {}
                for name, value in list(attachments.items()):
                    if isinstance(value, dict) and "stub" in value:
                        stubs[name] = attachments.pop(name)
                if stubs:
                    data["_attachments"] = stubs
        else:
            attachments = None
        self = super(LazyBlobDoc, cls).wrap(data)
        if attachments:
            for name, attachment in attachments.items():
                if isinstance(attachment, six.string_types):
                    info = {"content": attachment}
                else:
                    raise ValueError("Unknown attachment format: {!r}"
                                     .format(attachment))
                self.lazy_put_attachment(name=name, **info)
        return self

    def __attachment_cache_key(self, name):
        return 'lazy_attachment/{id}/{name}'.format(id=self.get_id, name=name)

    def __set_cached_attachment(self, name, content, timeout=60*60*24):
        cache.set(self.__attachment_cache_key(name), content, timeout=timeout)
        self._LAZY_ATTACHMENTS_CACHE[name] = content

    def __get_cached_attachment(self, name):
        try:
            # it has been fetched already during this request
            content = self._LAZY_ATTACHMENTS_CACHE[name]
        except KeyError:
            content = cache.get(self.__attachment_cache_key(name))
            if content is not None:
                self._LAZY_ATTACHMENTS_CACHE[name] = content
        return content

    def put_attachment(self, content, name=None, *args, **kw):
        cache.delete(self.__attachment_cache_key(name))
        self._LAZY_ATTACHMENTS_CACHE.pop(name, None)
        return super(LazyBlobDoc, self).put_attachment(content, name, *args, **kw)

    def has_attachment(self, name):
        return name in self.lazy_list_attachments()

    def lazy_put_attachment(self, content, name=None, content_type=None,
                            content_length=None):
        """
        Ensure the attachment is available through lazy_fetch_attachment
        and that upon self.save(), the attachments are put to the doc as well

        """
        self._LAZY_ATTACHMENTS[name] = {
            'content': content,
            'content_type': content_type,
            'content_length': content_length,
        }

    def lazy_fetch_attachment(self, name):
        # it has been put/lazy-put already during this request
        if name in self._LAZY_ATTACHMENTS:
            content = self._LAZY_ATTACHMENTS[name]['content']
        else:
            content = self.__get_cached_attachment(name)

            if content is None:
                try:
                    content = self.fetch_attachment(name)
                except ResourceNotFound as e:
                    # django cache will pickle this exception for you
                    # but e.response isn't picklable
                    if hasattr(e, 'response'):
                        del e.response
                    content = e
                    self.__set_cached_attachment(name, content, timeout=60*5)
                    raise
                else:
                    self.__set_cached_attachment(name, content)

        if isinstance(content, ResourceNotFound):
            raise content

        return content

    def lazy_list_attachments(self):
        keys = set()
        keys.update(getattr(self, '_LAZY_ATTACHMENTS', None) or {})
        keys.update(self.blobs or {})
        return keys

    def save(self, **params):
        def super_save():
            super(LazyBlobDoc, self).save(**params)
        if self._LAZY_ATTACHMENTS:
            with self.atomic_blobs(super_save):
                for name, info in self._LAZY_ATTACHMENTS.items():
                    if not info['content_type']:
                        info['content_type'] = ';'.join(filter(None, guess_type(name)))
                    super(LazyBlobDoc, self).put_attachment(name=name, **info)
            # super_save() has succeeded by now
            for name, info in self._LAZY_ATTACHMENTS.items():
                self.__set_cached_attachment(name, info['content'])
            self._LAZY_ATTACHMENTS.clear()
        else:
            super_save()


class VersionedDoc(LazyBlobDoc):
    """
    A document that keeps an auto-incrementing version number, knows how to make copies of itself,
    delete a copy of itself, and revert back to an earlier copy of itself.

    """
    domain = StringProperty()
    copy_of = StringProperty()
    version = IntegerProperty()
    short_url = StringProperty()
    short_odk_url = StringProperty()
    short_odk_media_url = StringProperty()

    _meta_fields = ['_id', '_rev', 'domain', 'copy_of', 'version', 'short_url', 'short_odk_url', 'short_odk_media_url']

    @property
    def id(self):
        return self._id

    @property
    def master_id(self):
        """Return the ID of the 'master' app. For app builds this is the ID
        of the app they were built from otherwise it's just the app's ID."""
        return self.copy_of or self._id

    def save(self, response_json=None, increment_version=None, **params):
        if increment_version is None:
            increment_version = not self.copy_of and self.doc_type != 'LinkedApplication'
        if increment_version:
            self.version = self.version + 1 if self.version else 1
        super(VersionedDoc, self).save(**params)
        if response_json is not None:
            if 'update' not in response_json:
                response_json['update'] = {}
            response_json['update']['app-version'] = self.version

    def make_build(self):
        assert self.get_id
        assert self.copy_of is None
        cls = self.__class__
        copies = cls.view('app_manager/applications', key=[self.domain, self._id, self.version], include_docs=True, limit=1).all()
        if copies:
            copy = copies[0]
        else:
            copy = deepcopy(self.to_json())
            bad_keys = ('_id', '_rev', '_attachments', 'external_blobs',
                        'short_url', 'short_odk_url', 'short_odk_media_url', 'recipients')

            for bad_key in bad_keys:
                if bad_key in copy:
                    del copy[bad_key]

            copy = cls.wrap(copy)
            copy['copy_of'] = self._id

            copy.copy_attachments(self)
        return copy

    def copy_attachments(self, other, regexp=ATTACHMENT_REGEX):
        for name in other.lazy_list_attachments() or {}:
            if regexp is None or re.match(regexp, name):
                self.lazy_put_attachment(other.lazy_fetch_attachment(name), name)

    def make_reversion_to_copy(self, copy):
        """
        Replaces couch doc with a copy of the backup ("copy").
        Returns the another Application/RemoteApp referring to this
        updated couch doc. The returned doc should be used in place of
        the original doc, i.e. should be called as follows:
            app = app.make_reversion_to_copy(copy)
            app.save()
        """
        if copy.copy_of != self._id:
            raise VersioningError("%s is not a copy of %s" % (copy, self))
        app = deepcopy(copy.to_json())
        app['_rev'] = self._rev
        app['_id'] = self._id
        app['version'] = self.version
        app['copy_of'] = None
        app.pop('_attachments', None)
        app.pop('external_blobs', None)
        cls = self.__class__
        app = cls.wrap(app)
        app.copy_attachments(copy)
        return app

    def delete_copy(self, copy):
        if copy.copy_of != self._id:
            raise VersioningError("%s is not a copy of %s" % (copy, self))
        copy.delete_app()
        copy.save(increment_version=False)

    def scrub_source(self, source):
        """
        To be overridden.

        Use this to scrub out anything
        that should be shown in the
        application source, such as ids, etc.

        """
        return source

    def export_json(self, dump_json=True):
        source = deepcopy(self.to_json())
        for field in self._meta_fields:
            if field in source:
                del source[field]
        _attachments = self.get_attachments()

        # the '_attachments' value is a dict of `name: blob_content`
        # pairs, and is part of the exported (serialized) app interface
        source['_attachments'] = _attachments
        source.pop("external_blobs", None)
        source = self.scrub_source(source)

        return json.dumps(source) if dump_json else source

    def get_attachments(self):
        attachments = {}
        for name in self.lazy_list_attachments():
            if re.match(ATTACHMENT_REGEX, name):
                # FIXME loss of metadata (content type, etc.)
                attachments[name] = self.lazy_fetch_attachment(name)
        return attachments

    def save_attachments(self, attachments, save=None):
        with self.atomic_blobs(save=save):
            for name, attachment in attachments.items():
                if re.match(ATTACHMENT_REGEX, name):
                    self.put_attachment(attachment, name)
        return self

    @classmethod
    def from_source(cls, source, domain):
        for field in cls._meta_fields:
            if field in source:
                del source[field]
        source['domain'] = domain
        app = cls.wrap(source)
        return app

    def is_deleted(self):
        return self.doc_type.endswith(DELETED_SUFFIX)

    def unretire(self):
        self.doc_type = self.get_doc_type()
        self.save()

    def get_doc_type(self):
        if self.doc_type.endswith(DELETED_SUFFIX):
            return self.doc_type[:-len(DELETED_SUFFIX)]
        else:
            return self.doc_type


def absolute_url_property(method):
    """
    Helper for the various fully qualified application URLs
    Turns a method returning an unqualified URL
    into a property returning a fully qualified URL
    (e.g., '/my_url/' => 'https://www.commcarehq.org/my_url/')
    Expects `self.url_base` to be fully qualified url base

    """
    @wraps(method)
    def _inner(self):
        return "%s%s" % (self.url_base, method(self))
    return property(_inner)


class BuildProfile(DocumentSchema):
    name = StringProperty()
    langs = StringListProperty()
    practice_mobile_worker_id = StringProperty()

    def __eq__(self, other):
        return self.langs == other.langs and self.practice_mobile_worker_id == other.practice_mobile_worker_id

    def __ne__(self, other):
        return not self.__eq__(other)


class MediaList(DocumentSchema):
    media_refs = StringListProperty()


class ApplicationBase(VersionedDoc, SnapshotMixin,
                      CommCareFeatureSupportMixin,
                      CommentMixin):
    """
    Abstract base class for Application and RemoteApp.
    Contains methods for generating the various files and zipping them into CommCare.jar

    See note at top of file for high-level overview.
    """

    _blobdb_type_code = CODES.application
    recipients = StringProperty(default="")

    # this is the supported way of specifying which commcare build to use
    build_spec = SchemaProperty(BuildSpec)
    platform = StringProperty(
        choices=["nokia/s40", "nokia/s60", "winmo", "generic"],
        default="nokia/s40"
    )
    text_input = StringProperty(
        choices=['roman', 'native', 'custom-keys', 'qwerty'],
        default="roman"
    )

    # The following properties should only appear on saved builds
    # built_with stores a record of CommCare build used in a saved app
    built_with = SchemaProperty(BuildRecord)
    build_signed = BooleanProperty(default=True)
    built_on = DateTimeProperty(required=False)
    build_comment = StringProperty()
    comment_from = StringProperty()
    build_broken = BooleanProperty(default=False)
    is_auto_generated = BooleanProperty(default=False)
    # not used yet, but nice for tagging/debugging
    # currently only canonical value is 'incomplete-build',
    # for when build resources aren't found where they should be
    build_broken_reason = StringProperty()

    # watch out for a past bug:
    # when reverting to a build that happens to be released
    # that got copied into into the new app doc, and when new releases were made,
    # they were automatically starred
    # AFAIK this is fixed in code, but my rear its ugly head in an as-yet-not-understood
    # way for apps that already had this problem. Just keep an eye out
    is_released = BooleanProperty(default=False)

    # django-style salted hash of the admin password
    admin_password = StringProperty()
    # a=Alphanumeric, n=Numeric, x=Neither (not allowed)
    admin_password_charset = StringProperty(choices=['a', 'n', 'x'], default='n')

    langs = StringListProperty()

    secure_submissions = BooleanProperty(default=False)

    # metadata for data platform
    amplifies_workers = StringProperty(
        choices=[AMPLIFIES_YES, AMPLIFIES_NO, AMPLIFIES_NOT_SET],
        default=AMPLIFIES_NOT_SET
    )
    amplifies_project = StringProperty(
        choices=[AMPLIFIES_YES, AMPLIFIES_NO, AMPLIFIES_NOT_SET],
        default=AMPLIFIES_NOT_SET
    )
    minimum_use_threshold = StringProperty(
        default='15'
    )
    experienced_threshold = StringProperty(
        default='3'
    )

    # exchange properties
    cached_properties = DictProperty()
    description = StringProperty()
    deployment_date = DateTimeProperty()
    phone_model = StringProperty()
    user_type = StringProperty()
    attribution_notes = StringProperty()

    # always false for RemoteApp
    case_sharing = BooleanProperty(default=False)
    vellum_case_management = BooleanProperty(default=True)

    # legacy property; kept around to be able to identify (deprecated) v1 apps
    application_version = StringProperty(default=APP_V2, choices=[APP_V1, APP_V2], required=False)
    last_modified = DateTimeProperty()

    def assert_app_v2(self):
        assert self.application_version == APP_V2

    build_profiles = SchemaDictProperty(BuildProfile)
    practice_mobile_worker_id = StringProperty()

    # each language is a key and the value is a list of multimedia referenced in that language
    media_language_map = SchemaDictProperty(MediaList)

    use_j2me_endpoint = BooleanProperty(default=False)

    target_commcare_flavor = StringProperty(
        default='none',
        choices=['none', TARGET_COMMCARE, TARGET_COMMCARE_LTS]
    )

    # Whether or not the Application has had any forms submitted against it
    has_submissions = BooleanProperty(default=False)

    # domains that are allowed to have linked apps with this master
    linked_whitelist = StringListProperty()

    mobile_ucr_restore_version = StringProperty(
        default=MOBILE_UCR_VERSION_1, choices=MOBILE_UCR_VERSIONS, required=False
    )
    location_fixture_restore = StringProperty(
        default=DEFAULT_LOCATION_FIXTURE_OPTION, choices=LOCATION_FIXTURE_OPTIONS,
        required=False
    )

<<<<<<< HEAD
    _all_files = None

    @classmethod
    def wrap(cls, data):
=======
    @staticmethod
    def _scrap_old_conventions(data):
>>>>>>> 6aad8b52
        should_save = False
        # scrape for old conventions and get rid of them
        if 'commcare_build' in data:
            version, build_number = data['commcare_build'].split('/')
            data['build_spec'] = BuildSpec.from_string("%s/latest" % version).to_json()
            del data['commcare_build']
        if 'commcare_tag' in data:
            version, build_number = current_builds.TAG_MAP[data['commcare_tag']]
            data['build_spec'] = BuildSpec.from_string("%s/latest" % version).to_json()
            del data['commcare_tag']
        if "built_with" in data and isinstance(data['built_with'], six.string_types):
            data['built_with'] = BuildSpec.from_string(data['built_with']).to_json()

        if 'native_input' in data:
            if 'text_input' not in data:
                data['text_input'] = 'native' if data['native_input'] else 'roman'
            del data['native_input']

        if 'build_langs' in data:
            if data['build_langs'] != data['langs'] and 'build_profiles' not in data:
                data['build_profiles'] = {
                    uuid.uuid4().hex: dict(
                        name=', '.join(data['build_langs']),
                        langs=data['build_langs']
                    )
                }
                should_save = True
            del data['build_langs']

        if 'original_doc' in data:
            data['copy_history'] = [data.pop('original_doc')]
            should_save = True
        return should_save

    @classmethod
    def wrap(cls, data, scrap_old_conventions=True):
        if scrap_old_conventions:
            should_save = cls._scrap_old_conventions(data)
        data["description"] = data.get('description') or data.get('short_description')

        self = super(ApplicationBase, cls).wrap(data)
        if not self.build_spec or self.build_spec.is_null():
            self.build_spec = get_default_build_spec()

        if scrap_old_conventions and should_save:
            self.save()

        return self

    @property
    @memoized
    def global_app_config(self):
        return GlobalAppConfig.for_app(self)

    def rename_lang(self, old_lang, new_lang):
        validate_lang(new_lang)

    def is_remote_app(self):
        return False

    def get_latest_app(self, released_only=True):
        if released_only:
            return get_app(self.domain, self.get_id, latest=True)
        else:
            return self.view('app_manager/applications',
                startkey=[self.domain, self.get_id, {}],
                endkey=[self.domain, self.get_id],
                include_docs=True,
                limit=1,
                descending=True,
            ).first()

    @memoized
    def get_latest_saved(self):
        """
        This looks really similar to get_latest_app, not sure why tim added
        """
        doc = (get_latest_released_app_doc(self.domain, self._id) or
               get_latest_build_doc(self.domain, self._id))
        return self.__class__.wrap(doc) if doc else None

    def set_admin_password(self, raw_password):
        salt = os.urandom(5).encode('hex')
        self.admin_password = make_password(raw_password, salt=salt)

        if raw_password.isnumeric():
            self.admin_password_charset = 'n'
        elif raw_password.isalnum():
            self.admin_password_charset = 'a'
        else:
            self.admin_password_charset = 'x'

    def check_password_charset(self):
        errors = []
        if hasattr(self, 'profile'):
            password_format = self.profile.get('properties', {}).get('password_format', 'n')
            message = _(
                'Your app requires {0} passwords but the admin password is not '
                '{0}. To resolve, go to app settings, Advanced Settings, Java '
                'Phone General Settings, and reset the Admin Password to '
                'something that is {0}'
            )

            if password_format == 'n' and self.admin_password_charset in 'ax':
                errors.append({'type': 'password_format',
                               'message': message.format('numeric')})
            if password_format == 'a' and self.admin_password_charset in 'x':
                errors.append({'type': 'password_format',
                               'message': message.format('alphanumeric')})
        return errors

    def get_build(self):
        return self.build_spec.get_build()

    @property
    def build_version(self):
        # `LooseVersion`s are smart!
        # LooseVersion('2.12.0') > '2.2'
        # (even though '2.12.0' < '2.2')
        if self.build_spec.version:
            return LooseVersion(self.build_spec.version)

    @property
    def commcare_minor_release(self):
        """This is mostly just for views"""
        return '%d.%d' % self.build_spec.minor_release()

    @property
    def short_name(self):
        return self.name if len(self.name) <= 12 else '%s..' % self.name[:10]

    @property
    def url_base(self):
        custom_base_url = getattr(self, 'custom_base_url', None)
        return custom_base_url or get_url_base()

    @absolute_url_property
    def post_url(self):
        if self.secure_submissions:
            url_name = 'receiver_secure_post_with_app_id'
        else:
            url_name = 'receiver_post_with_app_id'
        return reverse(url_name, args=[self.domain, self.get_id])

    @absolute_url_property
    def key_server_url(self):
        return reverse('key_server_url', args=[self.domain])

    @absolute_url_property
    def heartbeat_url(self):
        return reverse('phone_heartbeat', args=[self.domain, self.get_id])

    @absolute_url_property
    def ota_restore_url(self):
        return reverse('app_aware_restore', args=[self.domain, self._id])

    @absolute_url_property
    def form_record_url(self):
        return '/a/%s/api/custom/pact_formdata/v1/' % self.domain

    @absolute_url_property
    def hq_profile_url(self):
        # RemoteApp already has a property called "profile_url",
        # Application.profile_url just points here to stop the conflict
        # http://manage.dimagi.com/default.asp?227088#1149422
        return "%s?latest=true" % (
            reverse('download_profile', args=[self.domain, self._id])
        )

    @absolute_url_property
    def media_profile_url(self):
        return "%s?latest=true" % (
            reverse('download_media_profile', args=[self.domain, self._id])
        )

    @property
    def profile_loc(self):
        return "jr://resource/profile.xml"

    @absolute_url_property
    def jar_url(self):
        return reverse('download_jar', args=[self.domain, self._id])

    @absolute_url_property
    def recovery_measures_url(self):
        return reverse('recovery_measures', args=[self.domain, self._id])

    def get_jar_path(self):
        spec = {
            'nokia/s40': 'Nokia/S40',
            'nokia/s60': 'Nokia/S60',
            'generic': 'Generic/Default',
            'winmo': 'Native/WinMo'
        }[self.platform]

        if self.platform in ('nokia/s40', 'nokia/s60'):
            spec += {
                ('native',): '-native-input',
                ('roman',): '-generic',
                ('custom-keys',):  '-custom-keys',
                ('qwerty',): '-qwerty'
            }[(self.text_input,)]

        return spec

    def get_jadjar(self):
        return self.get_build().get_jadjar(self.get_jar_path(), self.use_j2me_endpoint)

    def validate_fixtures(self):
        if not domain_has_privilege(self.domain, privileges.LOOKUP_TABLES):
            # remote apps don't support get_forms yet.
            # for now they can circumvent the fixture limitation. sneaky bastards.
            if hasattr(self, 'get_forms'):
                for form in self.get_forms():
                    if form.has_fixtures:
                        raise PermissionDenied(_(
                            "Usage of lookup tables is not supported by your "
                            "current subscription. Please upgrade your "
                            "subscription before using this feature."
                        ))

    def validate_intents(self):
        if domain_has_privilege(self.domain, privileges.CUSTOM_INTENTS):
            return

        if hasattr(self, 'get_forms'):
            for form in self.get_forms():
                intents = form.wrapped_xform().odk_intents
                if intents:
                    if not domain_has_privilege(self.domain, privileges.TEMPLATED_INTENTS):
                        raise PermissionDenied(_(
                            "Usage of integrations is not supported by your "
                            "current subscription. Please upgrade your "
                            "subscription before using this feature."
                        ))
                    else:
                        templates = next(app_callout_templates)
                        if len(set(intents) - set(t['id'] for t in templates)):
                            raise PermissionDenied(_(
                                "Usage of external integration is not supported by your "
                                "current subscription. Please upgrade your "
                                "subscription before using this feature."
                            ))

    def validate_jar_path(self):
        build = self.get_build()
        setting = commcare_settings.get_commcare_settings_lookup()['hq']['text_input']
        value = self.text_input
        setting_version = setting['since'].get(value)

        if setting_version:
            setting_version = tuple(map(int, setting_version.split('.')))
            my_version = build.minor_release()

            if my_version < setting_version:
                i = setting['values'].index(value)
                assert i != -1
                name = _(setting['value_names'][i])
                raise AppEditingError((
                    '%s Text Input is not supported '
                    'in CommCare versions before %s.%s. '
                    '(You are using %s.%s)'
                ) % ((name,) + setting_version + my_version))

    @property
    def jad_settings(self):
        settings = {
            'JavaRosa-Admin-Password': self.admin_password,
            'Profile': self.profile_loc,
            'MIDlet-Jar-URL': self.jar_url,
            #'MIDlet-Name': self.name,
            # e.g. 2011-Apr-11 20:45
            'CommCare-Release': "true",
        }
        if not self.build_version or self.build_version < LooseVersion('2.8'):
            settings['Build-Number'] = self.version
        return settings

    def create_build_files(self, build_profile_id=None):
        built_on = datetime.datetime.utcnow()
        all_files = self._all_files or self.create_all_files(build_profile_id)
        self.date_created = built_on
        self.built_on = built_on
        self.built_with = BuildRecord(
            version=self.build_spec.version,
            build_number=self.version,
            datetime=built_on,
        )

        for filepath in all_files:
            self.lazy_put_attachment(all_files[filepath],
                                     'files/%s' % filepath)

    def create_jadjar_from_build_files(self, save=False):
        self.validate_jar_path()
        with CriticalSection(['create_jadjar_' + self._id]):
            try:
                return (
                    self.lazy_fetch_attachment('CommCare.jad'),
                    self.lazy_fetch_attachment('CommCare.jar'),
                )
            except (ResourceNotFound, KeyError):
                all_files = {
                    filename[len('files/'):]: self.lazy_fetch_attachment(filename)
                    for filename in self.blobs if filename.startswith('files/')
                }
                all_files = {
                    name: (contents if isinstance(contents, str) else contents.encode('utf-8'))
                    for name, contents in all_files.items()
                }
                release_date = self.built_with.datetime or datetime.datetime.utcnow()
                jad_settings = {
                    'Released-on': release_date.strftime("%Y-%b-%d %H:%M"),
                }
                jad_settings.update(self.jad_settings)
                jadjar = self.get_jadjar().pack(all_files, jad_settings)

                if save:
                    self.lazy_put_attachment(jadjar.jad, 'CommCare.jad')
                    self.lazy_put_attachment(jadjar.jar, 'CommCare.jar')
                    self.built_with.signed = jadjar.signed

                return jadjar.jad, jadjar.jar

    def validate_app(self):
        errors = []

        errors.extend(self.check_password_charset())

        try:
            self.validate_fixtures()
            self.validate_intents()
            self.validate_practice_users()
            self._all_files = self.create_all_files()
        except CaseXPathValidationError as cve:
            errors.append({
                'type': 'invalid case xpath reference',
                'module': cve.module,
                'form': cve.form,
            })
        except UserCaseXPathValidationError as ucve:
            errors.append({
                'type': 'invalid user property xpath reference',
                'module': ucve.module,
                'form': ucve.form,
            })
        except PracticeUserException as pue:
            errors.append({
                'type': 'practice user config error',
                'message': six.text_type(pue),
                'build_profile_id': pue.build_profile_id,
            })
        except (AppEditingError, XFormValidationError, XFormException,
                PermissionDenied, SuiteValidationError) as e:
            errors.append({'type': 'error', 'message': six.text_type(e)})
        except Exception as e:
            if settings.DEBUG:
                raise

            # this is much less useful/actionable without a URL
            # so make sure to include the request
            notify_exception(view_utils.get_request(), "Unexpected error building app")
            errors.append({'type': 'error', 'message': 'unexpected error: %s' % e})
        return errors

    @absolute_url_property
    def odk_profile_url(self):
        return reverse('download_odk_profile', args=[self.domain, self._id])

    @absolute_url_property
    def odk_media_profile_url(self):
        return reverse('download_odk_media_profile', args=[self.domain, self._id])

    def get_odk_qr_code(self, with_media=False, build_profile_id=None, download_target_version=False):
        """Returns a QR code, as a PNG to install on CC-ODK"""
        filename = 'qrcode.png' if not download_target_version else 'qrcode-targeted.png'
        try:
            return self.lazy_fetch_attachment(filename)
        except ResourceNotFound:
            from pygooglechart import QRChart
            HEIGHT = WIDTH = 250
            code = QRChart(HEIGHT, WIDTH)
            url = self.odk_profile_url if not with_media else self.odk_media_profile_url
            kwargs = []
            if build_profile_id is not None:
                kwargs.append('profile={profile_id}'.format(profile_id=build_profile_id))
            if download_target_version:
                kwargs.append('download_target_version=true')
            url += '?' + '&'.join(kwargs)

            code.add_data(url)

            # "Level L" error correction with a 0 pixel margin
            code.set_ec('L', 0)
            f, fname = tempfile.mkstemp()
            code.download(fname)
            os.close(f)
            with open(fname, "rb") as f:
                png_data = f.read()
                self.lazy_put_attachment(png_data, filename,
                                         content_type="image/png")
            return png_data

    def generate_shortened_url(self, view_name, build_profile_id=None):
        try:
            if settings.BITLY_LOGIN:
                if build_profile_id is not None:
                    long_url = "{}{}?profile={}".format(
                        self.url_base, reverse(view_name, args=[self.domain, self._id]), build_profile_id
                    )
                else:
                    long_url = "{}{}".format(self.url_base, reverse(view_name, args=[self.domain, self._id]))
                shortened_url = bitly.shorten(long_url)
            else:
                shortened_url = None
        except Exception:
            logging.exception("Problem creating bitly url for app %s. Do you have network?" % self.get_id)
        else:
            return shortened_url

    def get_short_url(self, build_profile_id=None):
        if not build_profile_id:
            if not self.short_url:
                self.short_url = self.generate_shortened_url('download_jad')
                self.save()
            return self.short_url
        else:
            return self.generate_shortened_url('download_jad', build_profile_id)

    def get_short_odk_url(self, with_media=False, build_profile_id=None):
        if not build_profile_id:
            if with_media:
                if not self.short_odk_media_url:
                    self.short_odk_media_url = self.generate_shortened_url('download_odk_media_profile')
                    self.save()
                return self.short_odk_media_url
            else:
                if not self.short_odk_url:
                    self.short_odk_url = self.generate_shortened_url('download_odk_profile')
                    self.save()
                return self.short_odk_url
        else:
            if with_media:
                return self.generate_shortened_url('download_odk_media_profile', build_profile_id)
            else:
                return self.generate_shortened_url('download_odk_profile', build_profile_id)

    def fetch_jar(self):
        return self.get_jadjar().fetch_jar()

    def make_build(self, comment=None, user_id=None, previous_version=None):
        copy = super(ApplicationBase, self).make_build()
        copy._all_files = self._all_files
        if not copy._id:
            # I expect this always to be the case
            # but check explicitly so as not to change the _id if it exists
            copy._id = uuid.uuid4().hex

        # If this block of code is fast, then let's do it in validate so we can cache the right files
        force_new_forms = False
        if previous_version and self.build_profiles != previous_version.build_profiles:
            force_new_forms = True
        copy.set_form_versions(previous_version, force_new_forms) # investigate
        copy.set_media_versions(previous_version)  # investigate
        copy.create_build_files()

        # since this hard to put in a test
        # I'm putting this assert here if copy._id is ever None
        # which makes tests error
        assert copy._id

        copy.build_comment = comment
        copy.comment_from = user_id
        copy.is_released = False

        if not copy.is_remote_app():
            copy.update_mm_map()

        prune_auto_generated_builds.delay(self.domain, self._id)

        return copy

    def delete_app(self):
        domain_has_apps.clear(self.domain)
        self.doc_type += '-Deleted'
        record = DeleteApplicationRecord(
            domain=self.domain,
            app_id=self.id,
            datetime=datetime.datetime.utcnow()
        )
        record.save()
        return record

    def save(self, response_json=None, increment_version=None, **params):
        self.last_modified = datetime.datetime.utcnow()
        if not self._rev and not domain_has_apps(self.domain):
            domain_has_apps.clear(self.domain)

        LatestAppInfo(self.master_id, self.domain).clear_caches()

        get_all_case_properties.clear(self)
        get_usercase_properties.clear(self)

        request = view_utils.get_request()
        user = getattr(request, 'couch_user', None)
        if user and user.days_since_created == 0:
            track_workflow(user.get_email(), 'Saved the App Builder within first 24 hours')
        send_hubspot_form(HUBSPOT_SAVED_APP_FORM_ID, request)
        super(ApplicationBase, self).save(
            response_json=response_json, increment_version=increment_version, **params)

    @classmethod
    def save_docs(cls, docs, **kwargs):
        utcnow = datetime.datetime.utcnow()
        for doc in docs:
            doc['last_modified'] = utcnow
        super(ApplicationBase, cls).save_docs(docs, **kwargs)

    bulk_save = save_docs

    def set_form_versions(self, previous_version, force_new_version=False):
        # by default doing nothing here is fine.
        pass

    def set_media_versions(self, previous_version):
        pass

    def update_mm_map(self):
        if self.build_profiles and domain_has_privilege(self.domain, privileges.BUILD_PROFILES):
            for lang in self.langs:
                self.media_language_map[lang] = MediaList()
            for form in self.get_forms():
                xml = form.wrapped_xform()
                for lang in self.langs:
                    media = []
                    for path in xml.all_media_references(lang):
                        if path is not None:
                            media.append(path)
                            map_item = self.multimedia_map.get(path)
                            #dont break if multimedia is missing
                            if map_item:
                                map_item.form_media = True
                    self.media_language_map[lang].media_refs.extend(media)
        else:
            self.media_language_map = {}

    def get_build_langs(self, build_profile_id=None):
        if build_profile_id is not None:
            return self.build_profiles[build_profile_id].langs
        else:
            return self.langs

def validate_lang(lang):
    if not re.match(r'^[a-z]{2,3}(-[a-z]*)?$', lang):
        raise ValueError("Invalid Language")


def validate_property(property, allow_parents=True):
    """
    Validate a case property name

    >>> validate_property('parent/maternal-grandmother_fullName')
    >>> validate_property('foo+bar')
    Traceback (most recent call last):
      ...
    ValueError: Invalid Property

    """
    if allow_parents:
        # this regex is also copied in propertyList.ejs
        regex = r'^[a-zA-Z][\w_-]*(/[a-zA-Z][\w_-]*)*$'
    else:
        regex = r'^[a-zA-Z][\w_-]*$'
    if not re.match(regex, property):
        raise ValueError("Invalid Property")


def validate_detail_screen_field(field):
    # If you change here, also change here:
    # corehq/apps/app_manager/static/app_manager/js/details/screen_config.js
    field_re = r'^([a-zA-Z][\w_-]*:)*([a-zA-Z][\w_-]*/)*#?[a-zA-Z][\w_-]*$'
    if not re.match(field_re, field):
        raise ValueError("Invalid Sort Field")


class SavedAppBuild(ApplicationBase):
    def to_saved_build_json(self, timezone):
        data = super(SavedAppBuild, self).to_json().copy()
        for key in ('modules', 'user_registration', 'external_blobs',
                    '_attachments', 'profile', 'translations'
                    'description', 'short_description'):
            data.pop(key, None)
        built_on_user_time = ServerTime(self.built_on).user_time(timezone)
        data.update({
            'id': self.id,
            'built_on_date': built_on_user_time.ui_string(USER_DATE_FORMAT),
            'built_on_time': built_on_user_time.ui_string(USER_TIME_FORMAT),
            'menu_item_label': self.built_with.get_menu_item_label(),
            'jar_path': self.get_jar_path(),
            'short_name': self.short_name,
            'enable_offline_install': self.enable_offline_install,
        })
        comment_from = data['comment_from']
        if comment_from:
            data['comment_user_name'] = get_display_name_for_user_id(
                self.domain, comment_from, default=comment_from)

        return data


class Application(ApplicationBase, TranslationMixin, HQMediaMixin):
    """
    An Application that can be created entirely through the online interface

    """
    modules = SchemaListProperty(ModuleBase)
    name = StringProperty()
    # profile's schema is {'features': {}, 'properties': {}, 'custom_properties': {}}
    # ended up not using a schema because properties is a reserved word
    profile = DictProperty()
    use_custom_suite = BooleanProperty(default=False)
    custom_base_url = StringProperty()
    cloudcare_enabled = BooleanProperty(default=False)

    translation_strategy = StringProperty(default='select-known',
                                          choices=list(app_strings.CHOICES.keys()))
    auto_gps_capture = BooleanProperty(default=False)
    date_created = DateTimeProperty()
    created_from_template = StringProperty()
    use_grid_menus = BooleanProperty(default=False)
    grid_form_menus = StringProperty(default='none',
                                     choices=['none', 'all', 'some'])
    add_ons = DictProperty()
    smart_lang_display = BooleanProperty()  # null means none set so don't default to false/true

    def has_modules(self):
        return len(self.modules) > 0 and not self.is_remote_app()

    @property
    @memoized
    def commtrack_enabled(self):
        if settings.UNIT_TESTING:
            return False  # override with .tests.util.commtrack_enabled
        domain_obj = Domain.get_by_name(self.domain) if self.domain else None
        return domain_obj.commtrack_enabled if domain_obj else False

    @classmethod
    def wrap(cls, data):
        data.pop('commtrack_enabled', None)  # Remove me after migrating apps
        data['modules'] = [module for module in data.get('modules', [])
                           if module.get('doc_type') != 'CareplanModule']
        self = super(Application, cls).wrap(data)

        # make sure all form versions are None on working copies
        if not self.copy_of:
            for form in self.get_forms():
                form.version = None

        # weird edge case where multimedia_map gets set to null and causes issues
        if self.multimedia_map is None:
            self.multimedia_map = {}

        return self

    def save(self, *args, **kwargs):
        super(Application, self).save(*args, **kwargs)
        # Import loop if this is imported at the top
        # TODO: revamp so signal_connections <- models <- signals
        from corehq.apps.app_manager import signals
        signals.app_post_save.send(Application, application=self)

    def make_reversion_to_copy(self, copy):
        app = super(Application, self).make_reversion_to_copy(copy)

        for form in app.get_forms():
            # reset the form's validation cache, since the form content is
            # likely to have changed in the revert!
            form.clear_validation_cache()
            form.version = None

        app.build_broken = False

        return app

    @property
    def profile_url(self):
        return self.hq_profile_url

    @absolute_url_property
    def suite_url(self):
        return reverse('download_suite', args=[self.domain, self.get_id])

    @property
    def suite_loc(self):
        if self.enable_relative_suite_path:
            return './suite.xml'
        else:
            return "jr://resource/suite.xml"

    @absolute_url_property
    def media_suite_url(self):
        return reverse('download_media_suite', args=[self.domain, self.get_id])

    @property
    def media_suite_loc(self):
        if self.enable_relative_suite_path:
            return "./media_suite.xml"
        else:
            return "jr://resource/media_suite.xml"

    @property
    def default_language(self):
        return self.langs[0] if len(self.langs) > 0 else "en"

    def fetch_xform(self, module_id=None, form_id=None, form=None, build_profile_id=None):
        if not form:
            form = self.get_module(module_id).get_form(form_id)
        return form.validate_form().render_xform(build_profile_id).encode('utf-8')

    def set_form_versions(self, previous_version, force_new_version=False):
        """
        Set the 'version' property on each form as follows to the current app version if the form is new
        or has changed since the last build. Otherwise set it to the version from the last build.
        """
        def _hash(val):
            return hashlib.md5(val).hexdigest()

        if previous_version:
            for form_stuff in self.get_forms(bare=False):
                filename = 'files/%s' % self.get_form_filename(**form_stuff)
                form = form_stuff["form"]
                if not force_new_version:
                    try:
                        previous_form = previous_version.get_form(form.unique_id)
                        # take the previous version's compiled form as-is
                        # (generation code may have changed since last build)
                        previous_source = previous_version.fetch_attachment(filename)
                    except (ResourceNotFound, FormNotFoundException):
                        form.version = None
                    else:
                        previous_hash = _hash(previous_source)

                        # hack - temporarily set my version to the previous version
                        # so that that's not treated as the diff
                        previous_form_version = previous_form.get_version()
                        form.version = previous_form_version
                        my_hash = _hash(self.fetch_xform(form=form))
                        if previous_hash != my_hash:
                            form.version = None
                else:
                    form.version = None

    def set_media_versions(self, previous_version):
        """
        Set the media version numbers for all media in the app to the current app version
        if the media is new or has changed since the last build. Otherwise set it to the
        version from the last build.
        """

        # access to .multimedia_map is slow
        prev_multimedia_map = previous_version.multimedia_map if previous_version else {}

        for path, map_item in six.iteritems(self.multimedia_map):
            prev_map_item = prev_multimedia_map.get(path, None)
            if prev_map_item and prev_map_item.unique_id:
                # Re-use the id so CommCare knows it's the same resource
                map_item.unique_id = prev_map_item.unique_id
            if (prev_map_item and prev_map_item.version
                    and prev_map_item.multimedia_id == map_item.multimedia_id):
                map_item.version = prev_map_item.version
            else:
                map_item.version = self.version

    def ensure_module_unique_ids(self, should_save=False):
        """
            Creates unique_ids for modules that don't have unique_id attributes
            should_save: the doc will be saved only if should_save is set to True

            WARNING: If called on the same doc in different requests without saving,
            this function will set different uuid each time,
            likely causing unexpected behavior
        """
        if any(not mod.unique_id for mod in self.modules):
            for mod in self.modules:
                mod.get_or_create_unique_id()
            if should_save:
                self.save()

    def create_app_strings(self, lang, build_profile_id=None):
        gen = app_strings.CHOICES[self.translation_strategy]
        if lang == 'default':
            return gen.create_default_app_strings(self, build_profile_id)
        else:
            return gen.create_app_strings(self, lang)

    @property
    def skip_validation(self):
        properties = (self.profile or {}).get('properties', {})
        return properties.get('cc-content-valid', 'yes')

    @property
    def jad_settings(self):
        s = super(Application, self).jad_settings
        s.update({
            'Skip-Validation': self.skip_validation,
        })
        return s

    def create_profile(self, is_odk=False, with_media=False,
                       template='app_manager/profile.xml', build_profile_id=None, target_commcare_flavor=None):
        self__profile = self.profile
        app_profile = defaultdict(dict)

        for setting in commcare_settings.get_custom_commcare_settings():
            setting_type = setting['type']
            setting_id = setting['id']

            if setting_type not in ('properties', 'features'):
                setting_value = None
            elif setting_id not in self__profile.get(setting_type, {}):
                if 'commcare_default' in setting and setting['commcare_default'] != setting['default']:
                    setting_value = setting['default']
                else:
                    setting_value = None
            else:
                setting_value = self__profile[setting_type][setting_id]
            if setting_value:
                app_profile[setting_type][setting_id] = {
                    'value': setting_value,
                    'force': setting.get('force', False)
                }
            # assert that it gets explicitly set once per loop
            del setting_value

        if self.case_sharing:
            app_profile['properties']['server-tether'] = {
                'force': True,
                'value': 'sync',
            }

        logo_refs = [logo_name for logo_name in self.logo_refs if logo_name in ANDROID_LOGO_PROPERTY_MAPPING]
        if logo_refs and domain_has_privilege(self.domain, privileges.COMMCARE_LOGO_UPLOADER):
            for logo_name in logo_refs:
                app_profile['properties'][ANDROID_LOGO_PROPERTY_MAPPING[logo_name]] = {
                    'value': self.logo_refs[logo_name]['path'],
                }

        if toggles.MOBILE_RECOVERY_MEASURES.enabled(self.domain):
            app_profile['properties']['recovery-measures-url'] = {
                'force': True,
                'value': self.recovery_measures_url,
            }

        if with_media:
            profile_url = self.media_profile_url if not is_odk else (self.odk_media_profile_url + '?latest=true')
        else:
            profile_url = self.profile_url if not is_odk else (self.odk_profile_url + '?latest=true')

        if toggles.CUSTOM_PROPERTIES.enabled(self.domain) and "custom_properties" in self__profile:
            app_profile['custom_properties'].update(self__profile['custom_properties'])

        apk_heartbeat_url = self.heartbeat_url
        locale = self.get_build_langs(build_profile_id)[0]
        target_package_id = {
            TARGET_COMMCARE: 'org.commcare.dalvik',
            TARGET_COMMCARE_LTS: 'org.commcare.lts',
        }.get(target_commcare_flavor)
        return render_to_string(template, {
            'is_odk': is_odk,
            'app': self,
            'profile_url': profile_url,
            'app_profile': app_profile,
            'cc_user_domain': cc_user_domain(self.domain),
            'include_media_suite': with_media,
            'uniqueid': self.master_id,
            'name': self.name,
            'descriptor': "Profile File",
            'build_profile_id': build_profile_id,
            'locale': locale,
            'apk_heartbeat_url': apk_heartbeat_url,
            'target_package_id': target_package_id,
        }).encode('utf-8')

    @property
    def custom_suite(self):
        try:
            return self.lazy_fetch_attachment('custom_suite.xml')
        except ResourceNotFound:
            return ""

    def set_custom_suite(self, value):
        self.put_attachment(value, 'custom_suite.xml')

    def create_suite(self, build_profile_id=None):
        self.assert_app_v2()
        return SuiteGenerator(self, build_profile_id).generate_suite()

    def create_media_suite(self, build_profile_id=None):
        return MediaSuiteGenerator(self, build_profile_id).generate_suite()

    @memoized
    def get_practice_user_id(self, build_profile_id=None):
        # returns app or build profile specific practice_mobile_worker_id
        if build_profile_id:
            build_spec = self.build_profiles[build_profile_id]
            return build_spec.practice_mobile_worker_id
        else:
            return self.practice_mobile_worker_id

    @property
    @memoized
    def enable_practice_users(self):
        return (
            self.supports_practice_users and
            domain_has_privilege(self.domain, privileges.PRACTICE_MOBILE_WORKERS)
        )

    @property
    @memoized
    def enable_update_prompts(self):
        return (
            # custom for ICDS until ICDS users are > 2.38
            (self.supports_update_prompts or toggles.ICDS.enabled(self.domain)) and
            toggles.PHONE_HEARTBEAT.enabled(self.domain)
        )

    @memoized
    def get_practice_user(self, build_profile_id=None):
        """
        kwargs:
            build_profile_id: id of a particular build profile to get the practice user for
                If it's None, practice user of the default app is returned

        Returns:
            App or build profile specific practice user and validates that the user is
                a practice mode user and that user belongs to app.domain

        This is memoized to avoid refetching user when validating app, creating build files and
            generating suite file.
        """
        practice_user_id = self.get_practice_user_id(build_profile_id=build_profile_id)
        if practice_user_id:
            return get_and_assert_practice_user_in_domain(practice_user_id, self.domain)
        else:
            return None

    def create_practice_user_restore(self, build_profile_id=None):
        """
        Returns:
            Returns restore xml as a string for the practice user of app or
                app profile specfied by build_profile_id
            Raises a PracticeUserException if the user is not practice user
        """
        from corehq.apps.ota.models import DemoUserRestore
        if not self.enable_practice_users:
            return None
        user = self.get_practice_user(build_profile_id)
        if user:
            user_restore = DemoUserRestore.objects.get(id=user.demo_restore_id)
            return user_restore.get_restore_as_string()
        else:
            return None

    def validate_practice_users(self):
        # validate practice_mobile_worker of app and all app profiles
        # raises PracticeUserException in case of misconfiguration
        if not self.enable_practice_users:
            return
        self.get_practice_user()
        try:
            for build_profile_id in self.build_profiles:
                self.get_practice_user(build_profile_id)
        except PracticeUserException as e:
            e.build_profile_id = build_profile_id
            raise e

    @classmethod
    def get_form_filename(cls, type=None, form=None, module=None):
        return 'modules-%s/forms-%s.xml' % (module.id, form.id)

    def create_all_files(self, build_profile_id=None):  # Application
        prefix = '' if not build_profile_id else build_profile_id + '/'
        files = {
            '{}profile.xml'.format(prefix): self.create_profile(is_odk=False, build_profile_id=build_profile_id),
            '{}profile.ccpr'.format(prefix): self.create_profile(is_odk=True, build_profile_id=build_profile_id),
            '{}media_profile.xml'.format(prefix):
                self.create_profile(is_odk=False, with_media=True, build_profile_id=build_profile_id),
            '{}media_profile.ccpr'.format(prefix):
                self.create_profile(is_odk=True, with_media=True, build_profile_id=build_profile_id),
            '{}suite.xml'.format(prefix): self.create_suite(build_profile_id),
            '{}media_suite.xml'.format(prefix): self.create_media_suite(build_profile_id),
        }
        if self.target_commcare_flavor != 'none':
            files['{}profile-{}.xml'.format(prefix, self.target_commcare_flavor)] = self.create_profile(
                is_odk=False,
                build_profile_id=build_profile_id,
                target_commcare_flavor=self.target_commcare_flavor,
            )
            files['{}profile-{}.ccpr'.format(prefix, self.target_commcare_flavor)] = self.create_profile(
                is_odk=True,
                build_profile_id=build_profile_id,
                target_commcare_flavor=self.target_commcare_flavor,
            )
            files['{}media_profile-{}.xml'.format(prefix, self.target_commcare_flavor)] = self.create_profile(
                is_odk=False,
                with_media=True,
                build_profile_id=build_profile_id,
                target_commcare_flavor=self.target_commcare_flavor,
            )
            files['{}media_profile-{}.ccpr'.format(prefix, self.target_commcare_flavor)] = self.create_profile(
                is_odk=True,
                with_media=True,
                build_profile_id=build_profile_id,
                target_commcare_flavor=self.target_commcare_flavor,
            )

        practice_user_restore = self.create_practice_user_restore(build_profile_id)
        if practice_user_restore:
            files.update({
                '{}practice_user_restore.xml'.format(prefix): practice_user_restore
            })

        langs_for_build = self.get_build_langs(build_profile_id)
        for lang in ['default'] + langs_for_build:
            files["{prefix}{lang}/app_strings.txt".format(
                prefix=prefix, lang=lang)] = self.create_app_strings(lang, build_profile_id)
        for form_stuff in self.get_forms(bare=False):
            def exclude_form(form):
                return isinstance(form, ShadowForm) or form.is_a_disabled_release_form()

            if not exclude_form(form_stuff['form']):
                filename = prefix + self.get_form_filename(**form_stuff)
                form = form_stuff['form']
                try:
                    files[filename] = self.fetch_xform(form=form, build_profile_id=build_profile_id)
                except XFormValidationFailed:
                    raise XFormException(_('Unable to validate the forms due to a server error. '
                                           'Please try again later.'))
                except XFormException as e:
                    raise XFormException(_('Error in form "{}": {}').format(trans(form.name), six.text_type(e)))
        return files

    get_modules = IndexedSchema.Getter('modules')

    @parse_int([1])
    def get_module(self, i):
        try:
            return self.modules[i].with_id(i % len(self.modules), self)
        except IndexError:
            raise ModuleNotFoundException()

    def get_module_by_unique_id(self, unique_id, error=''):
        def matches(module):
            return module.get_or_create_unique_id() == unique_id
        for obj in self.get_modules():
            if matches(obj):
                return obj
        if not error:
            error = _("Could not find module with ID='{unique_id}' in app '{app_name}'.").format(
                app_name=self.name, unique_id=unique_id)
        raise ModuleNotFoundException(error)

    def get_forms(self, bare=True):
        for module in self.get_modules():
            for form in module.get_forms():
                yield form if bare else {
                    'type': 'module_form',
                    'module': module,
                    'form': form
                }

    def get_form(self, form_unique_id, bare=True):
        def matches(form):
            return form.get_unique_id() == form_unique_id
        for obj in self.get_forms(bare):
            if matches(obj if bare else obj['form']):
                return obj
        raise FormNotFoundException(
            ("Form in app '%s' with unique id '%s' not found"
             % (self.id, form_unique_id)))

    def get_form_location(self, form_unique_id):
        for m_index, module in enumerate(self.get_modules()):
            for f_index, form in enumerate(module.get_forms()):
                if form_unique_id == form.unique_id:
                    return m_index, f_index
        raise KeyError("Form in app '%s' with unique id '%s' not found" % (self.id, form_unique_id))

    @classmethod
    def new_app(cls, domain, name, lang="en"):
        app = cls(domain=domain, modules=[], name=name, langs=[lang], date_created=datetime.datetime.utcnow())
        return app

    def add_module(self, module):
        self.modules.append(module)
        return self.get_module(-1)

    def delete_module(self, module_unique_id):
        try:
            module = self.get_module_by_unique_id(module_unique_id)
        except ModuleNotFoundException:
            return None
        record = DeleteModuleRecord(
            domain=self.domain,
            app_id=self.id,
            module_id=module.id,
            module=module,
            datetime=datetime.datetime.utcnow()
        )
        del self.modules[module.id]
        record.save()
        return record

    def new_form(self, module_id, name, lang, attachment=Ellipsis):
        module = self.get_module(module_id)
        return module.new_form(name, lang, attachment)

    def delete_form(self, module_unique_id, form_unique_id):
        try:
            module = self.get_module_by_unique_id(module_unique_id)
            form = self.get_form(form_unique_id)
        except (ModuleNotFoundException, FormNotFoundException):
            return None

        record = DeleteFormRecord(
            domain=self.domain,
            app_id=self.id,
            module_unique_id=module_unique_id,
            form_id=form.id,
            form=form,
            datetime=datetime.datetime.utcnow(),
        )
        record.save()

        try:
            form.pre_delete_hook()
        except NotImplementedError:
            pass

        del module['forms'][form.id]
        return record

    def rename_lang(self, old_lang, new_lang):
        validate_lang(new_lang)
        if old_lang == new_lang:
            return
        if new_lang in self.langs:
            raise AppEditingError("Language %s already exists!" % new_lang)
        for i, lang in enumerate(self.langs):
            if lang == old_lang:
                self.langs[i] = new_lang
        for profile in self.build_profiles:
            for i, lang in enumerate(profile.langs):
                if lang == old_lang:
                    profile.langs[i] = new_lang
        for module in self.get_modules():
            module.rename_lang(old_lang, new_lang)
        _rename_key(self.translations, old_lang, new_lang)

    def rearrange_modules(self, i, j):
        modules = self.modules
        try:
            modules.insert(i, modules.pop(j))
        except IndexError:
            raise RearrangeError()
        self.modules = modules

    def rearrange_forms(self, to_module_id, from_module_id, i, j):
        """
        The case type of the two modules conflict, the rearrangement goes through anyway.
        This is intentional.

        """
        to_module = self.get_module(to_module_id)
        from_module = self.get_module(from_module_id)
        try:
            from_module.forms[j].pre_move_hook(from_module, to_module)
        except NotImplementedError:
            pass
        try:
            form = from_module.forms.pop(j)
            if not isinstance(form, AdvancedForm):
                if from_module.is_surveys != to_module.is_surveys:
                    if from_module.is_surveys:
                        form.requires = "case"
                        form.actions.update_case = UpdateCaseAction(
                            condition=FormActionCondition(type='always'))
                    else:
                        form.requires = "none"
                        form.actions.update_case = UpdateCaseAction(
                            condition=FormActionCondition(type='never'))
            to_module.add_insert_form(from_module, form, index=i, with_source=True)
        except IndexError:
            raise RearrangeError()

    def scrub_source(self, source):
        source = update_form_unique_ids(source)
        return update_report_module_ids(source)

    def copy_form(self, from_module, form, to_module, rename=False):
        """
        The case type of the two modules conflict,
        copying (confusingly) is still allowed.
        This is intentional.

        """
        copy_source = deepcopy(form.to_json())
        # only one form can be a release notes form, so set them to False explicitly when copying
        copy_source['is_release_notes_form'] = False
        copy_source['enable_release_notes'] = False
        if 'unique_id' in copy_source:
            del copy_source['unique_id']

        if rename:
            for lang, name in six.iteritems(copy_source['name']):
                with override(lang):
                    copy_source['name'][lang] = _('Copy of {name}').format(name=name)

        copy_form = to_module.add_insert_form(from_module, FormBase.wrap(copy_source))
        to_app = to_module.get_app()
        save_xform(to_app, copy_form, form.source)

        return copy_form

    @cached_property
    def has_case_management(self):
        for module in self.get_modules():
            for form in module.get_forms():
                if len(form.active_actions()) > 0:
                    return True
        return False

    @memoized
    def case_type_exists(self, case_type):
        return case_type in self.get_case_types()

    @memoized
    def get_case_types(self):
        extra_types = set()
        if is_usercase_in_use(self.domain):
            extra_types.add(USERCASE_TYPE)

        return set(chain(*[m.get_case_types() for m in self.get_modules()])) | extra_types

    def has_media(self):
        return len(self.multimedia_map) > 0

    @memoized
    def get_xmlns_map(self):
        xmlns_map = defaultdict(list)
        for form in self.get_forms():
            xmlns_map[form.xmlns].append(form)
        return xmlns_map

    def get_forms_by_xmlns(self, xmlns, log_missing=True):
        """
        Return the forms with the given xmlns.
        This function could return multiple forms if there are shadow forms in the app.
        """
        if xmlns == "http://code.javarosa.org/devicereport":
            return []
        forms = self.get_xmlns_map()[xmlns]
        if len(forms) < 1:
            if log_missing:
                logging.error('App %s in domain %s has %s forms with xmlns %s' % (
                    self.get_id,
                    self.domain,
                    len(forms),
                    xmlns,
                ))
            return []
        non_shadow_forms = [form for form in forms if form.form_type != 'shadow_form']
        assert len(non_shadow_forms) <= 1
        return forms

    def get_xform_by_xmlns(self, xmlns, log_missing=True):
        forms = self.get_forms_by_xmlns(xmlns, log_missing)
        if not forms:
            return None
        else:
            # If there are multiple forms with the same xmlns, then all but one are shadow forms, therefore they
            # all have the same xform.
            return forms[0].wrapped_xform()


    def get_questions(self, xmlns, langs=None, include_triggers=False, include_groups=False,
                      include_translations=False):
        forms = self.get_forms_by_xmlns(xmlns)
        if not forms:
            return []
        # If there are multiple forms with the same xmlns, then some of them are shadow forms, so all the questions
        # will be the same.
        return forms[0].get_questions(langs or self.langs, include_triggers, include_groups, include_translations)

    def check_subscription(self):

        def app_uses_usercase(app):
            return any(m.uses_usercase() for m in app.get_modules())

        errors = []
        if app_uses_usercase(self) and not domain_has_privilege(self.domain, privileges.USER_CASE):
            errors.append({
                'type': 'subscription',
                'message': _('Your application is using User Properties. You can remove User Properties '
                             'functionality by opening the User Properties tab in a form that uses it, and '
                             'clicking "Remove User Properties".'),
            })
        return errors

    def validate_app(self):
        xmlns_count = defaultdict(int)
        errors = []

        for lang in self.langs:
            if not lang:
                errors.append({'type': 'empty lang'})

        if not self.modules:
            errors.append({'type': "no modules"})
        for module in self.get_modules():
            try:
                errors.extend(module.validate_for_build())
            except ModuleNotFoundException as ex:
                errors.append({
                    "type": "missing module",
                    "message": six.text_type(ex)
                })

        for form in self.get_forms():
            errors.extend(form.validate_for_build(validate_module=False))

            # make sure that there aren't duplicate xmlns's
            if not isinstance(form, ShadowForm):
                xmlns_count[form.xmlns] += 1
            for xmlns in xmlns_count:
                if xmlns_count[xmlns] > 1:
                    errors.append({'type': "duplicate xmlns", "xmlns": xmlns})

        if any(not module.unique_id for module in self.get_modules()):
            raise ModuleIdMissingException
        modules_dict = {m.unique_id: m for m in self.get_modules()}

        def _parent_select_fn(module):
            if hasattr(module, 'parent_select') and module.parent_select.active:
                return module.parent_select.module_id

        if self._has_dependency_cycle(modules_dict, _parent_select_fn):
            errors.append({'type': 'parent cycle'})

        errors.extend(self._child_module_errors(modules_dict))
        errors.extend(self.check_subscription())

        if not errors:
            errors = super(Application, self).validate_app()
        return errors

    def _has_dependency_cycle(self, modules, neighbour_id_fn):
        """
        Detect dependency cycles given modules and the neighbour_id_fn

        :param modules: A mapping of module unique_ids to Module objects
        :neighbour_id_fn: function to get the neibour module unique_id
        :return: True if there is a cycle in the module relationship graph
        """
        visited = set()
        completed = set()

        def cycle_helper(m):
            if m.id in visited:
                if m.id in completed:
                    return False
                return True
            visited.add(m.id)
            parent = modules.get(neighbour_id_fn(m), None)
            if parent is not None and cycle_helper(parent):
                return True
            completed.add(m.id)
            return False
        for module in modules.values():
            if cycle_helper(module):
                return True
        return False

    def _child_module_errors(self, modules_dict):
        module_errors = []

        def _root_module_fn(module):
            if hasattr(module, 'root_module_id'):
                return module.root_module_id

        if self._has_dependency_cycle(modules_dict, _root_module_fn):
            module_errors.append({'type': 'root cycle'})

        module_ids = set([m.unique_id for m in self.get_modules()])
        root_ids = set([_root_module_fn(m) for m in self.get_modules() if _root_module_fn(m) is not None])
        if not root_ids.issubset(module_ids):
            module_errors.append({'type': 'unknown root'})
        return module_errors

    def get_profile_setting(self, s_type, s_id):
        setting = self.profile.get(s_type, {}).get(s_id)
        if setting is not None:
            return setting
        yaml_setting = commcare_settings.get_commcare_settings_lookup()[s_type][s_id]
        for contingent in yaml_setting.get("contingent_default", []):
            if check_condition(self, contingent["condition"]):
                setting = contingent["value"]
        if setting is not None:
            return setting
        if not self.build_version or self.build_version < LooseVersion(yaml_setting.get("since", "0")):
            setting = yaml_setting.get("disabled_default", None)
            if setting is not None:
                return setting
        return yaml_setting.get("default")

    @quickcache(['self._id', 'self.version'])
    def get_case_metadata(self):
        from corehq.apps.reports.formdetails.readable import AppCaseMetadata
        # todo: fix this to expect a list of parent types
        # todo: and get rid of if_multiple_parents_arbitrarily_pick_one arg
        case_relationships = get_parent_type_map(self, if_multiple_parents_arbitrarily_pick_one=True)
        meta = AppCaseMetadata()
        descriptions_dict = get_case_property_description_dict(self.domain)

        for case_type, relationships in case_relationships.items():
            type_meta = meta.get_type(case_type)
            type_meta.relationships = relationships

        for module in self.get_modules():
            module.update_app_case_meta(meta)
            for form in module.get_forms():
                form.update_app_case_meta(meta)

        seen_types = []

        def get_children(case_type):
            seen_types.append(case_type)
            return [type_.name for type_ in meta.case_types if type_.relationships.get('parent') == case_type]

        def get_hierarchy(case_type):
            return {child: get_hierarchy(child) for child in get_children(case_type)}

        roots = [type_ for type_ in meta.case_types if not type_.relationships]
        for type_ in roots:
            meta.type_hierarchy[type_.name] = get_hierarchy(type_.name)

        for type_ in meta.case_types:
            if type_.name not in seen_types:
                meta.type_hierarchy[type_.name] = {}
                type_.error = _("Error in case type hierarchy")
            for prop in type_.properties:
                prop.description = descriptions_dict.get(type_.name, {}).get(prop.name, '')

        return meta

    def get_subcase_types(self, case_type):
        """
        Return the subcase types defined across an app for the given case type
        """
        return {t for m in self.get_modules()
                if m.case_type == case_type
                for t in m.get_subcase_types()}

    @memoized
    def grid_display_for_some_modules(self):
        return self.grid_form_menus == 'some'

    @memoized
    def grid_display_for_all_modules(self):
        return self.grid_form_menus == 'all'


class RemoteApp(ApplicationBase):
    """
    A wrapper for a url pointing to a suite or profile file. This allows you to
    write all the files for an app by hand, and then give the url to app_manager
    and let it package everything together for you.

    """
    profile_url = StringProperty(default="http://")
    name = StringProperty()
    manage_urls = BooleanProperty(default=False)

    questions_map = DictProperty(required=False)

    def is_remote_app(self):
        return True

    @classmethod
    def new_app(cls, domain, name, lang='en'):
        app = cls(domain=domain, name=name, langs=[lang])
        return app

    def create_profile(self, is_odk=False, langs=None):
        # we don't do odk for now anyway
        return remote_app.make_remote_profile(self, langs)

    def strip_location(self, location):
        return remote_app.strip_location(self.profile_url, location)

    def fetch_file(self, location):
        location = self.strip_location(location)
        url = urljoin(self.profile_url, location)

        try:
            content = urlopen(url).read()
        except Exception:
            raise AppEditingError('Unable to access resource url: "%s"' % url)

        return location, content

    def get_build_langs(self):
        if self.build_profiles:
            if len(list(self.build_profiles.keys())) > 1:
                raise AppEditingError('More than one app profile for a remote app')
            else:
                # return first profile, generated as part of lazy migration
                return self.build_profiles[list(self.build_profiles.keys())[0]].langs
        else:
            return self.langs

    @classmethod
    def get_locations(cls, suite):
        for resource in suite.findall('*/resource'):
            try:
                loc = resource.findtext('location[@authority="local"]')
            except Exception:
                loc = resource.findtext('location[@authority="remote"]')
            yield resource.getparent().tag, loc

    @property
    def SUITE_XPATH(self):
        return 'suite/resource/location[@authority="local"]'

    def create_all_files(self, build_profile_id=None):  # RemoteApp
        langs_for_build = self.get_build_langs()
        files = {
            'profile.xml': self.create_profile(langs=langs_for_build),
        }
        tree = _parse_xml(files['profile.xml'])

        def add_file_from_path(path, strict=False, transform=None):
            added_files = []
            # must find at least one
            try:
                tree.find(path).text
            except (TypeError, AttributeError):
                if strict:
                    raise AppEditingError("problem with file path reference!")
                else:
                    return
            for loc_node in tree.findall(path):
                loc, file = self.fetch_file(loc_node.text)
                if transform:
                    file = transform(file)
                files[loc] = file
                added_files.append(file)
            return added_files

        add_file_from_path('features/users/logo')
        try:
            suites = add_file_from_path(
                self.SUITE_XPATH,
                strict=True,
                transform=(lambda suite:
                           remote_app.make_remote_suite(self, suite))
            )
        except AppEditingError:
            raise AppEditingError(ugettext('Problem loading suite file from profile file. Is your profile file correct?'))

        for suite in suites:
            suite_xml = _parse_xml(suite)

            for tag, location in self.get_locations(suite_xml):
                location, data = self.fetch_file(location)
                if tag == 'xform' and langs_for_build:
                    try:
                        xform = XForm(data)
                    except XFormException as e:
                        raise XFormException('In file %s: %s' % (location, e))
                    xform.exclude_languages(whitelist=langs_for_build)
                    data = xform.render()
                files.update({location: data})
        return files

    def make_questions_map(self):
        langs_for_build = self.get_build_langs()
        if self.copy_of:
            xmlns_map = {}

            def fetch(location):
                filepath = self.strip_location(location)
                return self.fetch_attachment('files/%s' % filepath)

            profile_xml = _parse_xml(fetch('profile.xml'))
            suite_location = profile_xml.find(self.SUITE_XPATH).text
            suite_xml = _parse_xml(fetch(suite_location))

            for tag, location in self.get_locations(suite_xml):
                if tag == 'xform':
                    xform = XForm(fetch(location))
                    xmlns = xform.data_node.tag_xmlns
                    questions = xform.get_questions(langs_for_build)
                    xmlns_map[xmlns] = questions
            return xmlns_map
        else:
            return None

    def get_questions(self, xmlns):
        if not self.questions_map:
            self.questions_map = self.make_questions_map()
            if not self.questions_map:
                return []
            self.save()
        questions = self.questions_map.get(xmlns, [])
        return questions


class LinkedApplication(Application):
    """
    An app that can pull changes from an app in a different domain.
    """
    # This is the id of the master application
    master = StringProperty()

    @property
    @memoized
    def domain_link(self):
        from corehq.apps.linked_domain.dbaccessors import get_domain_master_link
        return get_domain_master_link(self.domain)

    def get_master_version(self):
        if self.domain_link:
            return get_master_app_version(self.domain_link, self.master)

    @property
    def master_is_remote(self):
        if self.domain_link:
            return self.domain_link.is_remote

    def get_latest_master_release(self):
        if self.domain_link:
            return get_latest_master_app_release(self.domain_link, self.master)
        else:
            raise ActionNotPermitted


def import_app(app_id_or_source, domain, source_properties=None, validate_source_domain=None):
    if isinstance(app_id_or_source, six.string_types):
        app_id = app_id_or_source
        source = get_app(None, app_id)
        src_dom = source['domain']
        if validate_source_domain:
            validate_source_domain(src_dom)
        source = source.export_json(dump_json=False)
    else:
        cls = get_correct_app_class(app_id_or_source)
        # Don't modify original app source
        app = cls.wrap(deepcopy(app_id_or_source))
        source = app.export_json(dump_json=False)
    try:
        attachments = source['_attachments']
    except KeyError:
        attachments = {}
    finally:
        source['_attachments'] = {}
    if source_properties is not None:
        for key, value in six.iteritems(source_properties):
            source[key] = value
    cls = get_correct_app_class(source)
    # Allow the wrapper to update to the current default build_spec
    if 'build_spec' in source:
        del source['build_spec']
    app = cls.from_source(source, domain)
    app.date_created = datetime.datetime.utcnow()
    app.cloudcare_enabled = domain_has_privilege(domain, privileges.CLOUDCARE)

    app.save_attachments(attachments)

    if not app.is_remote_app():
        for _, m in app.get_media_objects():
            if domain not in m.valid_domains:
                m.valid_domains.append(domain)
                m.save()

    if not app.is_remote_app():
        enable_usercase_if_necessary(app)

    return app


def enable_usercase_if_necessary(app):
    if any(module.uses_usercase() for module in app.get_modules()):
        from corehq.apps.app_manager.util import enable_usercase
        enable_usercase(app.domain)


class DeleteApplicationRecord(DeleteRecord):

    app_id = StringProperty()

    def undo(self):
        app = ApplicationBase.get(self.app_id)
        app.doc_type = app.get_doc_type()
        app.save(increment_version=False)


class DeleteModuleRecord(DeleteRecord):

    app_id = StringProperty()
    module_id = IntegerProperty()
    module = SchemaProperty(ModuleBase)

    def undo(self):
        app = Application.get(self.app_id)
        modules = app.modules
        modules.insert(self.module_id, self.module)
        app.modules = modules
        app.save()


class DeleteFormRecord(DeleteRecord):

    app_id = StringProperty()
    module_id = IntegerProperty()
    module_unique_id = StringProperty()
    form_id = IntegerProperty()
    form = SchemaProperty(FormBase)

    def undo(self):
        app = Application.get(self.app_id)
        if self.module_unique_id is not None:
            name = trans(self.form.name, app.default_language, include_lang=False)
            module = app.get_module_by_unique_id(
                self.module_unique_id,
                error=_("Could not find form '{}'").format(name)
            )
        else:
            module = app.modules[self.module_id]
        forms = module.forms
        forms.insert(self.form_id, self.form)
        module.forms = forms
        app.save()


class GlobalAppConfig(Document):
    # this should be the unique id of the app (not of a versioned copy)
    app_id = StringProperty()
    domain = StringProperty()

    # these let mobile prompt updates for application and APK
    app_prompt = StringProperty(
        choices=["off", "on", "forced"],
        default="off"
    )
    apk_prompt = StringProperty(
        choices=["off", "on", "forced"],
        default="off"
    )

    # corresponding versions to which user should be prompted to update to
    apk_version = StringProperty(default=LATEST_APK_VALUE)  # e.g. '2.38.0/latest'
    app_version = IntegerProperty(default=LATEST_APP_VALUE)

    @classmethod
    def for_app(cls, app):
        """
        Returns the actual config object for the app or an unsaved
            default object
        """
        app_id = app.master_id

        res = cls.get_db().view(
            "global_app_config_by_app_id/view",
            key=[app_id, app.domain],
            reduce=False,
            include_docs=True,
        ).one()

        if res:
            return cls(res['doc'])
        else:
            # return default config
            return cls(app_id=app_id, domain=app.domain)

    def save(self, *args, **kwargs):
        LatestAppInfo(self.app_id, self.domain).clear_caches()
        super(GlobalAppConfig, self).save(*args, **kwargs)


# backwards compatibility with suite-1.0.xml
FormBase.get_command_id = lambda self: id_strings.form_command(self)
FormBase.get_locale_id = lambda self: id_strings.form_locale(self)

ModuleBase.get_locale_id = lambda self: id_strings.module_locale(self)

ModuleBase.get_case_list_command_id = lambda self: id_strings.case_list_command(self)
ModuleBase.get_case_list_locale_id = lambda self: id_strings.case_list_locale(self)

Module.get_referral_list_command_id = lambda self: id_strings.referral_list_command(self)
Module.get_referral_list_locale_id = lambda self: id_strings.referral_list_locale(self)<|MERGE_RESOLUTION|>--- conflicted
+++ resolved
@@ -4932,15 +4932,10 @@
         required=False
     )
 
-<<<<<<< HEAD
     _all_files = None
 
-    @classmethod
-    def wrap(cls, data):
-=======
     @staticmethod
     def _scrap_old_conventions(data):
->>>>>>> 6aad8b52
         should_save = False
         # scrape for old conventions and get rid of them
         if 'commcare_build' in data:
