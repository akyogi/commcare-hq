--- conflicted
+++ resolved
@@ -29,15 +29,7 @@
     MAJOR_RELEASE_TO_VERSION,
     AUTO_SELECT_USERCASE,
 )
-<<<<<<< HEAD
-from corehq.apps.app_manager.dbaccessors import (
-    get_app,
-    get_current_app,
-    get_latest_released_app_version,
-)
-=======
 from corehq.apps.app_manager.dbaccessors import get_app, get_current_app, get_latest_released_app
->>>>>>> f0842916
 from corehq.apps.app_manager.decorators import no_conflict_require_POST, \
     require_can_edit_apps, require_deploy_apps
 from corehq.apps.app_manager.exceptions import IncompatibleFormTypeException, RearrangeError, AppLinkError
@@ -464,11 +456,7 @@
     master_domain = master_build.domain
     linked_app = create_linked_app(master_domain, master_build.master_id, link_domain, link_app_name)
     try:
-<<<<<<< HEAD
-        update_linked_app(linked_app, master_app._id, request.couch_user.get_id)
-=======
-        update_linked_app(linked_app, request.couch_user.get_id, master_build=master_build)
->>>>>>> f0842916
+        update_linked_app(linked_app, master_app._id, request.couch_user.get_id, master_build=master_build)
     except AppLinkError as e:
         linked_app.delete()
         messages.error(request, str(e))
