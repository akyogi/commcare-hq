--- conflicted
+++ resolved
@@ -826,16 +826,6 @@
         module_id = module.id
         if toggles.ONBOARDING_PROTOTYPE.enabled(domain):
             if module_type == 'case':
-<<<<<<< HEAD
-                register = app.new_form(module_id, "Register", lang)
-                register.case_action = 'open'   # TODO: this doesn't work
-                followup = app.new_form(module_id, "Followup", lang)
-                followup.case_action = 'update' # TODO: this doesn't work
-                module.case_type = 'case'   # TODO: make unique across domain
-            else:
-                form = app.new_form(module_id, "Survey", lang)
-                form.case_action = 'none'
-=======
                 # registration form
                 register = app.new_form(module_id, "Register", lang)
                 register.actions.open_case = OpenCaseAction(condition=FormActionCondition(type='always'))
@@ -855,7 +845,6 @@
                     module.case_type = 'record-{}'.format(suffix)
             else:
                 form = app.new_form(module_id, "Survey", lang)
->>>>>>> 56d52a77
         else:
             app.new_form(module_id, "Untitled Form", lang)
         app.save()
