import json
import logging

from django.utils.translation import ugettext as _
from couchdbkit.exceptions import ResourceConflict
from django.http import HttpResponse, Http404, HttpResponseBadRequest
from django.shortcuts import render
from django.views.decorators.http import require_GET
from django.conf import settings
from django.contrib import messages
from corehq.apps.app_manager.views.apps import get_apps_base_context

from corehq.apps.app_manager.views.utils import back_to_main, bail
from corehq import toggles, privileges, feature_previews
from corehq.apps.accounting.utils import domain_has_privilege
from corehq.apps.app_manager.const import (
    SCHEDULE_CURRENT_VISIT_NUMBER,
    SCHEDULE_NEXT_DUE,
    SCHEDULE_UNSCHEDULED_VISIT,
    SCHEDULE_GLOBAL_NEXT_VISIT_DATE,
)
from corehq.apps.app_manager.util import (
    get_casedb_schema,
    get_session_schema,
    app_callout_templates,
)
from corehq.apps.fixtures.fixturegenerators import item_lists_by_domain
from corehq.apps.app_manager.dbaccessors import get_app
from corehq.apps.app_manager.models import (
    Form,
    ModuleNotFoundException,
)
from corehq.apps.app_manager.decorators import require_can_edit_apps
from corehq.apps.analytics.tasks import track_entered_form_builder_on_hubspot
from corehq.apps.analytics.utils import get_meta
from corehq.apps.tour import tours


logger = logging.getLogger(__name__)


@require_can_edit_apps
def form_designer(request, domain, app_id, module_id=None, form_id=None):
    def _form_uses_case(module, form):
        return module and module.case_type and form.requires_case()

    def _form_too_large(app, form):
        # form less than 0.1MB, anything larger starts to have
        # performance issues with fullstory
        return app.blobs['{}.xml'.format(form.unique_id)]['content_length'] > 102400

    meta = get_meta(request)
    track_entered_form_builder_on_hubspot.delay(request.couch_user, request.COOKIES, meta)

    app = get_app(domain, app_id)
    module = None

    try:
        module = app.get_module(module_id)
    except ModuleNotFoundException:
        return bail(request, domain, app_id, not_found="module")
    try:
        form = module.get_form(form_id)
    except IndexError:
        return bail(request, domain, app_id, not_found="form")

    if form.no_vellum:
        messages.warning(request, _(
            "You tried to edit this form in the Form Builder. "
            "However, your administrator has locked this form against editing "
            "in the form builder, so we have redirected you to "
            "the form's front page instead."
        ))
        return back_to_main(request, domain, app_id=app_id,
                            unique_form_id=form.unique_id)

    include_fullstory = False
    vellum_plugins = ["modeliteration", "itemset", "atwho"]
    if (toggles.COMMTRACK.enabled(domain)):
        vellum_plugins.append("commtrack")
    if toggles.VELLUM_SAVE_TO_CASE.enabled(domain):
        vellum_plugins.append("saveToCase")
<<<<<<< HEAD
    if (app.vellum_case_management and
            module and module.case_type and form.requires_case()):
=======
    if ((app.vellum_case_management or toggles.VELLUM_EXPERIMENTAL_UI.enabled(domain)) and
            _form_uses_case(module, form)):
>>>>>>> bf490222
        vellum_plugins.append("databrowser")

    vellum_features = toggles.toggles_dict(username=request.user.username,
                                           domain=domain)
    vellum_features.update(feature_previews.previews_dict(domain))
    include_fullstory = not _form_too_large(app, form)
    vellum_features.update({
        'group_in_field_list': app.enable_group_in_field_list,
        'image_resize': app.enable_image_resize,
        'markdown_in_groups': app.enable_markdown_in_groups,
        'lookup_tables': domain_has_privilege(domain, privileges.LOOKUP_TABLES),
        'templated_intents': domain_has_privilege(domain, privileges.TEMPLATED_INTENTS),
        'custom_intents': domain_has_privilege(domain, privileges.CUSTOM_INTENTS),
        'rich_text': app.vellum_case_management,
    })

    has_schedule = (
        getattr(module, 'has_schedule', False) and
        getattr(form, 'schedule', False) and form.schedule.enabled
    )
    scheduler_data_nodes = []
    if has_schedule:
        scheduler_data_nodes = [
            SCHEDULE_CURRENT_VISIT_NUMBER,
            SCHEDULE_NEXT_DUE,
            SCHEDULE_UNSCHEDULED_VISIT,
            SCHEDULE_GLOBAL_NEXT_VISIT_DATE,
        ]
        scheduler_data_nodes.extend([
            u"next_{}".format(f.schedule_form_id)
            for f in form.get_phase().get_forms()
            if getattr(f, 'schedule', False) and f.schedule.enabled
        ])

    if tours.VELLUM_CASE_MANAGEMENT.is_enabled(request.user) \
        and app.vellum_case_management and form.requires_case():
        request.guided_tour = tours.VELLUM_CASE_MANAGEMENT.get_tour_data()

    context = get_apps_base_context(request, domain, app)
    context.update(locals())
    context.update({
        'vellum_debug': settings.VELLUM_DEBUG,
        'nav_form': form,
        'formdesigner': True,
        'multimedia_object_map': app.get_object_map(),
        'sessionid': request.COOKIES.get('sessionid'),
        'features': vellum_features,
        'plugins': vellum_plugins,
        'app_callout_templates': next(app_callout_templates),
        'scheduler_data_nodes': scheduler_data_nodes,
        'no_header': True,
        'include_fullstory': include_fullstory
    })
    return render(request, 'app_manager/form_designer.html', context)


@require_GET
@require_can_edit_apps
def get_form_data_schema(request, domain, form_unique_id):
    """Get data schema

    One of `app_id` or `form_unique_id` is required. `app_id` is ignored
    if `form_unique_id` is provided.

    :returns: A list of data source schema definitions. A data source schema
    definition is a dictionary with the following format:
    ```
    {
        "id": string (default instance id)
        "uri": string (instance src)
        "path": string (path of root nodeset, not including `instance(...)`)
        "name": string (human readable name)
        "structure": {
            element: {
                "name": string (optional human readable name)
                "structure": {
                    nested-element: { ... }
                },
            },
            ref-element: {
                "reference": {
                    "source": string (optional data source id, defaults to this data source)
                    "subset": string (optional subset id)
                    "key": string (referenced property)
                }
            },
            @attribute: { },
            ...
        },
        "subsets": [
            {
                "id": string (unique identifier for this subset)
                "key": string (unique identifier property name)
                "name": string (optional human readable name)
                "structure": { ... }
                "related": {
                    string (relationship): string (related subset name),
                    ...
                }
            },
            ...
        ]
    }
    ```
    A structure may contain nested structure elements. A nested element
    may contain one of "structure" (a concrete structure definition) or
    "reference" (a link to some other structure definition). Any
    structure item may have a human readable "name".
    """
    data = []

    try:
        form, app = Form.get_form(form_unique_id, and_app=True)
    except ResourceConflict:
        raise Http404()

    if app.domain != domain:
        raise Http404()

    try:
        data.append(get_session_schema(form))
        if form and form.requires_case():
            data.append(get_casedb_schema(form))
    except Exception as e:
        return HttpResponseBadRequest(e)

    data.extend(
        sorted(item_lists_by_domain(domain), key=lambda x: x['name'].lower())
    )
    kw = {}
    if "pretty" in request.GET:
        kw["indent"] = 2
    return HttpResponse(json.dumps(data, **kw))


@require_GET
def ping(request):
    return HttpResponse("pong")<|MERGE_RESOLUTION|>--- conflicted
+++ resolved
@@ -80,13 +80,7 @@
         vellum_plugins.append("commtrack")
     if toggles.VELLUM_SAVE_TO_CASE.enabled(domain):
         vellum_plugins.append("saveToCase")
-<<<<<<< HEAD
-    if (app.vellum_case_management and
-            module and module.case_type and form.requires_case()):
-=======
-    if ((app.vellum_case_management or toggles.VELLUM_EXPERIMENTAL_UI.enabled(domain)) and
-            _form_uses_case(module, form)):
->>>>>>> bf490222
+    if (app.vellum_case_management and _form_uses_case(module, form)):
         vellum_plugins.append("databrowser")
 
     vellum_features = toggles.toggles_dict(username=request.user.username,
