--- conflicted
+++ resolved
@@ -133,50 +133,10 @@
 </div>
 <nav class="appmanager-content">
     <ul class="nav nav-hq-sidebar">
-<<<<<<< HEAD
         <li class="{% if release_manager %}active {% endif %}release-manager-li">
             <a id="demand-releases" href="{% url "view_app" domain app.id %}releases/#releases" {% if is_app_view %}data-toggle="tab"{% endif %}>
                 <i class="fa fa-mobile-phone"></i>
                 {{ app.name }}
-=======
-        <li {% if release_manager %}class="active"{% endif %}>
-            <a id="demand-releases" href="{% url "view_app" domain app.id %}releases/#releases" {% if is_app_view %}data-toggle="tab" data-pagetitle="{% trans "Deploy" %}: {{ app.name }}"{% endif %}>
-                <i class="fa fa-download"></i>
-                {% trans "Deploy" %}
-            </a>
-        </li>
-
-        {% if request|toggle_enabled:"PREVIEW_APP" %}
-        <li>
-          <a id="js-toggle-app-preview">
-              <i class="fa fa-mobile-phone preview-icon"></i>
-              <span class="preview-action-show hide">{% trans "Show App Preview" %}</span>
-              <span class="preview-action-hide hide">{% trans "Hide App Preview" %}</span>
-          </a>
-        </li>
-        {% endif %}
-        <li class="divider"></li>
-        <li {% if not module and not form and not release_manager %}class="app-name-div
-                {% if not copy_app_form or not copy_app_form.is_bound %}active{% endif %}"
-            {% endif %}>
-            <a href="{% url "view_app" domain app.id %}#app-settings" {% if is_app_view %}data-toggle="tab" data-default="1" data-pagetitle="{% trans "Settings" %}: {{ app.name }}"{% endif %} >
-                <i class="fa fa-cog"></i>
-                {% trans "Settings" %}
-            </a>
-        </li>
-        {% if app.get_doc_type == 'Application' %}
-        <li>
-            <a id="demand-multimedia" href="{% url "view_app" domain app.id %}multimedia/#multimedia" {% if is_app_view %}data-toggle="tab" data-pagetitle="{% trans "Multimedia" %}: {{ app.name }}"{% endif %}>
-                <i class="fa fa-photo"></i>
-                {% trans "Multimedia" %}
-            </a>
-        </li>
-        {% endif %}
-        <li>
-            <a href="{% url "view_app" domain app.id %}languages/#languages-and-translations" {% if is_app_view %}data-toggle="tab" data-pagetitle="{% trans "Languages" %}: {{ app.name }}"{% endif %}>
-                <i class="fa fa-globe"></i>
-                {% trans "Languages" %}
->>>>>>> 3bae6c07
             </a>
             <div id="app-settings-gear">
                 <a href="{% url "view_app" domain app.id %}#app-settings" {% if is_app_view %}data-toggle="tab" data-default="1"{% endif %}>
@@ -199,6 +159,60 @@
                 </span>
             {% endif %}
         </li>
+
+        {% if request|toggle_enabled:"PREVIEW_APP" %}
+        <!-- TODO: where does this fit in? -->
+        <!--li>
+          <a id="js-toggle-app-preview">
+              <i class="fa fa-mobile-phone preview-icon"></i>
+              <span class="preview-action-show hide">{% trans "Show App Preview" %}</span>
+              <span class="preview-action-hide hide">{% trans "Hide App Preview" %}</span>
+          </a>
+        </li-->
+        {% endif %}
+        <!--li class="divider"></li>
+        <li {% if not module and not form and not release_manager %}class="app-name-div
+                {% if not copy_app_form or not copy_app_form.is_bound %}active{% endif %}"
+            {% endif %}>
+            <a href="{% url "view_app" domain app.id %}#app-settings" {% if is_app_view %}data-toggle="tab" data-default="1" data-pagetitle="{% trans "Settings" %}: {{ app.name }}"{% endif %} >
+                <i class="fa fa-cog"></i>
+                {% trans "Settings" %}
+            </a>
+        </li>
+        {% if app.get_doc_type == 'Application' %}
+        <li>
+            <a id="demand-multimedia" href="{% url "view_app" domain app.id %}multimedia/#multimedia" {% if is_app_view %}data-toggle="tab" data-pagetitle="{% trans "Multimedia" %}: {{ app.name }}"{% endif %}>
+                <i class="fa fa-photo"></i>
+                {% trans "Multimedia" %}
+            </a>
+        </li>
+        {% endif %}
+        <li>
+            <a href="{% url "view_app" domain app.id %}languages/#languages-and-translations" {% if is_app_view %}data-toggle="tab" data-pagetitle="{% trans "Languages" %}: {{ app.name }}"{% endif %}>
+                <i class="fa fa-globe"></i>
+                {% trans "Languages" %}
+            </a>
+            <div id="app-settings-gear">
+                <a href="{% url "view_app" domain app.id %}#app-settings" {% if is_app_view %}data-toggle="tab" data-default="1"{% endif %}>
+                    <i class="fa fa-gear"></i>
+                </a>
+            </div>
+            {% if app.get_doc_type == 'Application' %}
+                <span id="langs">
+                    {% if not app.is_remote_app and app.langs|length > 1%}
+                        <select name="lang" class="form-control">
+                            {% for lang in app.langs %}
+                                <option value="{{ lang }}"
+                                        {% if lang == langs.0 %}selected=""{% endif %}>
+                                    {% if lang == app.langs.0 %}*{% endif %}
+                                    {{ lang }}
+                                </option>
+                            {% endfor %}
+                        </select>
+                    {% endif %}
+                </span>
+            {% endif %}
+        </li-->
         <li class="divider"></li>
     {% if app.get_doc_type == "Application" %}
         <li>
