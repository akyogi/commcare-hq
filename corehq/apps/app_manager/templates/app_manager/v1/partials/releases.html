--- conflicted
+++ resolved
@@ -5,51 +5,7 @@
 {% load timezone_tags %}
 {% load i18n %}
 
-<<<<<<< HEAD
-<script>
-    $(function () {
-       $('.hq-help-template').each(function () {
-            COMMCAREHQ.transformHelpTemplate($(this), true);
-       });
-    });
-    $(function () {
-        hqImport('hqwebapp/js/urllib.js').registerUrl(
-            'app_data',
-            '/a/' + '{{ domain }}' + '/apps/view/---/app_data/'
-        )
-        var ReleasesMain = hqImport('app_manager/js/releases.js').ReleasesMain;
-        var ProfileManager = hqImport('app_manager/js/language-profiles.js').ProfileManager;
-        var appDiff = hqImport('app_manager/js/app_diff.js').init('#app-diff-modal .modal-body')
-        $('#recent-changes-btn').on('click', function (e) {
-            appDiff.renderDiff({{ app.id|JSON }}, {{ latest_build_id|JSON }});
-        })
-        var o = {
-            currentAppVersion: {% if app.version %}{{ app.version }}{% else %}-1{% endif %},
-            recipient_contacts: {{ sms_contacts|JSON }},
-            download_modal_id: '#download-zip-modal',
-            fetchLimit: {{ fetchLimit }},
-        };
-        var el = $('#releases-table');
-        var releasesMain = new ReleasesMain(o);
-        _.defer(function(){ releasesMain.getMoreSavedApps(false); });
-        el.koApplyBindings(releasesMain);
-
-        var app_langs = {{ app.langs|JSON }};
-        var app_profiles = {{ app.build_profiles|JSON }}
-        var practice_users = {{ practice_users|JSON }}
-
-        {% if build_profile_access %}
-        var profileManager = new ProfileManager(app_profiles, app_langs, practice_users);
-        $('#profiles-tab').koApplyBindings(profileManager);
-        $("#practice-users").select2({"allowClear": true, "data": practice_users});
-        {% endif %}
-    });
-
-    analytics.workflow('Visited the Release Manager');
-</script>
-
-=======
->>>>>>> 75017519
+
 {% if build_profile_access %}
 <div class="tabbable">
     <ul class="nav nav-tabs">
