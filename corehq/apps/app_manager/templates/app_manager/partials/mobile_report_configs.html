--- conflicted
+++ resolved
@@ -10,18 +10,7 @@
                 <input type="text" data-bind="value: currentModuleName">
             </div>
         </div>
-<<<<<<< HEAD
         {% include 'app_manager/partials/nav_menu_media.html' %}
-=======
-        {% if request|feature_preview_enabled:"MODULE_FILTER" %}
-        <div class="control-group">
-            <label class="control-label">{% trans "Module Filter" %}</label>
-            <div class="controls">
-                <input type="text" data-bind="value: currentModuleFilter">
-            </div>
-        </div>
-        {% endif %}
->>>>>>> 0c98fdfa
         <table class="table" id="report-list">
             <thead>
                 <tr class="row control-group" >
