{% load i18n %}
{% load hq_shared_tags %}

<div>
    <table class="table table-condensed">
        <thead data-bind="visible: columns().length > 0">
            <tr tabindex="999" data-bind="paste: function (data) { pasteCallback(data, 0); }">
                <th></th>
                <th data-bind="text: DetailScreenConfig.message.FIELD"></th>
                <th data-bind="text: DetailScreenConfig.message.HEADER"></th>
                <th data-bind="text: DetailScreenConfig.message.FORMAT"></th>
                <!-- ko if: useCaseTiles() == "yes" && {{request|toggle_enabled:'CASE_LIST_TILE'|BOOL }}-->
                <th>{% trans "Case Tile Mapping" %}</th>
                <!-- /ko -->
                <th></th>
            </tr>
        </thead>
        <tbody data-bind="sortable: {
            data: columns,
            afterAdd: function (elem) { $(elem).hide().fadeIn() },
            beforeRemove: function (elem) { $(elem).fadeOut() }
        }"
        {# there must be no whitespace between <tbody> and <tr> #}
        {# the .hide().fadeIn() will fail badly on FireFox #}
        ><tr data-bind="
                css: {info: $data.isTab},
                attr: {'data-order': _sortableOrder, 'tabindex': 1000 + $index()},
                copy: function () { return copyCallback(); },
                paste: function (data) { $parent.pasteCallback(data, $index() + 1); }
        ">
            <td data-bind="visible: $root.edit">
                <span class="sort-disabled" data-bind="ifnot: grip"></span>
                <i class="grip sortable-handle" data-bind="
                    if: grip,
                    css: COMMCAREHQ.icons.GRIP,
                    style: {cursor: 'move'},
                    event: {mousedown: function(){ $(':focus').blur(); }}
                "></i>
            </td>

<<<<<<< HEAD
            <!--ko if: !$data.isTab -->
                <td class="control-group"
                    data-bind="css: {error: showWarning}">
                    <div data-bind="html: CC_DETAIL_SCREEN.getFieldHtml(field.val()), visible: !field.edit"></div>
                    <div data-bind="jqueryElement: field.ui, visible: field.edit"></div>
                    <div data-bind="visible: showWarning">
                        <span class="help-inline" data-bind="
                            text: DetailScreenConfig.field_format_warning_message
                        ">
                        </span>
                    </div>
                </td>

                <td data-bind="jqueryElement: header.ui"></td>
                <td data-bind="jqueryElement: $format"></td>
            <!--/ko-->
            <!--ko if: $data.isTab -->
                <td colspan="3" data-bind="jqueryElement: header.ui"></td>
            <!--/ko-->

            <td>
                <i style="cursor: pointer;"
                   data-bind="
                    visible: $root.edit && ($parent.columns().length > 1),
                    click: function(){screen.columns.remove($data);},
                    css: COMMCAREHQ.icons.DELETE,
                    attr: {title: DetailScreenConfig.message.DELETE_COLUMN}
                "></i>
            </td>
        {# there must be no whitespace between <tbody> and <tr> #}
        {# the .hide().fadeIn() will fail badly on FireFox #}
        </tr></tbody>
        <tbody>
=======
                <!--ko if: !isTab -->
                    <td class="control-group"
                        data-bind="css: {error: showWarning}">
                        <div data-bind="html: CC_DETAIL_SCREEN.getFieldHtml(field.val()), visible: !field.edit"></div>
                        <div data-bind="jqueryElement: field.ui, visible: field.edit"></div>
                        <div data-bind="visible: showWarning">
                            <span class="help-inline" data-bind="
                                text: DetailScreenConfig.field_format_warning_message
                            ">
                            </span>
                        </div>
                    </td>
                    <td data-bind="jqueryElement: header.ui"></td>
                    <td data-bind="jqueryElement: $format"></td>
                <!--/ko-->
                <!--ko if: isTab -->
                    <td colspan="3" data-bind="jqueryElement: header.ui"></td>
                <!--/ko-->
                <!-- ko if: $parent.useCaseTiles() == "yes" && {{request|toggle_enabled:'CASE_LIST_TILE'|BOOL }}-->
                <td>
                    <select data-bind="value: case_tile_field">
                        <option value=""></option>
                        <option value="header">header</option>
                        <option value="top_left">top_left</option>
                        <option value="bottom_left">bottom_left</option>
                        <option value="sex">sex</option>
                        <option value="date">date</option>
                    </select>
                </td>
                <!-- /ko -->
                <td>
                    <i style="cursor: pointer;"
                       data-bind="
                        visible: $root.edit && ($parent.columns().length > 1 || $parent.allowsEmptyColumns),
                        click: function(){screen.columns.remove($data);},
                        css: COMMCAREHQ.icons.DELETE,
                        attr: {title: DetailScreenConfig.message.DELETE_COLUMN}
                    "></i>
                </td>
            </tr></tbody>
        <tbody data-bind="visible: columns().length > 0">
>>>>>>> 08b362a4
            <tr>
                <td></td>
                <td colspan="4">
                    {% include "app_manager/partials/add_property_button.html" %}
                </td>
            </tr>
        </tbody>
    </table>
    <div data-bind="visible: columns().length == 0">
        {% include "app_manager/partials/add_property_button.html" %}
    </div>
</div><|MERGE_RESOLUTION|>--- conflicted
+++ resolved
@@ -37,42 +37,6 @@
                     event: {mousedown: function(){ $(':focus').blur(); }}
                 "></i>
             </td>
-
-<<<<<<< HEAD
-            <!--ko if: !$data.isTab -->
-                <td class="control-group"
-                    data-bind="css: {error: showWarning}">
-                    <div data-bind="html: CC_DETAIL_SCREEN.getFieldHtml(field.val()), visible: !field.edit"></div>
-                    <div data-bind="jqueryElement: field.ui, visible: field.edit"></div>
-                    <div data-bind="visible: showWarning">
-                        <span class="help-inline" data-bind="
-                            text: DetailScreenConfig.field_format_warning_message
-                        ">
-                        </span>
-                    </div>
-                </td>
-
-                <td data-bind="jqueryElement: header.ui"></td>
-                <td data-bind="jqueryElement: $format"></td>
-            <!--/ko-->
-            <!--ko if: $data.isTab -->
-                <td colspan="3" data-bind="jqueryElement: header.ui"></td>
-            <!--/ko-->
-
-            <td>
-                <i style="cursor: pointer;"
-                   data-bind="
-                    visible: $root.edit && ($parent.columns().length > 1),
-                    click: function(){screen.columns.remove($data);},
-                    css: COMMCAREHQ.icons.DELETE,
-                    attr: {title: DetailScreenConfig.message.DELETE_COLUMN}
-                "></i>
-            </td>
-        {# there must be no whitespace between <tbody> and <tr> #}
-        {# the .hide().fadeIn() will fail badly on FireFox #}
-        </tr></tbody>
-        <tbody>
-=======
                 <!--ko if: !isTab -->
                     <td class="control-group"
                         data-bind="css: {error: showWarning}">
@@ -112,9 +76,10 @@
                         attr: {title: DetailScreenConfig.message.DELETE_COLUMN}
                     "></i>
                 </td>
+            {# there must be no whitespace between <tbody> and <tr> #}
+            {# the .hide().fadeIn() will fail badly on FireFox #}
             </tr></tbody>
         <tbody data-bind="visible: columns().length > 0">
->>>>>>> 08b362a4
             <tr>
                 <td></td>
                 <td colspan="4">
