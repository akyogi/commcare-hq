--- conflicted
+++ resolved
@@ -57,38 +57,6 @@
                                                         </span>
                                                     </label>
                                                 </div>
-<<<<<<< HEAD
-                                            {% endif %}
-                                            <p>
-                                                <span data-bind="visible: get_short_odk_url()">
-                                                    {% blocktrans %}
-                                                        Install by typing the following URL
-                                                        into the CommCare application install screen:
-                                                    {% endblocktrans %}
-                                                    <code class="bitly"><a data-bind="
-                                                        attr: {
-                                                            href: get_short_odk_url(),
-                                                            title: get_short_odk_url_phonetic()
-                                                        },
-                                                        text: get_short_odk_url()
-                                                    "></a></code>
-                                                </span>
-                                                <img data-bind="visible: generating_url()"
-                                                    src="{% new_static 'hqwebapp/img/ajax-loader.gif' %}"/>
-                                                <span class="text-warning" data-bind="visible: !get_short_odk_url() && !generating_url()">
-                                                    {% trans "No short code available; try making another version." %}
-                                                </span>
-                                            </p>
-                                            <p>
-                                                {% trans "Or" %}
-                                                <a href="#" data-bind="
-                                                    openRemoteModal: get_odk_install_url,
-                                                    click: clickScan
-                                                ">{% trans "scan the bar code" %}</a>
-                                                {% trans "using the Barcode Scanner option within CommCare" %}
-                                            </p>
-                                        </div>
-=======
                                                 {% endif %}
                                                 <p>
                                                     <span data-bind="visible: get_app_code()">
@@ -105,7 +73,7 @@
                                                 <p>
                                                     <a href="#" data-bind="
                                                         openRemoteModal: get_odk_install_url,
-                                                        click: function() { ga_track_event('App Manager', 'Show Bar Code', '-'); }
+                                                        click: clickScan
                                                     ">
                                                         {% trans "Scan Application Barcode" %}
                                                     </a>
@@ -125,7 +93,6 @@
                                                     </span>
                                                 </p>
                                             </div>
->>>>>>> 3eee9a39
                                         <div class="tab-pane">
                                             <div data-bind="ifnot: hqImport('app_manager/js/app_manager.js').versionGE(build_spec.version(), '2.13.0')">
                                                 Upgrade to CommCare 2.13 to use this feature
