{% load i18n %}
{% load xforms_extras %}
{% load hq_shared_tags %}

<<<<<<< HEAD
{% if request|toggle_enabled:"ONBOARDING_PROTOTYPE" %}
    {% include 'app_manager/partials/module_view_heading.html' %}
{% endif %}
=======
>>>>>>> 56d52a77
{% if module.case_type == '' or not request|toggle_enabled:"ONBOARDING_PROTOTYPE" %}
    <h3 style="display: inline-block; margin-right: -5px;"><i class="fa fa-folder-open"></i></h3>
{% else %}
    <h3 style="display: inline-block; margin-right: -5px;"><i class="fa fa-list"></i></h3>
{% endif %}
{% inline_edit_trans module.name langs edit_name_url saveValueName='name' readOnlyClass='h3' postSave="function(data) { return hqImport('app_manager/js/app_manager.js').updateDOM(data.update); }" %}
<br />
<inline-edit params="
    name: 'comment',
    id:'comment-id',
    readOnlyClass: 'app-comment',
    value: '{{ module.comment|escapejs }}',
    {% if request|toggle_enabled:"ONBOARDING_PROTOTYPE" %}
        placeholder: 'Enter {% if module.case_type != '' %}record list{% endif %} description here',
    {% else %}
        placeholder: '{% trans "Enter module description here"|escapejs %}',
    {% endif %}
    url: '{% url "corehq.apps.app_manager.views.edit_module_attr" domain app.id module.id 'comment' %}',
    saveValueName: 'comment',
    cols: 50,
"></inline-edit>
<br />

<div id="build_errors"></div>
<div class="pull-right">
    <form action="{% url "delete_module" domain app.id module.unique_id %}" method="post">
        {% csrf_token %}
        <button type="submit" class="disable-on-submit btn btn-danger">
            <i class="fa fa-trash"></i>
            {% if request|toggle_enabled:"ONBOARDING_PROTOTYPE" %}
                {% if module.case_type == "" %}
                    {% trans "Delete Surveys" %}
                {% else %}
                    {% trans "Delete Record List" %}
                {% endif %}
            {% else %}
                {% trans "Delete Module" %}
            {% endif %}
        </button>
    </form>
</div>

{% if not request|toggle_enabled:"ONBOARDING_PROTOTYPE" %}
    <div class="clearfix"></div>
{% endif %}<|MERGE_RESOLUTION|>--- conflicted
+++ resolved
@@ -2,12 +2,6 @@
 {% load xforms_extras %}
 {% load hq_shared_tags %}
 
-<<<<<<< HEAD
-{% if request|toggle_enabled:"ONBOARDING_PROTOTYPE" %}
-    {% include 'app_manager/partials/module_view_heading.html' %}
-{% endif %}
-=======
->>>>>>> 56d52a77
 {% if module.case_type == '' or not request|toggle_enabled:"ONBOARDING_PROTOTYPE" %}
     <h3 style="display: inline-block; margin-right: -5px;"><i class="fa fa-folder-open"></i></h3>
 {% else %}
