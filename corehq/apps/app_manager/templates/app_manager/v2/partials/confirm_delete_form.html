--- conflicted
+++ resolved
@@ -14,21 +14,9 @@
       <div class="modal-header">
         <button type="button" class="close" data-dismiss="modal" aria-label="Close"><span aria-hidden="true">&times;</span></button>
         <h4 class="modal-title">
-<<<<<<< HEAD
-          {% if not add_ons.unstructured_case_lists and form.get_action_type == 'open' %}
-              {% blocktrans %}
-              This form cannot be deleted.
-              {% endblocktrans %}
-          {% else %}
-              {% blocktrans %}
-              Are you sure you want to delete this form?
-              {% endblocktrans %}
-          {% endif %}
-=======
           {% blocktrans %}
             Are you sure you want to delete this form?
           {% endblocktrans %}
->>>>>>> 3307ead4
         </h4>
       </div>
 
@@ -37,39 +25,6 @@
         {% csrf_token %}
         <div class="modal-body">
           <p class="lead">
-<<<<<<< HEAD
-            {% if not add_ons.unstructured_case_lists and form.get_action_type == 'open' %}
-              {% blocktrans %}You can't delete the form{% endblocktrans %}
-              <strong>{{ form.name|html_trans:langs }}</strong>.
-            {% else %}
-              {% blocktrans %}You are about to delete the form{% endblocktrans %}
-              <strong>{{ form.name|html_trans:langs }}</strong>!
-            {% endif %}
-          </p>
-          {% if not add_ons.unstructured_case_lists and form.get_action_type == 'open' %}
-          <p>
-              {% blocktrans %}
-              Case Lists need a registration form! You will need to remove the whole
-              case list in order to delete this form.
-              {% endblocktrans %}
-          </p>
-          {% endif %}
-        </div>
-        <div class="modal-footer">
-          {% if not add_ons.unstructured_case_lists and form.get_action_type == 'open' %}
-            <button type="button" class="btn btn-default" data-dismiss="modal">
-              {% trans "OK" %}
-            </button>
-          {% else %}
-            <button type="button" class="btn btn-default" data-dismiss="modal">
-              {% trans "Cancel" %}
-            </button>
-            <button type="submit" class="disable-on-submit btn btn-danger">
-                <i class="fa fa-trash"></i>
-                {% trans "Delete Form" %}
-            </button>
-          {% endif %}
-=======
             {% blocktrans %}You are about to delete the form{% endblocktrans %}
             <strong>{{ form.name|html_trans:langs }}</strong>!
           </p>
@@ -82,7 +37,6 @@
             <i class="fa fa-trash"></i>
             {% trans "Delete Form" %}
           </button>
->>>>>>> 3307ead4
         </div>
       </form>
     </div><!-- /.modal-content -->
