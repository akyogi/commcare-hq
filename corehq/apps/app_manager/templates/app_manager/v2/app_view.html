{% extends "app_manager/v2/managed_app.html" %}
{% load xforms_extras %}
{% load hq_shared_tags %}
{% load i18n %}
{% load crispy_forms_tags %}

{% block head %}{{ block.super }}
  {% include 'analytics/fullstory.html' %}
{% endblock %}

{% block js %}{{  block.super }}
  <script src="{% static 'app_manager/js/app_manager_utils.js' %}"></script>
  <script src="{% static 'app_manager/js/download_async_modal.js' %}"></script>
  <script src="{% static 'app_manager/js/releases.js' %}"></script>
  <script src="{% static 'app_manager/js/language-profiles.js' %}"></script>
  <script src="{% static "jsdiff/diff.js" %}"></script>
  <script src="{% static 'app_manager/js/app_diff.js' %}"></script>
  <script src="{% static 'hqwebapp/js/bulk_upload_file.js' %}"></script>
  <script src="{% static 'app_manager/js/supported-languages.js' %}"></script>
  <script src="{% static 'app_manager/js/password_setter.jquery.js' %}"></script>
  <script src="{% static "hqmedia/js/hqmediauploaders.js" %}"></script>
  <script src="{% static 'hqmedia/js/hqmedia.reference_controller.js' %}"></script>
  <script src="{% static 'app_manager/js/app_view.js' %}"></script>
  {% if app.get_doc_type == "Application" %}
      <script src="{% static 'app_manager/js/app_view_application.js' %}"></script>
      <script src="{% static 'translations/js/translations.js' %}"></script>
  {% endif %}
  <script src="{% static 'app_manager/js/add_ons.js' %}"></script>
{% endblock js %}

{% block pre_form_content %}
  <div class="appmanager-page-actions">
      {% if can_preview_form %}
        {% include 'app_manager/v2/partials/app_preview_toggle.html' %}
      {% endif %}
      <a href="{% url "app_summary" domain app.id %}" class="btn btn-default">
          <i class="fa fa-list-alt"></i>
          {% trans "App Summary" %}
      </a>
  </div>

  <div class="appmanager-edit-title appmanager-edit-app-title">
    <inline-edit params="
        value: '{{ app.name|escapejs }}',
        containerClass: 'h3 app-title',
        url: '{% url "edit_app_attr" domain app.id 'name' %}',
        placeholder: '{% trans "Untitled App"|escapejs %}',
        postSave: function(data) { return hqImport('app_manager/js/app_manager.js').updateDOM(data.update); },
        rows: 1,
        saveValueName: 'name',
        nodeName: 'input',
    "></inline-edit>
  </div>

  <div class="appmanager-edit-description">
    <inline-edit params="
        value: '{{ app.short_comment|escapejs }}',
        url: '{% url "edit_app_attr" domain app.id 'comment' %}',
        placeholder: '{% trans "Enter app description here"|escapejs %}',
        saveValueName: 'comment',
        cols: 50,
    "></inline-edit>
  </div>
{% endblock %}

{% block form-view %}
<<<<<<< HEAD
  {# release page URLs #}
  {% registerurl "paginate_releases" domain app.id %}
  {% registerurl "delete_copy" domain app.id %}
  {% registerurl "download_jad" domain '---' %}
  {% registerurl "download_jar" domain '---' %}
  {% registerurl "odk_install" domain '---' %}
  {% registerurl "odk_media_install" domain '---' %}
  {% registerurl "download_index" domain '---' %}
  {% registerurl "release_build" domain app.id '---' %}
  {% registerurl "save_copy" domain app.id %}
  {% registerurl "revert_to_copy" domain app.id %}
  {% registerurl "current_app_version" domain app.id %}
  {% registerurl "hubspot_click_deploy" %}
  {% registerurl "download_ccz" app.domain '---' %}
  {% registerurl "download_multimedia_zip" app.domain '---' %}
  {% registerurl "project_report_dispatcher" app.domain 'application_error' %}

  {% registerurl "edit_add_ons" domain app.id %}

=======
>>>>>>> 6b001034
  <div class="appmanager-tabs-container">
  {% block app_view_tabs %}{% endblock app_view_tabs %}
  </div>
{% endblock %}

{% block modals %}{{ block.super }}
{% for uploader in uploaders %}
{% include 'hqmedia/partials/multimedia_uploader.html' %}
{% endfor %}
{% include 'app_manager/v2/partials/password_setter_modal.html' %}
{% include 'app_manager/v2/partials/toggle_diff_modal.html' %}
{% endblock %}<|MERGE_RESOLUTION|>--- conflicted
+++ resolved
@@ -64,28 +64,7 @@
 {% endblock %}
 
 {% block form-view %}
-<<<<<<< HEAD
-  {# release page URLs #}
-  {% registerurl "paginate_releases" domain app.id %}
-  {% registerurl "delete_copy" domain app.id %}
-  {% registerurl "download_jad" domain '---' %}
-  {% registerurl "download_jar" domain '---' %}
-  {% registerurl "odk_install" domain '---' %}
-  {% registerurl "odk_media_install" domain '---' %}
-  {% registerurl "download_index" domain '---' %}
-  {% registerurl "release_build" domain app.id '---' %}
-  {% registerurl "save_copy" domain app.id %}
-  {% registerurl "revert_to_copy" domain app.id %}
-  {% registerurl "current_app_version" domain app.id %}
-  {% registerurl "hubspot_click_deploy" %}
-  {% registerurl "download_ccz" app.domain '---' %}
-  {% registerurl "download_multimedia_zip" app.domain '---' %}
-  {% registerurl "project_report_dispatcher" app.domain 'application_error' %}
-
   {% registerurl "edit_add_ons" domain app.id %}
-
-=======
->>>>>>> 6b001034
   <div class="appmanager-tabs-container">
   {% block app_view_tabs %}{% endblock app_view_tabs %}
   </div>
