<<<<<<< HEAD
/* globals Clipboard */
hqDefine('app_manager/js/settings/commcare_settings.js', function () {
=======
/* globals Clipboard, COMMCAREHQ */
hqDefine('app_manager/js/settings/commcare_settings', function () {
>>>>>>> c1ed833c
    function CommcareSettings(options) {
        var app_manager = hqImport('app_manager/js/app_manager');
        var self = this;
        var initialValues = options.values;
        self.sections = options.sections;
        self.user = options.user;
        self.permissions = options.permissions;
        self.warning = options.warning;

        self.customPropertyType = 'custom_properties';
        self.customProperties = ko.observableArray(_.map(options.customProperties, function(d) {
            return ko.mapping.fromJS(d);
        }));
        self.customProperties.sort(function(left, right) {
            return left.key() == right.key() ? 0 : (left.key() < right.key() ? -1 : 1);
        });
        if (!hqImport('hqwebapp/js/toggles.js').toggleEnabled('APP_MANAGER_V1')) {
            // only referenced in v2 template
            self.customPropertiesCollapse = hqImport("app_manager/js/section_changer").shouldCollapse("app-settings", "custom-properties", false);
        }

        self.settings = [];
        self.settingsIndex = {};
        (function () {
            for (var i = 0; i < self.sections.length; i++) {
                var section = self.sections[i];
                for (var j = 0; j < section.settings.length; j++) {
                    var setting = section.settings[j];

                    self.settings.push(setting);
                    if (!self.settingsIndex[setting.type]) {
                        self.settingsIndex[setting.type] = {};
                    }
                    self.settingsIndex[setting.type][setting.id] = setting;
                }
            }
        }());

        self.settingsIndex.$parent = {};
        for (var attr in initialValues.$parent) {
            if (initialValues.$parent.hasOwnProperty(attr)) {
                self.settingsIndex.$parent[attr] = (function (attrib) {
                    return {
                        visibleValue: function () {
                            return initialValues.$parent[attrib];
                        }
                    }
                })(attr);
            }
        };

        self.parseCondition = function (condition) {
            var parts = condition ? condition.split('||') : [],
                parse_part = /\{([\$\w]+)\.([\w\-]+)\}=('([\w\-\/]*)'|(true)|(false))/,
                result,
                type,
                setting,
                value,
                i,
                conditions = [];
            for (i = 0; i < parts.length; i += 1) {
                result = parse_part.exec(parts[i]);
                if (result === null) {
                    console.error("Unable to parse '" + parts[i] + "'");
                } else {
                    type = result[1];
                    setting = result[2];
                    value = result[3];
                    if ("'" === value[0]) {
                        value = result[4];
                    } else {
                        value = JSON.parse(value);
                    }
                    try {
                        conditions.push({setting: self.settingsIndex[type][setting], value: value});
                    } catch (e) {
                        console.error("Error finding {" + type + "." + setting + "}");
                    }
                }
            }
            return {
                check: function () {
                    var i, c, results = [];

                    for (i = 0; i < conditions.length; i += 1) {
                        c = conditions[i];
                        if (c.setting.visibleValue() !== c.value) {
                            results.push(false);
                        } else {
                            results.push(true);
                        }
                    }
                    function isInArray(array, search) {
                        return (array.indexOf(search) >= 0) ? true : false;
                    }
                    if (results && results.length > 0) {
                        if (isInArray(results, true)) {
                            return true;
                        } else {
                            return false;
                        }
                    } else {
                        return true
                    }

                    return true;
                },
                settings: conditions.map(function (p) { return p.setting; })
            };

        };

        _(self.settings).each(function (setting) {
            var value = initialValues[setting.type][setting.id];
            setting.contingent_default = setting.contingent_default || [];
            setting.disabled_default = setting.disabled_default || null;
            setting.value = ko.observable(value);
            if (!_.isObject(setting.since)) {
                setting.since = {'': setting.since};
            }

            setting.requiredVersion = ko.computed(function () {
                return {
                    option: setting.since[setting.value()] || setting.since[''] || '1.1',
                    setting: setting.since[''] || '1.1'
                };
            });

            setting.valueIsLegal = function () {
                // to be overridden
                return true;
            };

            setting.inputId = setting.id + '-input';


            setting.parsedCondition = ko.computed(function () {
                return self.parseCondition(setting.requires);
            });
            setting.versionOK = ko.computed(function () {
                return app_manager.checkCommcareVersion(setting.requiredVersion().setting);
            });
            setting.optionOK = ko.computed(function () {
                return app_manager.checkCommcareVersion(setting.requiredVersion().option);
            });
            setting.enabled = ko.computed(function () {
                var condition = setting.parsedCondition();
                return setting.versionOK() && condition.check();
            });
            setting.disabledMessage = ko.computed(function () {
                var optionOK = setting.optionOK();
                if (!setting.enabled() || !optionOK) {
                    if (!optionOK) {
                        var upgrade_text;
                        if (setting.versionOK()) {
                            upgrade_text = gettext('Upgrade to CommCare %s for this option!');
                        } else {
                            upgrade_text = gettext('Upgrade to CommCare %s!');
                        }
                        return interpolate(upgrade_text, [setting.requiredVersion().option]);
                    } else {
                        var condition = setting.parsedCondition();
                        var names = _(condition.settings).map(function (setting) {
                            return setting.name;
                        });
                        uniqueNames = names.filter(function(elem, pos) {
                            return names.indexOf(elem) == pos;
                        })
                        return gettext('Auto-set by ') + uniqueNames.join(', ')
                    }
                } else {
                    return '';

                }
            });
            setting.computeDefault = ko.computed(function () {
                var i, condition, _case;
                for (i = 0; i < setting.contingent_default.length; i += 1) {
                    _case = setting.contingent_default[i];
                    condition = self.parseCondition(_case.condition);
                    if (condition.check()) {
                        return _case.value;
                    }
                }
                if (!setting.versionOK()){
                    if (setting.disabled_default != null){
                        return setting.disabled_default;
                    }
                }
                return setting['default'];
            });
            setting.visibleValue = ko.computed({
                read: function () {
                    var retu;
                    if (setting.enabled()) {
                        retu = setting.value() || setting.computeDefault();
                    } else {
                        retu = setting.computeDefault();
                    }
                    return retu;
                },
                write: function (value) {
                    setting.value(value);
                }
            });
            setting.visible = ko.computed(function () {
                return !(
                    (setting.disabled && setting.visibleValue() === setting['default']) ||
                        (setting.hide_if_not_enabled && !setting.enabled()) ||
                        (setting.preview && !self.user.is_previewer) ||
                        (setting.permission && !self.permissions[setting.permission])
                    );
            });
            setting.disabledButHasValue = ko.computed(function () {
                return setting.disabled && setting.visibleValue() !== setting['default'];
            });

            // valueToSave is only ever used during serialization/save;
            // different from visibleValue
            // in that you want to save null and not the shown value
            // if the setting is disabled
            setting.valueToSave = ko.computed({
                read: function () {
                    if (setting.enabled()) {
                        if (setting.computeDefault()) {
                            return setting.value() || setting.computeDefault();
                        } else {
                            return setting.value();
                        }
                    } else {
                        return null;
                    }
                }
            });
            var wrap = CommcareSettings.widgets[setting.widget];
            if (wrap) {
                wrap(setting, self.settingsIndex);
            }
            setting.hasError = ko.computed(function () {
                return setting.disabledButHasValue() || !setting.valueIsLegal();
            });
        });

        _(self.sections).each(function (section) {
            section.notEmpty = ko.computed(function () {
                return _(section.settings).some(function (setting) {
                    return setting.visible();
                });
            });
            if (hqImport('hqwebapp/js/toggles.js').toggleEnabled('APP_MANAGER_V1')) {
                section.reallyCollapse = ko.computed(function () {
                    var el = document.getElementById(section.id);
                    return section.collapse &&
                        (!el || !el.classList.contains("in")) &&
                        !_(section.settings).some(function (setting) { return setting.hasError(); });
                });
            } else {
                section.collapse = hqImport("app_manager/js/section_changer").shouldCollapse("app-settings", section.id, section.collapse);
            }
            section.isVisible = ko.computed(function () {
                return section.always_show !== false;
            });
        });

        // set value to computed default whenever a contingent variable changes
        _(self.settings).each(function (setting) {
            var i, condition, _case;
            for (i = 0; i < setting.contingent_default.length; i += 1) {
                _case = setting.contingent_default[i];
                condition = self.parseCondition(_case.condition);
                var j;
                for (j = 0; j < condition.settings.length; j += 1) {
                    condition.settings[j].value.subscribe(function() {
                        setting.value(setting.computeDefault());
                    });
                }
            }
        });

        self.serialize = ko.computed(function () {
            var blob = {};
            _(self.settings).each(function (setting) {
                if (!blob[setting.type]) {
                    blob[setting.type] = {};
                }
                if (setting.valueToSave() !== null) {
                    blob[setting.type][setting.id] = setting.valueToSave();
                }
            });

            blob[self.customPropertyType] = {};
            _(self.customProperties()).each(function (customProperty) {
                if (customProperty.key() && customProperty.value()) {
                    blob[self.customPropertyType][customProperty.key()] = customProperty.value();
                }
            });
            return blob;
        });

        setTimeout(function () {
            self.serialize.subscribe(function () {
                self.saveButton.fire('change');
            });
        }, 0);
        self.saveOptions = ko.computed(function () {
            return {
                url: options.urls.save,
                data: JSON.stringify(self.serialize()),
                type: 'post',
                dataType: 'json',
                success: function (data) {
                    app_manager.updateDOM(data.update);
                }
            };
        });

        var $saveContainer = $("#settings-save-btn");
        self.saveButton = hqImport("style/js/main.js").initSaveButton({
            unsavedMessage: gettext("You have unsaved settings."),
            save: function () {
                self.saveButton.ajax(self.saveOptions());
            }
        });
        self.saveButton.ui.appendTo($saveContainer);
<<<<<<< HEAD
        if (!hqImport('hqwebapp/js/toggles.js').toggleEnabled('APP_MANAGER_V1')) {
            hqImport("app_manager/js/section_changer.js").attachToForm($saveContainer);
=======
        if (!COMMCAREHQ.toggleEnabled('APP_MANAGER_V1')) {
            hqImport("app_manager/js/section_changer").attachToForm($saveContainer);
>>>>>>> c1ed833c
        }

        self.onAddCustomProperty = function() {
            self.customProperties.push({ key: ko.observable(), value: ko.observable() });
        };

        self.onDestroyCustomProperty = function(customProperty) {
            self.customProperties.remove(customProperty);
        };

    }
    CommcareSettings.widgets = {};

    CommcareSettings.widgets.select = function (self) {
        self.updateOptions = function() {
            var values = ko.utils.unwrapObservable(self.values);
            var value_names = ko.utils.unwrapObservable(self.value_names);
            if (!values || !value_names || values.length !== value_names.length) {
                console.error("Widget select requires values " +
                    "and value_names of equal length", self);
                throw {};
            }
            var options = [];
            for (var i = 0; i < values.length; i++) {
                options.push({
                    label: (self['default'] === values[i] ? '* ' : '') +
                        value_names[i],
                    value: values[i]
                });
            }
            self.options(options)
        }
        self.options = ko.observable([]);
        self.updateOptions();
        self.selectOption = function (selectedOption) {
            if (selectedOption) {
                self.visibleValue(selectedOption.value);
            }
        };
        self.selectedOption = ko.computed({
            read: function () {
                var visibleValue = self.visibleValue(),
                    retu;
                for (var i = 0; i < self.options().length; i++) {
                    if (self.options()[i].value === visibleValue) {
                        retu = self.options()[i];
                        if (!retu) {
                            console.error(self.type + '.' + self.id, retu);
                            throw {};
                        }
                        return retu;
                    }
                }
                return null;
            },
            write: self.selectOption
        });
        self.writeSelectedOption = ko.computed({
            read: function () { return null; },
            write: self.selectOption
        });
        self.valueIsLegal = function () {
            var value = self.value();
            return !value || _(self.options()).some(function (option) {
                return option.value === value;
            });
        };
    };

    CommcareSettings.widgets.bool = function (self) {
        if (!self.values) {
            self.values = [true, false];
        }
        self.boolValue = ko.computed({
            read: function () {
                return !!(self.visibleValue() === self.values[0]);
            },
            write: function (value) {
                self.visibleValue(
                    value ? self.values[0] : self.values[1]
                );
            }
        });
    };

    CommcareSettings.widgets.share_link = function (self) {
        CommcareSettings.widgets.bool(self);
        self.selectText = function(obj, e) {
            e.currentTarget.select();
        };
        self.copyUrl = function(obj, e) {
            var $btn = $(e.currentTarget);
            var clipboard = new Clipboard($btn[0], {
                target: function () {
                    return $('.js-anonymous-link')[0];
                },
            });
            $btn.tooltip({ title: gettext('Copied!') });
            clipboard.on('success', function() {
                $btn.tooltip('show');
                window.setTimeout(function() { $btn.tooltip('hide'); }, 1000);
            });
            clipboard.onClick(e);
        };
    };

    CommcareSettings.widgets.build_spec = function (self, settingsIndex) {
        var app_manager = hqImport('app_manager/js/app_manager');
        function update(appVersion) {
            var major = appVersion.split('/')[0].split('.')[0];
            var opts = self.options_map[major];
            self.values = opts["values"];
            self.value_names = opts["value_names"];
            self["default"] = opts["default"];
        }
        update(self.default_app_version);
        CommcareSettings.widgets.select(self);
        self.widget_template = 'CommcareSettings.widgets.select';
        self.visibleValue.subscribe(function () {
            var majorVersion = self.visibleValue().split('/')[0].split('.').slice(0,2).join('.');
            app_manager.setCommcareVersion(majorVersion);
        });
        settingsIndex["hq"]["application_version"].value.subscribe(function (appVersion) {
            update(appVersion);
            self.updateOptions();
            self.selectedOption(self["default"]);
        });
    };

    CommcareSettings.widgets.image_uploader = function (self) {
        self.manager = hqImport("app_manager/js/settings/app_logos").LogoManager;
        self.slug = "hq_" + self.id;
        self.href = "#" + self.slug;
        self.path = self.manager.getPathFromSlug(self.slug);
        self.url = self.manager.urlFromLogo(self.slug);
        self.thumb_url = self.manager.thumbUrlFromLogo(self.slug);

        self.is_uploader = function(slug) {
            return slug === self.slug;
        };
        self.uploadComplete = function(widget, event, response) {
            self.manager.uploadCompleteForLogo(self.slug, response);
        };
        self.triggerUpload = function() {
            self.manager.triggerUploadForLogo(self.slug);
        };
        self.removeLogo = function() {
            self.manager.removeLogo(self.slug);
        };
    };

    CommcareSettings.widgets.number = function (self) {
        self.valueIsLegal = function () {
            var value = self.value();
            if (self.min_value && value < self.min_value) {
                return false;
            }
            if (self.max_value && value > self.max_value) {
                return false;
            }
            return true;
        };
    };

    // text_input has the same behavior as a select widget but uses a different template
    CommcareSettings.widgets.text_input = CommcareSettings.widgets.select;

    return {
        CommcareSettings: CommcareSettings
    };
});

ko.bindingHandlers.passwordSetter = {
    init: function (element, valueAccessor) {
        var observableValue = valueAccessor();
        $(element).password_setter();
        $(element).on('textchange change', function () {
            observableValue($(element).val());
        });
    }
};<|MERGE_RESOLUTION|>--- conflicted
+++ resolved
@@ -1,10 +1,5 @@
-<<<<<<< HEAD
 /* globals Clipboard */
-hqDefine('app_manager/js/settings/commcare_settings.js', function () {
-=======
-/* globals Clipboard, COMMCAREHQ */
 hqDefine('app_manager/js/settings/commcare_settings', function () {
->>>>>>> c1ed833c
     function CommcareSettings(options) {
         var app_manager = hqImport('app_manager/js/app_manager');
         var self = this;
@@ -329,13 +324,8 @@
             }
         });
         self.saveButton.ui.appendTo($saveContainer);
-<<<<<<< HEAD
-        if (!hqImport('hqwebapp/js/toggles.js').toggleEnabled('APP_MANAGER_V1')) {
-            hqImport("app_manager/js/section_changer.js").attachToForm($saveContainer);
-=======
-        if (!COMMCAREHQ.toggleEnabled('APP_MANAGER_V1')) {
+        if (!hqImport('hqwebapp/js/toggles').toggleEnabled('APP_MANAGER_V1')) {
             hqImport("app_manager/js/section_changer").attachToForm($saveContainer);
->>>>>>> c1ed833c
         }
 
         self.onAddCustomProperty = function() {
