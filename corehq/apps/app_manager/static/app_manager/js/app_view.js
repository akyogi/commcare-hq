--- conflicted
+++ resolved
@@ -2,13 +2,8 @@
 /* Behavior for app_view.html, regardless of document type (i.e., applies to both normal and remote apps) */
 hqDefine("app_manager/js/app_view", function() {
     $(function () {
-<<<<<<< HEAD
         var initial_page_data = hqImport("hqwebapp/js/initial_page_data").get,
-            reverse = hqImport("hqwebapp/js/urllib").reverse;
-=======
-        var initial_page_data = hqImport("hqwebapp/js/initial_page_data.js").get,
-            reverse = hqImport("hqwebapp/js/initial_page_data.js").reverse;
->>>>>>> f14ec89a
+            reverse = hqImport("hqwebapp/js/initial_page_data").reverse;
 
         // Settings
         var $settingsContainer = $('#commcare-settings');
@@ -53,11 +48,7 @@
                 if (!self.load_state() || self.load_state() === 'error') {
                     self.load_state('loading');
                     $.ajax({
-<<<<<<< HEAD
-                        url: hqImport("hqwebapp/js/urllib").reverse("app_multimedia_ajax"),
-=======
-                        url: hqImport("hqwebapp/js/initial_page_data.js").reverse("app_multimedia_ajax"),
->>>>>>> f14ec89a
+                        url: hqImport("hqwebapp/js/initial_page_data").reverse("app_multimedia_ajax"),
                         success: function(content) {
                             self.load_state('loaded');
                             self.multimedia_page_html(content);
@@ -105,11 +96,7 @@
 
                 // Load the content
                 $.ajax({
-<<<<<<< HEAD
-                    url: hqImport("hqwebapp/js/urllib").reverse('release_manager_ajax') + "?limit=" + initial_page_data("fetch_limit"),
-=======
-                    url: hqImport("hqwebapp/js/initial_page_data.js").reverse('release_manager_ajax') + "?limit=" + initial_page_data("fetch_limit"),
->>>>>>> f14ec89a
+                    url: hqImport("hqwebapp/js/initial_page_data").reverse('release_manager_ajax') + "?limit=" + initial_page_data("fetch_limit"),
                     success: function(content) {
                         state = "loaded";
                         showSpinner = false;
