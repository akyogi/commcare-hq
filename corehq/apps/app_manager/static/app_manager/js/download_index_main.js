--- conflicted
+++ resolved
@@ -3,37 +3,23 @@
     'underscore',
     'app_manager/js/download_async_modal',
     'app_manager/js/source_files',
-<<<<<<< HEAD
 ],function ($, _, ace) {
-    
-=======
-],function ($, _) {
 
->>>>>>> 20627ea6
     $(function () {
-        hqRequire(['ace-builds/src-min-noconflict/ace'],function (ace) {
-            var elements = $('.prettyprint');
-            _.each(elements, function (elem) {
-                var editor = ace.edit(
-                    elem,
-                    {
-                        showPrintMargin: false,
-                        maxLines: 40,
-                        minLines: 3,
-                        fontSize: 14,
-                        wrap: true,
-                        useWorker: false, // enable the worker to show syntax errors
-                    }
-                );
-                var fileName = $(elem).data('filename');
+        var elements = $('.prettyprint');
+        _.each(elements, function (elem) {
+            var editor = ace.edit(
+                elem,
+                {
+                    showPrintMargin: false,
+                    maxLines: 40,
+                    minLines: 3,
+                    fontSize: 14,
+                    wrap: true,
+                    useWorker: false, // enable the worker to show syntax errors
+                }
+            );
 
-                if (fileName.endsWith('json')) {
-                    editor.session.setMode('ace/mode/json');
-                } else {
-                    editor.session.setMode('ace/mode/xml');
-                }
-<<<<<<< HEAD
-            );
             var fileName = $(elem).data('filename');
             hqRequire([
                 'ace-builds/src-min-noconflict/mode-json',
@@ -48,11 +34,8 @@
 
             });
             editor.setReadOnly(true);
-=======
-                editor.setReadOnly(true);
-            });
->>>>>>> 20627ea6
         });
-    });
+    }
+    );
 
 });