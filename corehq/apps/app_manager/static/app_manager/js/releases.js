--- conflicted
+++ resolved
@@ -221,34 +221,11 @@
             self.deployAnyway[savedApp.id()] = ko.observable(false);
         };
 
-<<<<<<< HEAD
         self.addSavedApps = function (savedApps) {
             var i, savedApp;
             for (i = 0; i < savedApps.length; i++) {
                 savedApp = SavedApp(savedApps[i], self);
                 self.addSavedApp(savedApp);
-=======
-    self.getMoreSavedApps = function (scroll) {
-        self.fetchState('pending');
-        $.ajax({
-            url: self.url('fetch'),
-            dataType: 'json',
-            data: {
-                start_build: self.nextVersionToFetch,
-                limit: self.fetchLimit
-            },
-            success: function (savedApps) {
-                self.addSavedApps(savedApps);
-                self.fetchState('');
-                if (scroll) {
-                    // Scroll so the bottom of main content (and the "View More" button) aligns with the bottom of the window
-                    var $content = $("#hq-content");
-                    window.scrollTo(0, $content.position().top + $content.height() - window.innerHeight);
-                }
-            },
-            error: function () {
-                self.fetchState('error');
->>>>>>> f711bb59
             }
             if (i) {
                 self.nextVersionToFetch = savedApps[i - 1].version - 1;
@@ -260,7 +237,7 @@
             }
         };
 
-        self.getMoreSavedApps = function () {
+        self.getMoreSavedApps = function (scroll) {
             self.fetchState('pending');
             $.ajax({
                 url: self.url('fetch'),
@@ -272,6 +249,11 @@
                 success: function (savedApps) {
                     self.addSavedApps(savedApps);
                     self.fetchState('');
+                    if (scroll) {
+                        // Scroll so the bottom of main content (and the "View More" button) aligns with the bottom of the window
+                        var $content = $("#hq-content");
+                        window.scrollTo(0, $content.position().top + $content.height() - window.innerHeight);
+                    }
                 },
                 error: function () {
                     self.fetchState('error');
@@ -304,7 +286,6 @@
                     }
                 });
             }
-<<<<<<< HEAD
         };
         self.reload_message = "Sorry, that didn't go through. " +
                 "Please reload your page and try again";
@@ -324,35 +305,6 @@
         self.makeNewBuild = function () {
             if (self.buildState() === 'pending') {
                 return false;
-=======
-        }).error(function () {
-            self.fetchState('error');
-            window.alert(self.reload_message);
-        });
-    };
-    self.reloadApps = function () {
-        self.savedApps([]);
-        self.nextVersionToFetch = null;
-        self.getMoreSavedApps(false);
-    };
-    self.actuallyMakeBuild = function () {
-        var comment = window.prompt(
-            "Add a comment about the version to help you remember later:"
-        );
-        if (comment || comment === "") {
-            $(this).find("input[name='comment']").val(comment);
-        } else {
-            return;
-        }
-        self.buildState('pending');
-        $.post(self.url('newBuild'), {
-            comment: comment
-        }).success(function (data) {
-            $('#build-errors-wrapper').html(data.error_html);
-            if (data.saved_app) {
-                var app = SavedApp(data.saved_app, self);
-                self.addSavedApp(app, true);
->>>>>>> f711bb59
             }
 
             var url = self.url('currentVersion');
@@ -380,7 +332,7 @@
         self.reloadApps = function () {
             self.savedApps([]);
             self.nextVersionToFetch = null;
-            self.getMoreSavedApps();
+            self.getMoreSavedApps(false);
         };
         self.actuallyMakeBuild = function () {
             var comment = window.prompt(
