from __future__ import absolute_import
from __future__ import unicode_literals
from collections import defaultdict, OrderedDict
from functools import wraps
import logging

import itertools
from django.utils.translation import ugettext_lazy as _

from casexml.apps.case.xml import V2_NAMESPACE
from casexml.apps.stock.const import COMMTRACK_REPORT_XMLNS
from corehq.apps import formplayer_api
from corehq.apps.app_manager.const import (
    SCHEDULE_PHASE, SCHEDULE_LAST_VISIT, SCHEDULE_LAST_VISIT_DATE,
    CASE_ID, USERCASE_ID, SCHEDULE_UNSCHEDULED_VISIT, SCHEDULE_CURRENT_VISIT_NUMBER,
    SCHEDULE_GLOBAL_NEXT_VISIT_DATE, SCHEDULE_NEXT_DUE,
)
from lxml import etree as ET

from corehq.apps.formplayer_api.exceptions import FormplayerAPIException
from corehq.util.view_utils import get_request
from memoized import memoized
from .xpath import CaseIDXPath, session_var, QualifiedScheduleFormXPath
from .exceptions import XFormException, CaseError, XFormValidationError, BindNotFound, XFormValidationFailed
import collections
import re
import six


VALID_VALUE_FORMS = ('image', 'audio', 'video', 'video-inline', 'expanded-audio', 'markdown')


def parse_xml(string):
    # Work around: ValueError: Unicode strings with encoding
    # declaration are not supported.
    if isinstance(string, six.text_type):
        string = string.encode("utf-8")
    try:
        return ET.fromstring(string, parser=ET.XMLParser(encoding="utf-8", remove_comments=True))
    except ET.ParseError as e:
        raise XFormException(_("Error parsing XML: {}").format(e))


namespaces = dict(
    jr="{http://openrosa.org/javarosa}",
    xsd="{http://www.w3.org/2001/XMLSchema}",
    h='{http://www.w3.org/1999/xhtml}',
    f='{http://www.w3.org/2002/xforms}',
    ev="{http://www.w3.org/2001/xml-events}",
    orx="{http://openrosa.org/jr/xforms}",
    reg="{http://openrosa.org/user/registration}",
    cx2="{%s}" % V2_NAMESPACE,
    cc="{http://commcarehq.org/xforms}",
    v="{http://commcarehq.org/xforms/vellum}",
    odk="{http://opendatakit.org/xforms}",
)

HashtagReplacement = collections.namedtuple('HashtagReplacement', 'hashtag replaces')
hashtag_replacements = [
    HashtagReplacement(hashtag='#form/', replaces=r'^/data\/'),
]


def _make_elem(tag, attr=None):
    attr = attr or {}
    return ET.Element(
        tag.format(**namespaces),
        {key.format(**namespaces): val for key, val in attr.items()}
    )


def make_case_elem(tag, attr=None):
    return _make_elem(case_elem_tag(tag), attr)


def case_elem_tag(tag):
    return '{cx2}%s' % tag


def get_case_parent_id_xpath(parent_path, case_id_xpath=None):
    xpath = case_id_xpath or SESSION_CASE_ID
    if parent_path:
        for parent_name in parent_path.split('/'):
            xpath = xpath.case().index_id(parent_name)
    return xpath


def get_add_case_preloads_case_id_xpath(module, form):
    xpath = None
    if 'open_case' in form.active_actions():
        xpath = CaseIDXPath(session_var(form.session_var_for_action('open_case')))
    elif module.root_module_id and module.parent_select.active:
        # This is a submodule. case_id will have changed to avoid a clash with the parent case.
        # Case type is enough to ensure uniqueness for normal forms. No need to worry about a suffix.
        case_id = '_'.join((CASE_ID, form.get_case_type()))
        xpath = CaseIDXPath(session_var(case_id))
    else:
        xpath = SESSION_CASE_ID
    return xpath


def relative_path(from_path, to_path):
    from_nodes = from_path.split('/')
    to_nodes = to_path.split('/')
    while True:
        if to_nodes[0] == from_nodes[0]:
            from_nodes.pop(0)
            to_nodes.pop(0)
        else:
            break

    return '%s/%s' % ('/'.join(['..' for n in from_nodes]), '/'.join(to_nodes))


def requires_itext(on_fail_return=None):
    def _wrapper(func):
        @wraps(func)
        def _inner(self, *args, **kwargs):
            try:
                self.itext_node
            except XFormException:
                return on_fail_return() if on_fail_return else None
            return func(self, *args, **kwargs)
        return _inner
    return _wrapper


SESSION_CASE_ID = CaseIDXPath(session_var(CASE_ID))
SESSION_USERCASE_ID = CaseIDXPath(session_var(USERCASE_ID))


class WrappedAttribs(object):

    def __init__(self, attrib, namespaces=namespaces):
        self.attrib = attrib
        self.namespaces = namespaces

    def __getattr__(self, name):
        return getattr(self.attrib, name)

    def _get_item_name(self, item):
        return item if item.startswith('{http') else item.format(**self.namespaces)

    def __contains__(self, item):
        return self._get_item_name(item) in self.attrib

    def __iter__(self):
        raise NotImplementedError()

    def __setitem__(self, item, value):
        self.attrib[self._get_item_name(item)] = value

    def get(self, item, default=None):
        try:
            return self[item]
        except KeyError:
            return default

    def __getitem__(self, item):
        return self.attrib[self._get_item_name(item)]

    def __delitem__(self, item):
        del self.attrib[self._get_item_name(item)]


class WrappedNode(object):

    def __init__(self, xml, namespaces=namespaces):
        if isinstance(xml, bytes):
            xml = xml.decode('utf-8')
        if isinstance(xml, six.string_types):
            self.xml = parse_xml(xml) if xml else None
        else:
            self.xml = xml
        self.namespaces = namespaces

    def xpath(self, xpath, *args, **kwargs):
        if self.xml is not None:
            return [WrappedNode(n) for n in self.xml.xpath(
                    xpath.format(**self.namespaces), *args, **kwargs)]
        else:
            return []

    def find(self, xpath, *args, **kwargs):
        if self.xml is not None:
            return WrappedNode(self.xml.find(xpath.format(**self.namespaces), *args, **kwargs))
        else:
            return WrappedNode(None)

    def findall(self, xpath, *args, **kwargs):
        if self.xml is not None:
            return [WrappedNode(n) for n in self.xml.findall(
                    xpath.format(**self.namespaces), *args, **kwargs)]
        else:
            return []

    def iterfind(self, xpath, *args, **kwargs):
        if self.xml is None:
            return
        formatted_xpath = xpath.format(**self.namespaces)
        for n in self.xml.iterfind(formatted_xpath, *args, **kwargs):
            yield WrappedNode(n)

    def findtext(self, xpath, *args, **kwargs):
        if self.xml is not None:
            return self.xml.findtext(
                xpath.format(**self.namespaces), *args, **kwargs)
        else:
            return None

    def iterancestors(self, tag=None, *tags):
        if self.xml is not None:
            tags = [t.format(self.namespaces) for t in tags]
            for n in self.xml.iterancestors(tag.format(**self.namespaces), *tags):
                yield WrappedNode(n)

    @property
    def attrib(self):
        return WrappedAttribs(self.xml.attrib, namespaces=self.namespaces)

    def __getattr__(self, attr):
        return getattr(self.xml, attr)

    def __bool__(self):
        return self.xml is not None

    __nonzero__ = __bool__

    def __len__(self):
        return len(self.xml) if self.exists() else 0

    @property
    def tag_xmlns(self):
        return self.tag.split('}')[0][1:]

    @property
    def tag_name(self):
        return self.tag.split('}')[1]

    def exists(self):
        return self.xml is not None

    def render(self):
        return ET.tostring(self.xml)


class ItextNodeGroup(object):

    def __init__(self, nodes):
        self.id = nodes[0].id
        assert all(node.id == self.id for node in nodes)
        self.nodes = dict((n.lang, n) for n in nodes)

    def add_node(self, node):
        if self.nodes.get(node.lang):
            raise XFormException(_("Group already has node for lang: {0}").format(node.lang))
        else:
            self.nodes[node.lang] = node

    def __eq__(self, other):
        for lang, node in self.nodes.items():
            other_node = other.nodes.get(lang)
            if node.rendered_values != other_node.rendered_values:
                return False

        return True

    def __hash__(self):
        return ''.join(["{0}{1}".format(n.lang, n.rendered_values) for n in self.nodes.values()]).__hash__()

    def __repr__(self):
        return "{0}, {1}".format(self.id, self.nodes)


class ItextNode(object):

    def __init__(self, lang, itext_node):
        self.lang = lang
        self.id = itext_node.attrib['id']
        values = itext_node.findall('{f}value')
        self.values_by_form = {value.attrib.get('form'): value for value in values}

    @property
    @memoized
    def rendered_values(self):
        return sorted([bytes.strip(ET.tostring(v.xml)) for v in self.values_by_form.values()])

    def __repr__(self):
        return self.id


class ItextOutput(object):

    def __init__(self, ref):
        self.ref = ref

    def render(self, context):
        return context.get(self.ref)


class ItextValue(six.text_type):

    def __new__(cls, parts):
        return super(ItextValue, cls).__new__(cls, cls._render(parts))

    def __init__(self, parts):
        super(ItextValue, self).__init__()
        self.parts = parts
        self.context = {}

    def with_refs(self, context, processor=None, escape=None):
        return self._render(self.parts, context, processor=processor,
                            escape=escape)

    @classmethod
    def from_node(cls, node):
        parts = [node.text or '']
        for sub in node.findall('*'):
            if sub.tag_name == 'output':
                ref = sub.attrib.get('ref') or sub.attrib.get('value')
                if ref:
                    parts.append(ItextOutput(ref=ref))
            parts.append(sub.tail or '')
        return cls(parts)

    @classmethod
    def _render(cls, parts, context=None, processor=None, escape=None):
        escape = escape or (lambda x: x)
        processor = processor or (lambda x: x if x is not None else '____')
        context = context or {}
        return ''.join(
            processor(part.render(context)) if hasattr(part, 'render')
            else escape(part)
            for part in parts
        )


def raise_if_none(message):
    """
    raise_if_none("message") is a decorator that turns a function that returns a WrappedNode
    whose xml can possibly be None to a function that always returns a valid WrappedNode or raises
    an XFormException with the message given

    """
    def decorator(fn):
        def _fn(*args, **kwargs):
            n = fn(*args, **kwargs)
            if not n.exists():
                raise XFormException(message)
            else:
                return n
        return _fn
    return decorator


class CaseBlock(object):

    @classmethod
    def make_parent_case_block(cls, xform, node_path, parent_path, case_id_xpath=None):
        case_block = CaseBlock(xform, node_path)
        id_xpath = get_case_parent_id_xpath(parent_path, case_id_xpath=case_id_xpath)
        xform.add_bind(
            nodeset='%scase/@case_id' % node_path,
            calculate=id_xpath,
        )
        return case_block

    def __init__(self, xform, path=''):
        self.xform = xform
        self.path = path

        self.elem = ET.Element('{cx2}case'.format(**namespaces), {
            'case_id': '',
            'date_modified': '',
            'user_id': '',
            }, nsmap={
            None: namespaces['cx2'][1:-1]
        })

        self.xform.add_bind(
            nodeset="%scase/@date_modified" % path,
            type="xsd:dateTime",
            calculate=self.xform.resolve_path("meta/timeEnd")
        )
        self.xform.add_bind(
            nodeset="%scase/@user_id" % path,
            calculate=self.xform.resolve_path("meta/userID"),
        )

    def add_create_block(self, relevance, case_name, case_type,
                         delay_case_id=False, autoset_owner_id=True,
                         has_case_sharing=False, case_id='uuid()',
                         make_relative=False):
        create_block = make_case_elem('create')
        self.elem.append(create_block)
        case_type_node = make_case_elem('case_type')
        owner_id_node = make_case_elem('owner_id')
        case_type_node.text = case_type

        create_block.append(make_case_elem('case_name'))
        create_block.append(owner_id_node)
        create_block.append(case_type_node)

        def add_setvalue_or_bind(ref, value):
            if not delay_case_id:
                self.xform.add_setvalue(ref=ref, value=value)
            else:
                self.xform.add_bind(nodeset=ref, calculate=value)

        self.xform.add_bind(
            nodeset='%scase' % self.path,
            relevant=relevance,
        )
        add_setvalue_or_bind(
            ref='%scase/@case_id' % self.path,
            value=case_id,
        )

        nodeset = self.xform.resolve_path("%scase/create/case_name" % self.path)
        name_path = self.xform.resolve_path(case_name)
        if make_relative:
            name_path = relative_path(nodeset, name_path)

        self.xform.add_bind(
            nodeset=nodeset,
            calculate=name_path,
        )

        if not autoset_owner_id:
            owner_id_node.text = '-'
        elif has_case_sharing:
            self.xform.add_instance('groups', src='jr://fixture/user-groups')
            add_setvalue_or_bind(
                ref="%scase/create/owner_id" % self.path,
                value="instance('groups')/groups/group/@id"
            )
        else:
            self.xform.add_bind(
                nodeset="%scase/create/owner_id" % self.path,
                calculate=self.xform.resolve_path("meta/userID"),
            )

        if not case_name:
            raise CaseError("Please set 'Name according to question'. "
                            "This will give each case a 'name' attribute")
        self.xform.add_bind(
            nodeset=case_name,
            required="true()",
        )

    @property
    @memoized
    def update_block(self):
        update_block = make_case_elem('update')
        self.elem.append(update_block)
        return update_block

    def add_update_block(self, updates, make_relative=False):
        update_block = self.update_block
        if not updates:
            return

        update_mapping = {}
        attachments = {}
        for key, value in updates.items():
            if key == 'name':
                key = 'case_name'
            if self.is_attachment(value):
                attachments[key] = value
            else:
                update_mapping[key] = value

        for key, q_path in sorted(update_mapping.items()):
            update_block.append(make_case_elem(key))
            nodeset = self.xform.resolve_path("%scase/update/%s" % (self.path, key))
            resolved_path = self.xform.resolve_path(q_path)
            if make_relative:
                resolved_path = relative_path(nodeset, resolved_path)

            self.xform.add_bind(
                nodeset=nodeset,
                calculate=resolved_path,
                relevant=("count(%s) > 0" % resolved_path)
            )

        if attachments:
            attachment_block = make_case_elem('attachment')
            self.elem.append(attachment_block)
            for key, q_path in sorted(attachments.items()):
                attach_elem = make_case_elem(key, {'src': '', 'from': 'local'})
                attachment_block.append(attach_elem)
                nodeset = self.xform.resolve_path(
                    "%scase/attachment/%s" % (self.path, key))
                resolved_path = self.xform.resolve_path(q_path)
                if make_relative:
                    resolved_path = relative_path(nodeset, resolved_path)
                self.xform.add_bind(nodeset=nodeset, relevant=("count(%s) = 1" % resolved_path))
                self.xform.add_bind(nodeset=nodeset + "/@src", calculate=resolved_path)

        return update_block

    def is_attachment(self, ref):
        """Return true if there is an upload node with the given ref """
        try:
            uploads = self.xform.__upload_refs
        except AttributeError:
            itr = self.xform.find('{h}body').iterfind(".//{f}upload[@ref]")
            uploads = self.xform.__upload_refs = set(node.attrib["ref"] for node in itr)
        return ref in uploads

    def add_close_block(self, relevance):
        self.elem.append(make_case_elem('close'))
        self.xform.add_bind(
            nodeset="%scase/close" % self.path,
            relevant=relevance,
        )

    def add_index_ref(self, reference_id, case_type, ref, relationship='child'):
        """
        When an index points to a parent case, its relationship attribute is
        set to "child". When it points to a host case, relationship is set to
        "extension".
        """
        index_node = self.elem.find('{cx2}index'.format(**namespaces))
        if index_node is None:
            index_node = make_case_elem('index')
            self.elem.append(index_node)
        if relationship not in ('child', 'extension'):
            raise CaseError('Valid values for an index relationship are "child" and "extension"')
        if relationship == 'child':
            case_index = make_case_elem(reference_id, {'case_type': case_type})
        else:
            case_index = make_case_elem(reference_id, {'case_type': case_type, 'relationship': relationship})
        index_node.append(case_index)

        self.xform.add_bind(
            nodeset='{path}case/index/{ref}'.format(path=self.path, ref=reference_id),
            calculate=ref,
        )


def autoset_owner_id_for_open_case(actions):
    return not ('update_case' in actions and
                'owner_id' in actions['update_case'].update)


def autoset_owner_id_for_subcase(subcase):
    return 'owner_id' not in subcase.case_properties


def autoset_owner_id_for_advanced_action(action):
    """
    The owner_id should be set if any indices are not 'extension'.
    If it was explicitly_set, never autoset it.
    """

    explicitly_set = ('owner_id' in action.case_properties)

    if explicitly_set:
        return False

    if not len(action.case_indices):
        return True

    for index in action.case_indices:
        if index.relationship == 'child':
            # if there is a child relationship, autoset
            return True
    # if there are only extension indices, don't autoset
    return False


def validate_xform(domain, source):
    if isinstance(source, six.text_type):
        source = source.encode("utf-8")
    # normalize and strip comments
    source = ET.tostring(parse_xml(source))
    try:
        validation_results = formplayer_api.validate_form(source)
    except FormplayerAPIException:
        raise XFormValidationFailed("Unable to validate form")

    if not validation_results.success:
        raise XFormValidationError(
            fatal_error=validation_results.fatal_error,
            validation_problems=validation_results.problems,
        )


ControlNode = collections.namedtuple('ControlNode', ['node', 'path', 'repeat', 'group', 'items',
                                     'is_leaf', 'data_type', 'relevant', 'required', 'constraint'])
class XForm(WrappedNode):
    """
    A bunch of utility functions for doing certain specific
    tasks related to parsing and editing xforms.
    This is not a comprehensive API for xforms editing and parsing.

    """

    def __init__(self, *args, **kwargs):
        super(XForm, self).__init__(*args, **kwargs)
        if self.exists():
            xmlns = self.data_node.tag_xmlns
            self.namespaces.update(x="{%s}" % xmlns)
        self.has_casedb = False
        # A dictionary mapping case types to sets of scheduler case properties
        # updated by the form
        self._scheduler_case_updates = defaultdict(set)
        self._scheduler_case_updates_populated = False

    def __str__(self):
        text = ET.tostring(self.xml).decode('utf-8') if self.xml is not None else ''
        if six.PY3:
            return text
        else:
            return text.encode('utf-8')

    @property
    @raise_if_none("Can't find <model>")
    def model_node(self):
        return self.find('{h}head/{f}model')

    @property
    @raise_if_none("Can't find <instance>")
    def instance_node(self):
        return self.model_node.find('{f}instance')

    @property
    @raise_if_none("Can't find data node")
    def data_node(self):
        return self.instance_node.find('*')

    @property
    def bind_nodes(self):
        return self.model_node.findall('{f}bind')

    @property
    @raise_if_none("Can't find <itext>")
    def itext_node(self):
        # awful, awful hack. It will be many weeks before I can look people in the eye again.
        return self.model_node.find('{f}itext') or self.model_node.find('itext')

    @property
    def case_node(self):
        v2_case_node = self.data_node.find('{cx2}case')
        if v2_case_node.exists():
            return v2_case_node
        else:
            return self.data_node.find('{x}case')

    @requires_itext(list)
    def media_references(self, form):
        nodes = self.itext_node.findall('{f}translation/{f}text/{f}value[@form="%s"]' % form)
        return list(set([n.text for n in nodes]))

    @requires_itext(list)
    def media_references_by_lang(self, lang, form):
        nodes = self.itext_node.findall('{f}translation[@lang="%s"]/{f}text/{f}value[@form="%s"]' % (lang, form))
        return list(set([n.text for n in nodes]))

    @property
    def odk_intents(self):
        nodes = self.findall('{h}head/{odk}intent')
        return list(set(n.attrib.get('class') for n in nodes))

    @property
    def text_references(self):
        nodes = self.findall('{h}head/{odk}intent[@class="org.commcare.dalvik.action.PRINT"]/{f}extra[@key="cc:print_template_reference"]')
        return list(set(n.attrib.get('ref').strip("'") for n in nodes))

    @property
    def image_references(self):
        return self.media_references(form="image")

    @property
    def audio_references(self):
        return self.media_references(form="audio") + self.media_references(form="expanded-audio")

    @property
    def video_references(self):
        return self.media_references(form="video") + self.media_references(form="video-inline")

    def all_media_references(self, lang):
        images = self.media_references_by_lang(lang=lang, form="image")
        video = self.media_references_by_lang(lang=lang, form="video")
        audio = self.media_references_by_lang(lang=lang, form="audio")
        inline_video = self.media_references_by_lang(lang=lang, form="video-inline")
        expanded_audio = self.media_references_by_lang(lang=lang, form="expanded-audio")
        return images + video + audio + inline_video + expanded_audio

    def get_instance_ids(self):
        def _get_instances():
            return itertools.chain(
                self.model_node.findall('{f}instance'),
                self.model_node.findall('instance')
            )

        return [
            instance.attrib['id']
            for instance in _get_instances()
            if 'id' in instance.attrib
        ]

    def set_name(self, new_name):
        title = self.find('{h}head/{h}title')
        if title.exists():
            title.xml.text = new_name
        try:
            self.data_node.set('name', "%s" % new_name)
        except XFormException:
            pass

    @memoized
    @requires_itext(dict)
    def translations(self):
        translations = OrderedDict()
        for translation in self.itext_node.findall('{f}translation'):
            lang = translation.attrib['lang']
            translations[lang] = translation

        return translations

    @memoized
    def itext_node_groups(self):
        """
        :return: dict mapping 'lang' to ItextNodeGroup objects.
        """
        node_groups = {}
        for lang, translation in self.translations().items():
            text_nodes = translation.findall('{f}text')
            for text in text_nodes:
                node = ItextNode(lang, text)
                group = node_groups.get(node.id)
                if not group:
                    group = ItextNodeGroup([node])
                else:
                    group.add_node(node)
                node_groups[node.id] = group

        return node_groups

    def _reset_translations_cache(self):
        self.translations.reset_cache(self)
        self.itext_node_groups.reset_cache(self)

    @requires_itext()
    def normalize_itext(self):
        """
        Convert this:
            id1: en => 'yes', sp => 'si'
            id2: en => 'yes', sp => 'si'
            id3: en => 'if', sp => 'si'

        to this:
            id1: en => 'yes', sp => 'si'
            id3: en => 'if', sp => 'si'

        and rename the appropriate label references.
        """
        translations = self.translations()
        node_groups = self.itext_node_groups()

        duplicate_dict = defaultdict(list)
        for g in node_groups.values():
            duplicate_dict[g].append(g)

        duplicates = [sorted(g, key=lambda ng: ng.id) for g in duplicate_dict.values() if len(g) > 1]

        for dup in duplicates:
            for group in dup[1:]:
                itext_ref = '{{f}}text[@id="{0}"]'.format(group.id)
                for lang in group.nodes.keys():
                    translation = translations[lang]
                    node = translation.find(itext_ref)
                    translation.remove(node.xml)

        def replace_ref_s(xmlstring, find, replace):
            find = find.encode('ascii', 'xmlcharrefreplace')
            replace = replace.encode('ascii', 'xmlcharrefreplace')
            return xmlstring.replace(find, replace)

        xf_string = self.render()
        for dup in duplicates:
            reference = dup[0]
            new_ref = "jr:itext('{0}')".format(reference.id)

            for group in dup[1:]:
                old_ref = 'jr:itext(\'{0}\')'.format(group.id)
                xf_string = replace_ref_s(xf_string, old_ref, new_ref)

        self.xml = parse_xml(xf_string)

        self._reset_translations_cache()

    def strip_vellum_ns_attributes(self):
        # vellum_ns is wrapped in braces i.e. '{http...}'
        vellum_ns = self.namespaces['v']
        xpath = ".//*[@*[namespace-uri()='{v}']]".format(v=vellum_ns[1:-1])
        for node in self.xpath(xpath):
            for key in node.xml.attrib:
                if key.startswith(vellum_ns):
                    del node.attrib[key]

    def add_missing_instances(self, domain):
        from corehq.apps.app_manager.suite_xml.post_process.instances import get_all_instances_referenced_in_xpaths
        instance_declarations = self.get_instance_ids()
        missing_unknown_instances = set()
<<<<<<< HEAD
        instances, unknown_instance_ids = get_all_instances_referenced_in_xpaths(domain, [self.render().decode('utf-8')])
=======
        instances, unknown_instance_ids = get_all_instances_referenced_in_xpaths(
            domain, [self.render().decode('utf-8')])
>>>>>>> 48d4b17d
        for instance_id in unknown_instance_ids:
            if instance_id not in instance_declarations:
                missing_unknown_instances.add(instance_id)

        if missing_unknown_instances:
            instance_ids = "', '".join(missing_unknown_instances)
            raise XFormValidationError(_(
                "The form is missing some instance declarations "
                "that can't be automatically added: '%(instance_ids)s'"
            ) % {'instance_ids': instance_ids})

        for instance in instances:
            if instance.id not in instance_declarations:
                self.add_instance(instance.id, instance.src)

    @requires_itext()
    def rename_language(self, old_code, new_code):
        trans_node = self.translations().get(old_code)
        duplicate_node = self.translations().get(new_code)

        if not trans_node or not trans_node.exists():
            raise XFormException(_("There's no language called '{}'").format(old_code))
        if duplicate_node and duplicate_node.exists():
            raise XFormException(_("There's already a language called '{}'").format(new_code))
        trans_node.attrib['lang'] = new_code

        self._reset_translations_cache()

    def exclude_languages(self, whitelist):
        changes = False
        for lang, trans_node in self.translations().items():
            if lang not in whitelist:
                self.itext_node.remove(trans_node.xml)
                changes = True

        if changes and not len(self.itext_node):
            raise XFormException(_("Form does not contain any translations for any of the build languages"))

        if changes:
            self._reset_translations_cache()

    def _normalize_itext_id(self, id):
        pre = 'jr:itext('
        post = ')'

        if id.startswith(pre) and post[-len(post):] == post:
            id = id[len(pre):-len(post)]
        if id[0] == id[-1] and id[0] in ('"', "'"):
            id = id[1:-1]

        return id

    def localize(self, id, lang=None, form=None):
        # fail hard if no itext node present
        self.itext_node

        id = self._normalize_itext_id(id)
        node_group = self.itext_node_groups().get(id)
        if not node_group:
            return None

        lang = lang or list(self.translations().keys())[0]
        text_node = node_group.nodes.get(lang)
        if not text_node:
            return None

        value_node = text_node.values_by_form.get(form)

        if value_node:
            text = ItextValue.from_node(value_node)
        else:
            for f in text_node.values_by_form.keys():
                if f not in VALID_VALUE_FORMS + (None,):
                    raise XFormException(_(
                        'Unrecognized value of "form" attribute in \'<value form="{}">\'. '
                        '"form" attribute is optional. Valid values are: "{}".').format(
                            f, '", "'.join(VALID_VALUE_FORMS)
                    ))
            raise XFormException(_('<translation lang="{lang}"><text id="{id}"> node has no <value>').format(
                lang=lang, id=id
            ))

        return text

    def get_label_translations(self, prompt, langs):
        if prompt.tag_name == 'repeat':
            return self.get_label_translations(prompt.find('..'), langs)
        label_node = prompt.find('{f}label')
        translations = {}
        if label_node.exists() and 'ref' in label_node.attrib:
            for lang in langs:
                label = self.localize(label_node.attrib['ref'], lang)
                if label:
                    translations[lang] = label

        return translations

    def get_label_text(self, prompt, langs):
        if prompt.tag_name == 'repeat':
            return self.get_label_text(prompt.find('..'), langs)
        label_node = prompt.find('{f}label')
        label = ""
        if label_node.exists():
            if 'ref' in label_node.attrib:
                for lang in langs + [None]:
                    label = self.localize(label_node.attrib['ref'], lang)
                    if label is not None:
                        break
            elif label_node.text:
                label = label_node.text.strip()
            else:
                label = ""

        return label

    def get_label_ref(self, prompt):
        if prompt.tag_name == 'repeat':
            return self.get_label_ref(prompt.find('..'))

        label_node = prompt.find('{f}label')
        if label_node.exists():
            if 'ref' in label_node.attrib:
                return self._normalize_itext_id(label_node.attrib['ref'])
        return None

    def resolve_path(self, path, path_context=""):
        if path == "":
            return path_context
        elif path is None:
            raise CaseError("Every case must have a name")
        elif path[0] == "/":
            return path
        elif not path_context:
            return "/%s/%s" % (self.data_node.tag_name, path)
        else:
            return "%s/%s" % (path_context, path)

    def hashtag_path(self, path):
        for hashtag, replaces in hashtag_replacements:
            path = re.sub(replaces, hashtag, path)
        return path

    @requires_itext(list)
    def get_languages(self):
        if not self.exists():
            return []

        return list(self.translations().keys())

    def get_questions(self, langs, include_triggers=False,
                      include_groups=False, include_translations=False,
                      exclude_select_with_itemsets=False):
        """
        parses out the questions from the xform, into the format:
        [{"label": label, "tag": tag, "value": value}, ...]

        if the xform is bad, it will raise an XFormException

        :param include_triggers: When set to True will return label questions as well as regular questions
        :param include_groups: When set will return repeats and group questions
        :param include_translations: When set to True will return all the translations for the question
        :param exclude_select_with_itemsets: exclude select/multi-select with itemsets
        """
        from corehq.apps.app_manager.util import first_elem

        def _add_choices_for_select_questions(question):
            if cnode.items is not None:
                options = []
                for item in cnode.items:
                    translation = self.get_label_text(item, langs)
                    try:
                        value = item.findtext('{f}value').strip()
                    except AttributeError:
                        raise XFormException(_("<item> ({}) has no <value>").format(translation))
                    option = {
                        'label': translation,
                        'value': value
                    }
                    if include_translations:
                        option['translations'] = self.get_label_translations(item, langs)
                    options.append(option)
                question['options'] = options
            return question

        if not self.exists():
            return []

        questions = []
        repeat_contexts = set()
        group_contexts = set()
        excluded_paths = set()  # prevent adding the same question twice

        # control_nodes will contain all nodes in question tree (the <h:body> of an xform)
        # The question tree doesn't contain every question - notably, it's missing hidden values - so
        # we also need to look at the data tree (the <model> in the xform's <head>). Getting the leaves
        # of the data tree should be sufficient to fill in what's not available from the question tree.
        control_nodes = self.get_control_nodes()
        leaf_data_nodes = self.get_leaf_data_nodes()

        for cnode in control_nodes:
            node = cnode.node
            path = cnode.path
            excluded_paths.add(path)

            repeat = cnode.repeat
            if repeat is not None:
                repeat_contexts.add(repeat)

            group = cnode.group
            if group is not None:
                group_contexts.add(group)

            if not cnode.is_leaf and not include_groups:
                continue

            if node.tag_name == 'trigger' and not include_triggers:
                continue

            if (exclude_select_with_itemsets and cnode.data_type in ['Select', 'MSelect']
                    and cnode.node.find('{f}itemset').exists()):
                continue

            question = {
                "label": self.get_label_text(node, langs),
                "label_ref": self.get_label_ref(node),
                "tag": node.tag_name,
                "value": path,
                "repeat": repeat,
                "group": cnode.group,
                "type": cnode.data_type,
                "relevant": cnode.relevant,
                "required": cnode.required == "true()",
                "constraint": cnode.constraint,
                "comment": self.get_comment(path),
                "hashtagValue": self.hashtag_path(path),
                "setvalue": self.get_setvalue(path),
            }
            if include_translations:
                question["translations"] = self.get_label_translations(node, langs)

            question = _add_choices_for_select_questions(question)

            questions.append(question)

        repeat_contexts = sorted(repeat_contexts, reverse=True)
        group_contexts = sorted(group_contexts, reverse=True)

        save_to_case_nodes = {}
        for path, data_node in six.iteritems(leaf_data_nodes):
            if path not in excluded_paths:
                bind = self.get_bind(path)

                matching_repeat_context = first_elem([rc for rc in repeat_contexts
                                                      if path.startswith(rc + '/')])
                matching_group_context = first_elem([gc for gc in group_contexts
                                                     if path.startswith(gc + '/')])

                question = {
                    "tag": "hidden",
                    "value": path,
                    "repeat": matching_repeat_context,
                    "group": matching_group_context,
                    "type": "DataBindOnly",
                    "calculate": bind.attrib.get('calculate') if hasattr(bind, 'attrib') else None,
                    "relevant": bind.attrib.get('relevant') if hasattr(bind, 'attrib') else None,
                    "constraint": bind.attrib.get('constraint') if hasattr(bind, 'attrib') else None,
                    "comment": self.get_comment(path),
                    "setvalue": self.get_setvalue(path)
                }

                # Include meta information about the stock entry
                if data_node.tag_name == 'entry':
                    parent = next(data_node.xml.iterancestors())
                    if len(parent):
                        is_stock_element = any([namespace == COMMTRACK_REPORT_XMLNS for namespace in parent.nsmap.values()])
                        if is_stock_element:
                            question.update({
                                "stock_entry_attributes": dict(data_node.xml.attrib),
                                "stock_type_attributes": dict(parent.attrib),
                            })
                if '/case/' in path:
                    path_to_case = path.split('/case/')[0] + '/case'
                    save_to_case_nodes[path_to_case] = {
                        'data_node': data_node,
                        'repeat': matching_repeat_context,
                    }

                hashtag_path = self.hashtag_path(path)
                question.update({
                    "label": hashtag_path,
                    "hashtagValue": hashtag_path,
                })

                if include_translations:
                    question["translations"] = {}

                questions.append(question)

        for path, node_info in six.iteritems(save_to_case_nodes):
            data_node = node_info['data_node']
            try:
                case_node = next(data_node.iterancestors('{cx2}case'))
                for attrib in ('case_id', 'user_id', 'date_modified'):
                    if attrib not in case_node.attrib:
                        continue

                    bind = self.get_bind(path + '/@' + attrib)
                    question = {
                        "tag": "hidden",
                        "value": '{}/@{}'.format(path, attrib),
                        "repeat": node_info['repeat'],
                        "group": node_info['repeat'],
                        "type": "DataBindOnly",
                        "calculate": None,
                        "relevant": None,
                        "constraint": None,
                        "comment": None,
                    }
                    if bind.exists():
                        question.update({
                            "calculate": bind.attrib.get('calculate') if hasattr(bind, 'attrib') else None,
                            "relevant": bind.attrib.get('relevant') if hasattr(bind, 'attrib') else None,
                            "constraint": bind.attrib.get('constraint') if hasattr(bind, 'attrib') else None,
                        })
                    else:
                        ref = self.model_node.find('{f}setvalue[@ref="%s"]' % path)
                        if ref.exists():
                            question.update({
                                'calculate': ref.attrib.get('value'),
                            })

                    hashtag_path = '{}/@{}'.format(self.hashtag_path(path), attrib)
                    question.update({
                        "label": hashtag_path,
                        "hashtagValue": hashtag_path,
                    })

                    if include_translations:
                        question["translations"] = {}

                    questions.append(question)
            except StopIteration:
                pass

        return questions

    def get_control_nodes(self):
        if not self.exists():
            return []

        control_nodes = []

        def for_each_control_node(group, path_context="", repeat_context=None,
                                  group_context=None):
            """
            repeat_context is the path to the last enclosing repeat
            group_context is the path to the last enclosing group,
            including repeat groups

            """
            for node in group.findall('*'):
                is_leaf = False
                items = None
                tag = node.tag_name
                if node.tag_xmlns == namespaces['f'][1:-1] and tag != 'label':
                    path = self.resolve_path(self.get_path(node), path_context)
                    bind = self.get_bind(path)
                    data_type = infer_vellum_type(node, bind)
                    relevant = bind.attrib.get('relevant') if bind else None
                    required = bind.attrib.get('required') if bind else None
                    constraint = bind.attrib.get('constraint') if bind else None
                    skip = False

                    if tag == "group":
                        if node.find('{f}repeat').exists():
                            skip = True
                            recursive_kwargs = dict(
                                group=node,
                                path_context=path,
                                repeat_context=repeat_context,
                                group_context=group_context,
                            )
                        else:
                            recursive_kwargs = dict(
                                group=node,
                                path_context=path,
                                repeat_context=repeat_context,
                                group_context=path,
                            )
                    elif tag == "repeat":
                        recursive_kwargs = dict(
                            group=node,
                            path_context=path,
                            repeat_context=path,
                            group_context=path,
                        )
                    else:
                        recursive_kwargs = None
                        is_leaf = True
                        if tag in ("select1", "select"):
                            items = node.findall('{f}item')

                    if not skip:
                        control_nodes.append(ControlNode(
                            node=node,
                            path=path,
                            repeat=repeat_context,
                            group=group_context,
                            items=items,
                            is_leaf=is_leaf,
                            data_type=data_type,
                            relevant=relevant,
                            required=required,
                            constraint=constraint
                        ))
                    if recursive_kwargs:
                        for_each_control_node(**recursive_kwargs)

        for_each_control_node(self.find('{h}body'))
        return control_nodes

    def get_comment(self, path):
        try:
            return self.get_flattened_data_nodes()[path].attrib.get('{v}comment')
        except KeyError:
            return None

    def get_setvalue(self, path):
        try:
            return self.model_node.find('{f}setvalue[@ref="%s"]' % path).attrib['value']
        except (KeyError, AttributeError):
            return None

    def get_path(self, node):
        path = None
        if 'nodeset' in node.attrib:
            path = node.attrib['nodeset']
        elif 'ref' in node.attrib:
            path = node.attrib['ref']
        elif 'bind' in node.attrib:
            bind_id = node.attrib['bind']
            bind = self.model_node.find('{f}bind[@id="%s"]' % bind_id)
            if not bind.exists():
                raise BindNotFound('No binding found for %s' % bind_id)
            path = bind.attrib['nodeset']
        elif node.tag_name == "group":
            path = ""
        elif node.tag_name == "repeat":
            path = node.attrib['nodeset']
        else:
            raise XFormException(_("Node <{}> has no 'ref' or 'bind'").format(node.tag_name))
        return path

    def get_leaf_data_nodes(self):
        return self.get_flattened_data_nodes(leaves_only=True)

    def get_flattened_data_nodes(self, leaves_only=False):
        if not self.exists():
            return {}

        data_nodes = {}

        def for_each_data_node(parent, path_context=""):
            children = parent.findall('*')
            for child in children:
                path = self.resolve_path(child.tag_name, path_context)
                for_each_data_node(child, path_context=path)
            if (not leaves_only or not children) and path_context:
                data_nodes[path_context] = parent

        for_each_data_node(self.data_node)
        return data_nodes

    def add_case_and_meta(self, form):
        form.get_app().assert_app_v2()
        self.create_casexml_2(form)
        self.add_usercase(form)
        self.add_meta_2(form)

    def add_case_and_meta_advanced(self, form):
        self.create_casexml_2_advanced(form)
        self.add_meta_2(form)

    def already_has_meta(self):
        meta_blocks = set()
        for meta_xpath in ('{orx}meta', '{x}meta', '{orx}Meta', '{x}Meta'):
            meta = self.data_node.find(meta_xpath)
            if meta.exists():
                meta_blocks.add(meta)

        return meta_blocks

    def add_usercase_bind(self, usercase_path):
        self.add_bind(
            nodeset=usercase_path + 'case/@case_id',
            calculate=SESSION_USERCASE_ID,
        )

    def add_case_preloads(self, preloads, case_id_xpath=None):
        from corehq.apps.app_manager.util import split_path

        self.add_casedb()
        for nodeset, property_ in preloads.items():
            parent_path, property_ = split_path(property_)
            property_xpath = {
                'name': 'case_name',
                'owner_id': '@owner_id'
            }.get(property_, property_)

            id_xpath = get_case_parent_id_xpath(parent_path, case_id_xpath=case_id_xpath)
            self.add_setvalue(
                ref=nodeset,
                value=id_xpath.case().property(property_xpath),
            )

    def add_usercase(self, form):
        usercase_path = 'commcare_usercase/'
        actions = form.active_actions()

        if 'usercase_update' in actions and actions['usercase_update'].update:
            self.add_usercase_bind(usercase_path)
            usercase_block = _make_elem('{x}commcare_usercase')
            case_block = CaseBlock(self, usercase_path)
            case_block.add_update_block(actions['usercase_update'].update)
            usercase_block.append(case_block.elem)
            self.data_node.append(usercase_block)

        if 'usercase_preload' in actions and actions['usercase_preload'].preload:
            self.add_case_preloads(
                actions['usercase_preload'].preload,
                case_id_xpath=SESSION_USERCASE_ID
            )

    def add_meta_2(self, form):
        case_parent = self.data_node
        app = form.get_app()
        # Test all of the possibilities so that we don't end up with two "meta" blocks
        for meta in self.already_has_meta():
            case_parent.remove(meta.xml)

        self.add_instance('commcaresession', src='jr://instance/session')

        orx = namespaces['orx'][1:-1]
        nsmap = {None: orx, 'cc': namespaces['cc'][1:-1]}

        meta = ET.Element("{orx}meta".format(**namespaces), nsmap=nsmap)
        tags = (
            '{orx}deviceID',
            '{orx}timeStart',
            '{orx}timeEnd',
            '{orx}username',
            '{orx}userID',
            '{orx}instanceID',
            '{cc}appVersion',
            '{orx}drift',
        )
        if form.get_auto_gps_capture():
            tags += ('{cc}location',)
        for tag in tags:
            meta.append(ET.Element(tag.format(**namespaces), nsmap=nsmap))

        case_parent.append(meta)

        self.add_setvalue(
            ref="meta/deviceID",
            value="instance('commcaresession')/session/context/deviceid",
        )
        self.add_setvalue(
            ref="meta/timeStart",
            type="xsd:dateTime",
            value="now()",
        )
        self.add_setvalue(
            ref="meta/timeEnd",
            type="xsd:dateTime",
            event="xforms-revalidate",
            value="now()",
        )
        self.add_setvalue(
            ref="meta/username",
            value="instance('commcaresession')/session/context/username",
        )
        self.add_setvalue(
            ref="meta/userID",
            value="instance('commcaresession')/session/context/userid",
        )
        self.add_setvalue(
            ref="meta/instanceID",
            value="uuid()"
        )
        self.add_setvalue(
            ref="meta/appVersion",
            value="instance('commcaresession')/session/context/appversion"
        )
        self.add_setvalue(
            ref="meta/drift",
            event="xforms-revalidate",
            value="if(count(instance('commcaresession')/session/context/drift) = 1, "
                  "instance('commcaresession')/session/context/drift, '')",
        )

        # never add pollsensor to a pre-2.14 app
        if app.enable_auto_gps:
            if form.get_auto_gps_capture():
                self.add_pollsensor(ref=self.resolve_path("meta/location"))
            elif self.model_node.findall("{f}bind[@type='geopoint']"):
                self.add_pollsensor()

    @requires_itext()
    def set_default_language(self, lang):
        for this_lang, translation in self.translations().items():
            if this_lang == lang:
                translation.attrib['default'] = ""
            else:
                translation.attrib.pop('default', None)

    def set_version(self, version):
        """set the form's version attribute"""
        self.data_node.set('version', "%s" % version)

    def get_bind(self, path):
        return self.model_node.find('{f}bind[@nodeset="%s"]' % path)

    def add_bind(self, **d):
        if d.get('relevant') == 'true()':
            del d['relevant']
        d['nodeset'] = self.resolve_path(d['nodeset'])
        if len(d) > 1:
            bind = _make_elem('bind', d)
            conflicting = self.get_bind(bind.attrib['nodeset'])
            if conflicting.exists():
                for a in bind.attrib:
                    conflicting.attrib[a] = bind.attrib[a]
            else:
                self.model_node.append(bind)

    def add_instance(self, id, src):
        """
        Add an instance with an id and src if it doesn't exist already
        If the id already exists, DOES NOT overwrite.

        """
        instance_xpath = 'instance[@id="%s"]' % id
        conflicting = (
            self.model_node.find('{f}%s' % instance_xpath).exists() or
            self.model_node.find(instance_xpath).exists()
        )
        if not conflicting:
            # insert right after the main <instance> block
            first_instance = self.model_node.find('{f}instance')
            first_instance.addnext(_make_elem('instance', {'id': id, 'src': src}))

    def add_setvalue(self, ref, value, event='xforms-ready', type=None):
        ref = self.resolve_path(ref)
        self.model_node.append(_make_elem('setvalue', {'ref': ref, 'value': value, 'event': event}))
        if type:
            self.add_bind(nodeset=ref, type=type)

    def add_pollsensor(self, event="xforms-ready", ref=None):
        """
        <orx:pollsensor event="xforms-ready" ref="/data/meta/location" />
        <bind nodeset="/data/meta/location" type="geopoint"/>
        """
        if ref:
            self.model_node.append(_make_elem('{orx}pollsensor',
                                              {'event': event, 'ref': ref}))
            self.add_bind(nodeset=ref, type="geopoint")
        else:
            self.model_node.append(_make_elem('{orx}pollsensor', {'event': event}))

    def action_relevance(self, condition):
        if condition.type == 'always':
            return 'true()'
        elif condition.type == 'if':
            if condition.operator == 'selected':
                template = "selected({path}, '{answer}')"
            elif condition.operator == 'boolean_true':
                template = "{path}"
            else:
                template = "{path} = '{answer}'"
            return template.format(
                path=self.resolve_path(condition.question),
                answer=condition.answer
            )
        else:
            return 'false()'

    def create_casexml_2(self, form):
        actions = form.active_actions()

        if form.requires == 'none' and 'open_case' not in actions and 'update_case' in actions:
            raise CaseError("To update a case you must either open a case or require a case to begin with")

        delegation_case_block = None
        if not actions or (form.requires == 'none' and 'open_case' not in actions):
            case_block = None
        else:
            extra_updates = {}
            case_block = CaseBlock(self)
            module = form.get_module()
            if form.requires != 'none':
                def make_delegation_stub_case_block():
                    path = 'cc_delegation_stub/'
                    DELEGATION_ID = 'delegation_id'
                    outer_block = _make_elem('{x}cc_delegation_stub', {DELEGATION_ID: ''})
                    delegation_case_block = CaseBlock(self, path)
                    delegation_case_block.add_close_block('true()')
                    session_delegation_id = "instance('commcaresession')/session/data/%s" % DELEGATION_ID
                    path_to_delegation_id = self.resolve_path("%s@%s" % (path, DELEGATION_ID))
                    self.add_setvalue(
                        ref="%s@%s" % (path, DELEGATION_ID),
                        value="if(count({d}) = 1, {d}, '')".format(d=session_delegation_id),
                    )
                    self.add_bind(
                        nodeset="%scase" % path,
                        relevant="%s != ''" % path_to_delegation_id,
                    )
                    self.add_bind(
                        nodeset="%scase/@case_id" % path,
                        calculate=path_to_delegation_id
                    )
                    outer_block.append(delegation_case_block.elem)
                    return outer_block

                if module.task_list.show:
                    delegation_case_block = make_delegation_stub_case_block()

            case_id_xpath = get_add_case_preloads_case_id_xpath(module, form)
            if 'open_case' in actions:
                open_case_action = actions['open_case']
                case_block.add_create_block(
                    relevance=self.action_relevance(open_case_action.condition),
                    case_name=open_case_action.name_path,
                    case_type=form.get_case_type(),
                    autoset_owner_id=autoset_owner_id_for_open_case(actions),
                    has_case_sharing=form.get_app().case_sharing,
                    case_id=case_id_xpath
                )
                if 'external_id' in actions['open_case'] and actions['open_case'].external_id:
                    extra_updates['external_id'] = actions['open_case'].external_id
            else:
                self.add_bind(
                    nodeset="case/@case_id",
                    calculate=case_id_xpath,
                )

            if 'update_case' in actions or extra_updates:
                self.add_case_updates(
                    case_block,
                    getattr(actions.get('update_case'), 'update', {}),
                    extra_updates=extra_updates,
                    # case_id_xpath is set based on an assumption about the way suite_xml.py determines the
                    # case_id. If suite_xml changes the way it sets case_id for case updates, this will break.
                    case_id_xpath=case_id_xpath
                )

            if 'close_case' in actions:
                case_block.add_close_block(self.action_relevance(actions['close_case'].condition))

            if 'case_preload' in actions:
                self.add_case_preloads(
                    actions['case_preload'].preload,
                    # (As above) case_id_xpath is set based on an assumption about the way suite_xml.py determines
                    # the case_id. If suite_xml changes the way it sets case_id for case updates, this will break.
                    case_id_xpath=case_id_xpath
                )

        if 'subcases' in actions:
            subcases = actions['subcases']

            repeat_context_count = form.actions.count_subcases_per_repeat_context()
            for subcase in subcases:
                if not form.get_app().case_type_exists(subcase.case_type):
                    raise CaseError("Case type (%s) for form (%s) does not exist" % (
                        subcase.case_type, form.default_name()
                    ))
                if subcase.repeat_context:
                    base_path = '%s/' % subcase.repeat_context
                    parent_node = self.instance_node.find(
                        '/{x}'.join(subcase.repeat_context.split('/'))[1:]
                    )
                    nest = repeat_context_count[subcase.repeat_context] > 1
                    case_id = 'uuid()'
                else:
                    base_path = ''
                    parent_node = self.data_node
                    nest = True
                    case_id = session_var(form.session_var_for_action(subcase))

                if nest:
                    subcase_node = _make_elem('{x}%s' % subcase.form_element_name)
                    parent_node.append(subcase_node)
                    path = '%s%s/' % (base_path, subcase.form_element_name)
                else:
                    subcase_node = parent_node
                    path = base_path

                subcase_block = CaseBlock(self, path)
                subcase_node.insert(0, subcase_block.elem)
                subcase_block.add_create_block(
                    relevance=self.action_relevance(subcase.condition),
                    case_name=subcase.case_name,
                    case_type=subcase.case_type,
                    delay_case_id=bool(subcase.repeat_context),
                    autoset_owner_id=autoset_owner_id_for_subcase(subcase),
                    has_case_sharing=form.get_app().case_sharing,
                    case_id=case_id
                )

                subcase_block.add_update_block(subcase.case_properties)

                if subcase.close_condition.is_active():
                    subcase_block.add_close_block(self.action_relevance(subcase.close_condition))

                if case_block is not None and subcase.case_type != form.get_case_type():
                    reference_id = subcase.reference_id or 'parent'

                    subcase_block.add_index_ref(
                        reference_id,
                        form.get_case_type(),
                        self.resolve_path("case/@case_id"),
                    )

        case = self.case_node
        case_parent = self.data_node

        if case_block is not None:
            if case.exists():
                raise XFormException(_("You cannot use the Case Management UI "
                                       "if you already have a case block in your form."))
            else:
                case_parent.append(case_block.elem)
                if delegation_case_block is not None:
                    case_parent.append(delegation_case_block.elem)

        if not case_parent.exists():
            raise XFormException(_("Couldn't get the case XML from one of your forms. "
                             "A common reason for this is if you don't have the "
                             "xforms namespace defined in your form. Please verify "
                             'that the xmlns="http://www.w3.org/2002/xforms" '
                             "attribute exists in your form."))

    def _schedule_global_next_visit_date(self, form, case):
        """
        Adds the necessary hidden properties, fixture references, and calculations to
        get the global next visit date for schedule modules
        """
        forms = [f for f in form.get_phase().get_forms()
                 if getattr(f, 'schedule') and f.schedule.enabled]
        forms_due = []
        for form in forms:
            form_xpath = QualifiedScheduleFormXPath(form, form.get_phase(), form.get_module(), case)
            name = "next_{}".format(form.schedule_form_id)
            forms_due.append("/data/{}".format(name))

            self.add_instance(
                form_xpath.fixture_id,
                'jr://fixture/{}'.format(form_xpath.fixture_id)
            )

            if form.get_phase().id == 1:
                self.add_bind(
                    nodeset='/data/{}'.format(name),
                    calculate=form_xpath.first_visit_phase_set
                )
            else:
                self.add_bind(
                    nodeset='/data/{}'.format(name),
                    calculate=form_xpath.xpath_phase_set
                )

            self.data_node.append(_make_elem(name))

        self.add_bind(
            nodeset='/data/{}'.format(SCHEDULE_GLOBAL_NEXT_VISIT_DATE),
            calculate='date(min({}))'.format(','.join(forms_due))
        )
        self.data_node.append(_make_elem(SCHEDULE_GLOBAL_NEXT_VISIT_DATE))

        self.add_bind(
            nodeset='/data/{}'.format(SCHEDULE_NEXT_DUE),
            calculate=QualifiedScheduleFormXPath.next_visit_date(forms, case)
        )
        self.data_node.append(_make_elem(SCHEDULE_NEXT_DUE))

    def create_casexml_2_advanced(self, form):
        self._scheduler_case_updates_populated = True
        from corehq.apps.app_manager.util import split_path

        if not form.actions.get_all_actions():
            return

        def configure_visit_schedule_updates(update_block, action, session_case_id):
            case = session_case_id.case()
            schedule_form_xpath = QualifiedScheduleFormXPath(form, form.get_phase(), form.get_module(), case)

            self.add_instance(
                schedule_form_xpath.fixture_id,
                'jr://fixture/{}'.format(schedule_form_xpath.fixture_id)
            )

            self.add_bind(
                nodeset='{}/case/update/{}'.format(action.form_element_name, SCHEDULE_PHASE),
                type="xs:integer",
                calculate=schedule_form_xpath.current_schedule_phase_calculation(
                    self.action_relevance(form.schedule.termination_condition),
                    self.action_relevance(form.schedule.transition_condition),
                )
            )
            update_block.append(make_case_elem(SCHEDULE_PHASE))
            self._add_scheduler_case_update(action.case_type, SCHEDULE_PHASE)

            self.add_bind(
                nodeset='/data/{}'.format(SCHEDULE_CURRENT_VISIT_NUMBER),
                calculate=schedule_form_xpath.next_visit_due_num
            )
            self.data_node.append(_make_elem(SCHEDULE_CURRENT_VISIT_NUMBER))

            self.add_bind(
                nodeset='/data/{}'.format(SCHEDULE_UNSCHEDULED_VISIT),
                calculate=schedule_form_xpath.is_unscheduled_visit,
            )
            self.data_node.append(_make_elem(SCHEDULE_UNSCHEDULED_VISIT))

            last_visit_num = SCHEDULE_LAST_VISIT.format(form.schedule_form_id)
            self.add_bind(
                nodeset='{}/case/update/{}'.format(action.form_element_name, last_visit_num),
                relevant="not(/data/{})".format(SCHEDULE_UNSCHEDULED_VISIT),
                calculate="/data/{}".format(SCHEDULE_CURRENT_VISIT_NUMBER),
            )
            update_block.append(make_case_elem(last_visit_num))
            self._add_scheduler_case_update(action.case_type, last_visit_num)

            last_visit_date = SCHEDULE_LAST_VISIT_DATE.format(form.schedule_form_id)
            self.add_bind(
                nodeset='{}/case/update/{}'.format(action.form_element_name, last_visit_date),
                type="xsd:dateTime",
                calculate=self.resolve_path("meta/timeEnd"),
                relevant="not(/data/{})".format(SCHEDULE_UNSCHEDULED_VISIT),
            )
            update_block.append(make_case_elem(last_visit_date))
            self._add_scheduler_case_update(action.case_type, last_visit_date)

            self._schedule_global_next_visit_date(form, case)

        def create_case_block(action, bind_case_id_xpath=None):
            tag = action.form_element_name
            path = tag + '/'
            base_node = _make_elem("{{x}}{0}".format(tag))
            self.data_node.append(base_node)
            case_block = CaseBlock(self, path=path)

            if bind_case_id_xpath:
                self.add_bind(
                    nodeset="%scase/@case_id" % path,
                    calculate=bind_case_id_xpath,
                )

            base_node.append(case_block.elem)
            return case_block, path

        def check_case_type(action):
            if not form.get_app().case_type_exists(action.case_type):
                raise CaseError("Case type (%s) for form (%s) does not exist" % (
                    action.case_type,
                    form.default_name())
                )

        module = form.get_module()
        has_schedule = (module.has_schedule and getattr(form, 'schedule', False) and form.schedule.enabled and
                        getattr(form.get_phase(), 'anchor', False))
        last_real_action = next(
            (action for action in reversed(form.actions.load_update_cases)
             if not (action.auto_select) and action.case_type == module.case_type),
            None
        )
        adjusted_datums = {}
        if module.root_module:
            # for child modules the session variable for a case may have been
            # changed to match the parent module.
            from corehq.apps.app_manager.suite_xml.sections.entries import EntriesHelper
            gen = EntriesHelper(form.get_app())
            datums_meta, _ = gen.get_datum_meta_assertions_advanced(module, form)
            # TODO: this dict needs to be keyed by something unique to the action
            adjusted_datums = {
                getattr(meta.action, 'case_tag', None): meta.datum.id
                for meta in datums_meta
                if meta.action
            }

        for action in form.actions.get_load_update_actions():
            var_name = adjusted_datums.get(action.case_tag, action.case_session_var)
            session_case_id = CaseIDXPath(session_var(var_name))
            if action.preload:
                self.add_casedb()
                for nodeset, property in action.preload.items():
                    parent_path, property = split_path(property)
                    property_xpath = {
                        'name': 'case_name',
                        'owner_id': '@owner_id'
                    }.get(property, property)

                    id_xpath = get_case_parent_id_xpath(parent_path, case_id_xpath=session_case_id)
                    self.add_setvalue(
                        ref=nodeset,
                        value=id_xpath.case().property(property_xpath),
                    )

            if action.case_properties or action.close_condition.type != 'never' or \
                    (has_schedule and action == last_real_action):
                update_case_block, path = create_case_block(action, session_case_id)
                if action.case_properties:
                    self.add_case_updates(
                        update_case_block,
                        action.case_properties,
                        base_node_path=path,
                        case_id_xpath=session_case_id)

                if action.close_condition.type != 'never':
                    update_case_block.add_close_block(self.action_relevance(action.close_condition))

                if has_schedule and action == last_real_action:
                    self.add_casedb()
                    configure_visit_schedule_updates(update_case_block.update_block, action, session_case_id)

        repeat_context_count = form.actions.count_subcases_per_repeat_context()

        def get_action_path(action, create_subcase_node=True):
            if action.repeat_context:
                base_path = '%s/' % action.repeat_context
                parent_node = self.instance_node.find(
                    '/{x}'.join(action.repeat_context.split('/'))[1:]
                )
                nest = repeat_context_count[action.repeat_context] > 1
            else:
                base_path = ''
                parent_node = self.data_node
                nest = True

            if nest:
                name = action.form_element_name
                path = '%s%s/' % (base_path, name)
                if create_subcase_node:
                    subcase_node = _make_elem('{x}%s' % name)
                    parent_node.append(subcase_node)
                else:
                    subcase_node = None
            else:
                subcase_node = parent_node
                path = base_path

            return path, subcase_node

        for action in form.actions.get_open_actions():
            check_case_type(action)

            case_id = 'uuid()' if action.repeat_context else session_var(action.case_session_var)

            path, subcase_node = get_action_path(action)

            open_case_block = CaseBlock(self, path)
            subcase_node.insert(0, open_case_block.elem)
            open_case_block.add_create_block(
                relevance=self.action_relevance(action.open_condition),
                case_name=action.name_path,
                case_type=action.case_type,
                delay_case_id=bool(action.repeat_context),
                autoset_owner_id=autoset_owner_id_for_advanced_action(action),
                has_case_sharing=form.get_app().case_sharing,
                case_id=case_id
            )

            if action.case_properties:
                open_case_block.add_update_block(action.case_properties)

            for case_index in action.case_indices:
                parent_meta = form.actions.actions_meta_by_tag.get(case_index.tag)
                reference_id = case_index.reference_id or 'parent'
                if parent_meta['type'] == 'load':
                    ref = CaseIDXPath(session_var(parent_meta['action'].case_session_var))
                else:
                    path, _ = get_action_path(parent_meta['action'], create_subcase_node=False)
                    ref = self.resolve_path("%scase/@case_id" % path)

                open_case_block.add_index_ref(
                    reference_id,
                    parent_meta['action'].case_type,
                    ref,
                    case_index.relationship,
                )

            if action.close_condition.type != 'never':
                open_case_block.add_close_block(self.action_relevance(action.close_condition))

    def add_casedb(self):
        if not self.has_casedb:
            self.add_instance('casedb', src='jr://instance/casedb')
            self.has_casedb = True

    def add_case_updates(self, case_block, updates, extra_updates=None, base_node_path=None, case_id_xpath=None):
        from corehq.apps.app_manager.util import split_path

        def group_updates_by_case(updates):
            """
            updates grouped by case. Example:
            input: {'name': ..., 'parent/name'}
            output: {'': {'name': ...}, 'parent': {'name': ...}}
            """
            updates_by_case = defaultdict(dict)
            for key, value in updates.items():
                path, name = split_path(key)
                updates_by_case[path][name] = value
            return updates_by_case

        updates_by_case = group_updates_by_case(updates)
        if extra_updates:
            updates_by_case[''].update(extra_updates)
        if '' in updates_by_case:
            # 90% use-case
            basic_updates = updates_by_case.pop('')
            if basic_updates:
                case_block.add_update_block(basic_updates)
        if updates_by_case:
            self.add_casedb()

            def make_nested_subnode(base_node, path):
                """
                path='x/y/z' will append <x><y><z/></y></x> to base_node
                """
                prev_node = base_node
                node = None
                for node_name in path.split('/'):
                    node = _make_elem('{x}%s' % node_name)
                    prev_node.append(node)
                    prev_node = node
                return node

            if base_node_path:
                node_xpath = "{{x}}{0}".format(base_node_path[:-1])
                base_node = self.data_node.find(node_xpath)
            else:
                base_node = self.data_node
            parent_base = _make_elem('{x}parents')
            base_node.append(parent_base)
            for parent_path, updates in sorted(updates_by_case.items()):
                node = make_nested_subnode(parent_base, parent_path)
                node_path = '%sparents/%s/' % (base_node_path or '', parent_path)
                parent_case_block = CaseBlock.make_parent_case_block(
                    self,
                    node_path,
                    parent_path,
                    case_id_xpath=case_id_xpath)
                parent_case_block.add_update_block(updates)
                node.append(parent_case_block.elem)

    def get_scheduler_case_updates(self):
        """
        Return a dictionary where each key is a case type and each value is a
        set of case properties that this form updates on account of the scheduler module.
        """
        if not self._scheduler_case_updates_populated:
            raise Exception('Scheduler case updates have not yet been populated')
        return self._scheduler_case_updates

    def _add_scheduler_case_update(self, case_type, case_property):
        self._scheduler_case_updates[case_type].add(case_property)

VELLUM_TYPES = {
    "AndroidIntent": {
        'tag': 'input',
        'type': 'intent',
        'icon': 'fcc fcc-fd-android-intent',
        'editable': True,
    },
    "Audio": {
        'tag': 'upload',
        'media': 'audio/*',
        'type': 'binary',
        'icon': 'fcc fcc-fd-audio-capture',
    },
    "Barcode": {
        'tag': 'input',
        'type': 'barcode',
        'icon': 'fcc fcc-fd-android-intent',
        'editable': True,
    },
    "DataBindOnly": {
        'icon': 'fcc fcc-fd-variable',
        'editable': True,
    },
    "Date": {
        'tag': 'input',
        'type': 'xsd:date',
        'icon': 'fa fa-calendar',
        'editable': True,
    },
    "DateTime": {
        'tag': 'input',
        'type': 'xsd:dateTime',
        'icon': 'fcc fcc-fd-datetime',
        'editable': True,
    },
    "Double": {
        'tag': 'input',
        'type': 'xsd:double',
        'icon': 'fcc fcc-fd-decimal',
        'editable': True,
    },
    "FieldList": {
        'tag': 'group',
        'appearance': 'field-list',
        'icon': 'fa fa-bars',
    },
    "Geopoint": {
        'tag': 'input',
        'type': 'geopoint',
        'icon': 'fa fa-map-marker',
        'editable': True,
    },
    "Group": {
        'tag': 'group',
        'icon': 'fa fa-folder-open',
    },
    "Image": {
        'tag': 'upload',
        'media': 'image/*',
        'type': 'binary',
        'icon': 'fa fa-camera',
    },
    "Int": {
        'tag': 'input',
        'type': ('xsd:int', 'xsd:integer'),
        'icon': 'fcc fcc-fd-numeric',
        'editable': True,
    },
    "Long": {
        'tag': 'input',
        'type': 'xsd:long',
        'icon': 'fcc fcc-fd-long',
        'editable': True,
    },
    "MSelect": {
        'tag': 'select',
        'icon': 'fcc fcc-fd-multi-select',
        'editable': True,
    },
    "PhoneNumber": {
        'tag': 'input',
        'type': ('xsd:string', None),
        'appearance': 'numeric',
        'icon': 'fa fa-signal',
        'editable': True,
    },
    "Repeat": {
        'tag': 'repeat',
        'icon': 'fa fa-retweet',
    },
    "SaveToCase": {
        'tag': 'save_to_case',
        'icon': 'fa fa-save',
    },

    "Secret": {
        'tag': 'secret',
        'type': ('xsd:string', None),
        'icon': 'fa fa-key',
        'editable': True,
    },
    "Select": {
        'tag': 'select1',
        'icon': 'fcc fcc-fd-single-select',
        'editable': True,
    },
    "Text": {
        'tag': 'input',
        'type': ('xsd:string', None),
        'icon': 'fcc fcc-fd-text',
        'editable': True,
    },
    "Time": {
        'tag': 'input',
        'type': 'xsd:time',
        'icon': 'fa fa-clock-o',
        'editable': True,
    },
    "Trigger": {
        'tag': 'trigger',
        'icon': 'fa fa-tag',
    },
    "Video": {
        'tag': 'upload',
        'media': 'video/*',
        'type': 'binary',
        'icon': 'fa fa-video-camera',
    },
}


def _index_on_fields(dicts, fields):
    try:
        field, other_fields = fields[0], fields[1:]
    except IndexError:
        return dicts
    partition = defaultdict(list)
    left_over = []
    for dct in dicts:
        values = dct.get(field)
        if not isinstance(values, (tuple, list)):
            values = [values]
        for value in values:
            if value is not None:
                partition[value].append(dct)
            else:
                left_over.append(dct)

    # the index should by default return an index on the rest of the fields
    # if it doesn't recognize the value accessed for the current field
    # This is actually important: if <group appearance="poodles"> is a Group;
    # but <group appearance="field-list"> is a FieldList. Here, "poodles" is
    # not recognized so it continues searching through dicts that don't care
    # about the "appearance" field
    default = _index_on_fields(left_over, other_fields)
    index = defaultdict(lambda: default)
    # This line makes the return value more printable for debugging
    index[None] = default
    for key in partition:
        index[key] = _index_on_fields(partition[key], other_fields)
    return index


VELLUM_TYPE_INDEX = _index_on_fields(
    [{field: value for field, value in (list(dct.items()) + [('name', key)])}
     for key, dct in VELLUM_TYPES.items()],
    ('tag', 'type', 'media', 'appearance')
)


def infer_vellum_type(control, bind):
    tag = control.tag_name
    data_type = bind.attrib.get('type') if bind else None
    media_type = control.attrib.get('mediatype')
    appearance = control.attrib.get('appearance')

    results = VELLUM_TYPE_INDEX[tag][data_type][media_type][appearance]
    try:
        result, = results
    except ValueError:
        logging.error('No vellum type found matching', extra={
            'tag': tag,
            'data_type': data_type,
            'media_type': media_type,
            'appearance': appearance,
            'request': get_request()
        })
        return None
    return result['name']<|MERGE_RESOLUTION|>--- conflicted
+++ resolved
@@ -805,12 +805,8 @@
         from corehq.apps.app_manager.suite_xml.post_process.instances import get_all_instances_referenced_in_xpaths
         instance_declarations = self.get_instance_ids()
         missing_unknown_instances = set()
-<<<<<<< HEAD
-        instances, unknown_instance_ids = get_all_instances_referenced_in_xpaths(domain, [self.render().decode('utf-8')])
-=======
         instances, unknown_instance_ids = get_all_instances_referenced_in_xpaths(
             domain, [self.render().decode('utf-8')])
->>>>>>> 48d4b17d
         for instance_id in unknown_instance_ids:
             if instance_id not in instance_declarations:
                 missing_unknown_instances.add(instance_id)
