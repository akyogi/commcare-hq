from __future__ import absolute_import
from __future__ import unicode_literals
from django.test import SimpleTestCase
from mock import patch, MagicMock
from corehq.apps.app_manager.app_schemas.case_properties import get_case_properties
from corehq.apps.app_manager.models import Module, AdvancedModule, FormSchedule, \
    ScheduleVisit
from corehq.apps.app_manager.tests.app_factory import AppFactory
from corehq.apps.app_manager.tests.util import TestXmlMixin


@patch('corehq.apps.app_manager.app_schemas.case_properties.get_per_type_defaults', MagicMock(return_value={}))
class GetCasePropertiesTest(SimpleTestCase, TestXmlMixin):
    file_path = ('data',)

    def assertCaseProperties(self, app, case_type, expected_properties):
        properties = get_case_properties(app, [case_type])
        self.assertEqual(
            set(properties[case_type]),
            set(expected_properties),
        )

    def test_basic_apps(self):
        for class_ in (Module, AdvancedModule):
            factory = AppFactory()
            m1, m1f1 = factory.new_module(class_, 'open_case', 'house')
            factory.form_opens_case(m1f1)
            m1f2 = factory.new_form(m1)
            factory.form_requires_case(m1f2, case_type='house', update={
                'foo': '/data/question1',
                'bar': '/data/question2',
            })
            self.assertCaseProperties(factory.app, 'house', ['foo', 'bar'])

    def test_case_sharing(self):
        factory1 = AppFactory()
        factory2 = AppFactory()
        factory1.app.case_sharing = True
        factory2.app.case_sharing = True

        with patch('corehq.apps.app_manager.app_schemas.case_properties.get_case_sharing_apps_in_domain')\
                as mock_sharing:
            mock_sharing.return_value = [factory1.app, factory2.app]
            a1m1, a1m1f1 = factory1.new_basic_module('open_patient', 'patient')
<<<<<<< HEAD
            factory1.form_requires_case(a1m1f1, case_type='patient', update={
                'app1': 'yes',
            })
            a2m1, a2m1f1 = factory2.new_basic_module('open_patient', 'patient')
            factory1.form_requires_case(a2m1f1, case_type='patient', update={
=======
            factory1.form_requires_case(a1m1f1, update={
                'app1': 'yes',
            })
            a2m1, a2m1f1 = factory2.new_basic_module('open_patient', 'patient')
            factory1.form_requires_case(a2m1f1, update={
>>>>>>> ebefb504
                'app2': 'yes',
            })
            self.assertCaseProperties(factory1.app, 'patient', ['app1', 'app2'])

<<<<<<< HEAD
=======
    def test_parent_child_properties(self):
        factory = AppFactory()

        household_module, houshold_form_1 = factory.new_basic_module('household_module', 'household')
        patient_module, patient_form_1 = factory.new_basic_module('patient_module', 'patient')
        referral_module, referral_form_1 = factory.new_basic_module('referral_module', 'referral')
        factory.form_requires_case(houshold_form_1, 'household', update={
            'household_name': 'HH',
        })
        factory.form_opens_case(houshold_form_1, 'patient', is_subcase=True)
        factory.form_requires_case(patient_form_1, update={
            'patient_id': 1,
            'parent/household_id': 1,
        })
        factory.form_opens_case(patient_form_1, 'referral', is_subcase=True)
        factory.form_requires_case(referral_form_1, update={
            'parent/patient_name': "Ralph",
            'parent/parent/household_color': 'green',
            'referral_id': 1,
        })
        self.assertCaseProperties(factory.app, 'household', [
            # 'household_color',
            # 'household_id',
            'household_name',
        ])
        self.assertCaseProperties(factory.app, 'patient', [
            # 'parent/household_color',
            'parent/household_id',
            'parent/household_name',
            'patient_id',
            # 'patient_name',
        ])
        self.assertCaseProperties(factory.app, 'referral', [
            'parent/parent/household_color',
            'parent/parent/household_id',
            'parent/parent/household_name',
            'parent/patient_id',
            'parent/patient_name',
            'referral_id',
        ])

>>>>>>> ebefb504
    def test_scheduler_module(self):
        factory = AppFactory()
        m1, m1f1 = factory.new_basic_module('open_case', 'house')
        factory.form_opens_case(m1f1)
        m2, m2f1 = factory.new_advanced_module('scheduler_module', 'house')
        m2f2 = factory.new_form(m2)
        factory.form_requires_case(m2f1, case_type='house', update={
            'foo': '/data/question1',
            'bar': '/data/question2',
        })
        factory.form_requires_case(m2f2, case_type='house', update={
            'bleep': '/data/question1',
            'bloop': '/data/question2',
        })

        self._add_scheduler_to_module(m2)
        self._add_scheduler_to_form(m2f1, m2, 'form1')
        self._add_scheduler_to_form(m2f2, m2, 'form2')

        self.assertCaseProperties(factory.app, 'house', [
            'foo',
            'bar',
            'bleep',
            'bloop',
            # Scheduler properties:
            'last_visit_date_form1',
            'last_visit_number_form1',
            'last_visit_date_form2',
            'last_visit_number_form2',
            'current_schedule_phase',
        ])

    def _add_scheduler_to_module(self, module):
        # (this mimics the behavior in app_manager.views.schedules.edit_schedule_phases()
        module.update_schedule_phase_anchors([(1, 'date-opened')])
        module.update_schedule_phases(['date-opened'])
        module.has_schedule = True

    def _add_scheduler_to_form(self, form, module, form_abreviation):
        # (this mimics the behavior in app_manager.views.schedules.edit_visit_schedule()
        # A Form.source is required to retreive scheduler properties
        form.source = self.get_xml('very_simple_form')
        phase, _ = module.get_or_create_schedule_phase(anchor='date-opened')
        form.schedule_form_id = form_abreviation
        form.schedule = FormSchedule(
            starts=5,
            expires=None,
            visits=[
                ScheduleVisit(due=7, expires=5, starts=-2),
            ]
        )
        phase.add_form(form)<|MERGE_RESOLUTION|>--- conflicted
+++ resolved
@@ -42,25 +42,15 @@
                 as mock_sharing:
             mock_sharing.return_value = [factory1.app, factory2.app]
             a1m1, a1m1f1 = factory1.new_basic_module('open_patient', 'patient')
-<<<<<<< HEAD
-            factory1.form_requires_case(a1m1f1, case_type='patient', update={
-                'app1': 'yes',
-            })
-            a2m1, a2m1f1 = factory2.new_basic_module('open_patient', 'patient')
-            factory1.form_requires_case(a2m1f1, case_type='patient', update={
-=======
             factory1.form_requires_case(a1m1f1, update={
                 'app1': 'yes',
             })
             a2m1, a2m1f1 = factory2.new_basic_module('open_patient', 'patient')
             factory1.form_requires_case(a2m1f1, update={
->>>>>>> ebefb504
                 'app2': 'yes',
             })
             self.assertCaseProperties(factory1.app, 'patient', ['app1', 'app2'])
 
-<<<<<<< HEAD
-=======
     def test_parent_child_properties(self):
         factory = AppFactory()
 
@@ -102,7 +92,6 @@
             'referral_id',
         ])
 
->>>>>>> ebefb504
     def test_scheduler_module(self):
         factory = AppFactory()
         m1, m1f1 = factory.new_basic_module('open_case', 'house')
