from StringIO import StringIO
import copy
import logging
import hashlib
import itertools
from djangular.views.mixins import allow_remote_invocation, JSONResponseMixin
from lxml import etree
import os
import re
import json
from collections import defaultdict, OrderedDict
from xml.dom.minidom import parseString

from diff_match_patch import diff_match_patch
from django.core.cache import cache
from django.template.loader import render_to_string
from django.utils.translation import ugettext as _, get_language, ugettext_noop
from django.views.decorators.cache import cache_control
from corehq import ApplicationsTab, toggles, privileges, feature_previews
from corehq.apps.accounting.utils import domain_has_privilege
from corehq.apps.app_manager import commcare_settings
from corehq.apps.app_manager.exceptions import (
    AppEditingError,
    AppManagerException,
    BlankXFormError,
    ConflictingCaseTypeError,
    FormNotFoundException,
    IncompatibleFormTypeException,
    ModuleNotFoundException,
    ModuleIdMissingException,
    RearrangeError,
)

from corehq.apps.app_manager.forms import CopyApplicationForm
from corehq.apps.app_manager import id_strings
from corehq.apps.app_manager.templatetags.xforms_extras import trans
from corehq.apps.app_manager.translations import (
    expected_bulk_app_sheet_headers,
    process_bulk_app_translation_upload,
    expected_bulk_app_sheet_rows)
from corehq.apps.app_manager.view_helpers import ApplicationViewMixin
from corehq.apps.hqwebapp.views import BasePageView
from corehq.apps.programs.models import Program
from corehq.apps.hqmedia.controller import (
    MultimediaImageUploadController,
    MultimediaAudioUploadController,
)
from corehq.apps.hqmedia.models import (
    ApplicationMediaReference,
    CommCareImage,
)
from corehq.apps.hqmedia.views import (
    DownloadMultimediaZip,
    ProcessImageFileUploadView,
    ProcessAudioFileUploadView,
)
from corehq.apps.hqwebapp.templatetags.hq_shared_tags import toggle_enabled
from corehq.apps.hqwebapp.utils import get_bulk_upload_form
from corehq.apps.reports.formdetails.readable import (
    FormQuestionResponse,
    questions_in_hierarchy,
)
from corehq.apps.sms.views import get_sms_autocomplete_context
from django.utils.http import urlencode as django_urlencode
from couchdbkit.exceptions import ResourceConflict
from django.http import HttpResponse, Http404, HttpResponseBadRequest, HttpResponseForbidden
from unidecode import unidecode
from django.http import HttpResponseRedirect
from django.core.urlresolvers import reverse, RegexURLResolver, Resolver404
from django.shortcuts import render
from corehq.apps.translations import system_text_sources
from corehq.apps.translations.models import Translation
from corehq.util.view_utils import set_file_download
from dimagi.utils.django.cached_object import CachedObject
from django.utils.http import urlencode
from django.views.decorators.http import require_GET
from django.conf import settings
from couchdbkit.resource import ResourceNotFound
from corehq.apps.app_manager import app_strings
from corehq.apps.app_manager.const import (
    APP_V1,
    APP_V2,
    CAREPLAN_GOAL,
    CAREPLAN_TASK,
    MAJOR_RELEASE_TO_VERSION,
    USERCASE_TYPE,
)
from corehq.apps.app_manager.success_message import SuccessMessage
from corehq.apps.app_manager.util import (
    is_valid_case_type,
    get_all_case_properties,
    add_odk_profile_after_build,
    ParentCasePropertyBuilder,
    commtrack_ledger_sections,
    get_commcare_versions,
    save_xform,
    get_settings_values,
    is_usercase_enabled,
)
from corehq.apps.domain.models import Domain
from corehq.apps.domain.views import LoginAndDomainMixin
from corehq.util.compression import decompress
from couchexport.export import FormattedRow, export_raw
from couchexport.models import Format
from couchexport.shortcuts import export_response
from couchexport.writers import Excel2007ExportWriter
from dimagi.utils.couch.database import get_db
from dimagi.utils.couch.resource_conflict import retry_resource
from corehq.apps.app_manager.xform import (
    CaseError,
    XForm,
    XFormException,
    XFormValidationError,
    VELLUM_TYPES)
from corehq.apps.builds.models import CommCareBuildConfig, BuildSpec
from corehq.apps.users.decorators import require_permission
from corehq.apps.users.models import Permissions
from dimagi.utils.decorators.view import get_file
from dimagi.utils.django.cache import make_template_fragment_key
from dimagi.utils.excel import WorkbookJSONReader
from dimagi.utils.logging import notify_exception
from dimagi.utils.subprocess_timeout import ProcessTimedOut
from dimagi.utils.web import json_response, json_request
from corehq.util.timezones.utils import get_timezone_for_user
from corehq.apps.domain.decorators import login_and_domain_required, login_or_digest
from corehq.apps.fixtures.models import FixtureDataType
from corehq.apps.app_manager.models import (
    AdvancedForm,
    AdvancedFormActions,
    AdvancedModule,
    AppEditingError,
    Application,
    ApplicationBase,
    CareplanForm,
    CareplanModule,
    DeleteApplicationRecord,
    DeleteFormRecord,
    DeleteModuleRecord,
    DetailColumn,
    Form,
    FormActions,
    FormLink,
    FormNotFoundException,
    FormSchedule,
    IncompatibleFormTypeException,
    Module,
    ModuleNotFoundException,
    ParentSelect,
    SavedAppBuild,
    get_app,
    load_case_reserved_words,
    str_to_cls,
    DetailTab,
    ANDROID_LOGO_PROPERTY_MAPPING,
)
from corehq.apps.app_manager.models import import_app as import_app_util, SortElement
from dimagi.utils.web import get_url_base
from corehq.apps.app_manager.decorators import safe_download, no_conflict_require_POST, \
    require_can_edit_apps, require_deploy_apps
from django.contrib import messages
from django_prbac.exceptions import PermissionDenied
from django_prbac.utils import ensure_request_has_privilege, has_privilege
# Numbers in paths is prohibited, hence the use of importlib
import importlib
FilterMigration = importlib.import_module('corehq.apps.app_manager.migrations.0002_add_filter_to_Detail').Migration

logger = logging.getLogger(__name__)


def _encode_if_unicode(s):
    return s.encode('utf-8') if isinstance(s, unicode) else s

CASE_TYPE_CONFLICT_MSG = (
    "Warning: The form's new module "
    "has a different case type from the old module.<br />"
    "Make sure all case properties you are loading "
    "are available in the new case type"
)


@require_deploy_apps
def back_to_main(request, domain, app_id=None, module_id=None, form_id=None,
                 unique_form_id=None):
    """
    returns an HttpResponseRedirect back to the main page for the App Manager app
    with the correct GET parameters.

    This is meant to be used by views that process a POST request,
    which then redirect to the main page.

    """

    page = None
    params = {}

    args = [domain]

    if app_id is not None:
        args.append(app_id)
        if unique_form_id is not None:
            app = get_app(domain, app_id)
            obj = app.get_form(unique_form_id, bare=False)
            if obj['type'] == 'user_registration':
                page = 'view_user_registration'
            else:
                module_id = obj['module'].id
                form_id = obj['form'].id
        if module_id is not None:
            args.append(module_id)
            if form_id is not None:
                args.append(form_id)


    if page:
        view_name = page
    else:
        view_name = {
            1: 'default',
            2: 'view_app',
            3: 'view_module',
            4: 'view_form',
            }[len(args)]

    return HttpResponseRedirect("%s%s" % (
        reverse('corehq.apps.app_manager.views.%s' % view_name, args=args),
        "?%s" % urlencode(params) if params else ""
        ))

def bail(request, domain, app_id, not_found=""):
    if not_found:
        messages.error(request, 'Oops! We could not find that %s. Please try again' % not_found)
    else:
        messages.error(request, 'Oops! We could not complete your request. Please try again')
    return back_to_main(request, domain, app_id)

def _get_xform_source(request, app, form, filename="form.xml"):
    download = json.loads(request.GET.get('download', 'false'))
    lang = request.COOKIES.get('lang', app.langs[0])
    source = form.source
    if download:
        response = HttpResponse(source)
        response['Content-Type'] = "application/xml"
        for lc in [lang] + app.langs:
            if lc in form.name:
                filename = "%s.xml" % unidecode(form.name[lc])
                break
        set_file_download(response, filename)
        return response
    else:
        return json_response(source)


@require_can_edit_apps
def get_xform_source(request, domain, app_id, module_id, form_id):
    app = get_app(domain, app_id)
    try:
        form = app.get_module(module_id).get_form(form_id)
    except IndexError:
        raise Http404()
    return _get_xform_source(request, app, form)


@require_can_edit_apps
def get_user_registration_source(request, domain, app_id):
    app = get_app(domain, app_id)
    form = app.get_user_registration()
    return _get_xform_source(request, app, form, filename="User Registration.xml")


def xform_display(request, domain, form_unique_id):
    try:
        form, app = Form.get_form(form_unique_id, and_app=True)
    except ResourceNotFound:
        raise Http404()
    if domain != app.domain:
        raise Http404()
    langs = [request.GET.get('lang')] + app.langs

    questions = form.get_questions(langs, include_triggers=True,
                                   include_groups=True)

    if request.GET.get('format') == 'html':
        questions = [FormQuestionResponse(q) for q in questions]

        return render(request, 'app_manager/xform_display.html', {
            'questions': questions_in_hierarchy(questions)
        })
    else:
        return json_response(questions)


@require_can_edit_apps
def form_casexml(request, domain, form_unique_id):
    try:
        form, app = Form.get_form(form_unique_id, and_app=True)
    except ResourceNotFound:
        raise Http404()
    if domain != app.domain:
        raise Http404()
    return HttpResponse(form.create_casexml())

@login_or_digest
@require_can_edit_apps
def app_source(request, domain, app_id):
    app = get_app(domain, app_id)
    return HttpResponse(app.export_json())


@require_can_edit_apps
def copy_app_check_domain(request, domain, name, app_id):
    app_copy = import_app_util(app_id, domain, name=name)
    return back_to_main(request, app_copy.domain, app_id=app_copy._id)


@require_can_edit_apps
def copy_app(request, domain):
    app_id = request.POST.get('app')
    form = CopyApplicationForm(app_id, request.POST)
    if form.is_valid():
        return copy_app_check_domain(request, form.cleaned_data['domain'], form.cleaned_data['name'], app_id)
    else:
        return view_generic(request, domain, app_id=app_id, copy_app_form=form)


@require_can_edit_apps
def migrate_app_filters(request, domain, app_id):
    message = "Migration succeeded!"
    try:
        app = get_app(domain, app_id)
        FilterMigration.migrate_app(app)
        app.save()
    except:
        message = "Migration failed :("
    return HttpResponse(message, content_type='text/plain')


@require_can_edit_apps
def import_app(request, domain, template="app_manager/import_app.html"):
    if request.method == "POST":
        _clear_app_cache(request, domain)
        name = request.POST.get('name')
        compressed = request.POST.get('compressed')

        valid_request = True
        if not name:
            messages.error(request, _("You must submit a name for the application you are importing."))
            valid_request = False
        if not compressed:
            messages.error(request, _("You must submit the source data."))
            valid_request = False

        if not valid_request:
            return render(request, template, {'domain': domain})

        source = decompress([chr(int(x)) if int(x) < 256 else int(x) for x in compressed.split(',')])
        source = json.loads(source)
        assert(source is not None)
        app = import_app_util(source, domain, name=name)

        return back_to_main(request, domain, app_id=app._id)
    else:
        app_id = request.GET.get('app')
        redirect_domain = request.GET.get('domain') or None
        if redirect_domain is not None:
            redirect_domain = redirect_domain.lower()
            if Domain.get_by_name(redirect_domain):
                return HttpResponseRedirect(
                    reverse('import_app', args=[redirect_domain])
                    + "?app={app_id}".format(app_id=app_id)
                )
            else:
                if redirect_domain:
                    messages.error(request, "We can't find a project called %s." % redirect_domain)
                else:
                    messages.error(request, "You left the project name blank.")
                return HttpResponseRedirect(request.META.get('HTTP_REFERER', request.path))

        if app_id:
            app = get_app(None, app_id)
            assert(app.get_doc_type() in ('Application', 'RemoteApp'))
            assert(request.couch_user.is_member_of(app.domain))
        else:
            app = None

        return render(request, template, {
            'domain': domain,
            'app': app,
            'is_superuser': request.couch_user.is_superuser
        })


@require_deploy_apps
def default(request, domain):
    """
    Handles a url that does not include an app_id.
    Currently the logic is taken care of by view_app,
    but this view exists so that there's something to
    reverse() to. (I guess I should use url(..., name="default")
    in url.py instead?)
    """
    return view_app(request, domain)


def get_form_view_context_and_template(request, form, langs, is_user_registration, messages=messages):
    xform_questions = []
    xform = None
    form_errors = []
    xform_validation_errored = False

    try:
        xform = form.wrapped_xform()
    except XFormException as e:
        form_errors.append(u"Error in form: %s" % e)
    except Exception as e:
        logging.exception(e)
        form_errors.append(u"Unexpected error in form: %s" % e)

    if xform and xform.exists():
        if xform.already_has_meta():
            messages.warning(request,
                "This form has a meta block already! "
                "It may be replaced by CommCare HQ's standard meta block."
            )

        try:
            form.validate_form()
            xform_questions = xform.get_questions(langs, include_triggers=True)
        except etree.XMLSyntaxError as e:
            form_errors.append(u"Syntax Error: %s" % e)
        except AppEditingError as e:
            form_errors.append(u"Error in application: %s" % e)
        except XFormValidationError:
            xform_validation_errored = True
            # showing these messages is handled by validate_form_for_build ajax
            pass
        except XFormException as e:
            form_errors.append(u"Error in form: %s" % e)
        # any other kind of error should fail hard,
        # but for now there are too many for that to be practical
        except Exception as e:
            if settings.DEBUG:
                raise
            notify_exception(request, 'Unexpected Build Error')
            form_errors.append(u"Unexpected System Error: %s" % e)
        else:
            # remove upload questions (attachemnts) until MM Case Properties
            # are released to general public
            is_previewer = toggles.MM_CASE_PROPERTIES.enabled(request.user.username)
            xform_questions = [q for q in xform_questions
                               if q["tag"] != "upload" or is_previewer]

        try:
            form_action_errors = form.validate_for_build()
            if not form_action_errors:
                form.add_stuff_to_xform(xform)
                if settings.DEBUG and False:
                    xform.validate()
        except CaseError as e:
            messages.error(request, u"Error in Case Management: %s" % e)
        except XFormValidationError as e:
            messages.error(request, unicode(e))
        except Exception as e:
            if settings.DEBUG:
                raise
            logging.exception(unicode(e))
            messages.error(request, u"Unexpected Error: %s" % e)

    try:
        languages = xform.get_languages()
    except Exception:
        languages = []

    for err in form_errors:
        messages.error(request, err)

    module_case_types = []
    app = form.get_app()
    if is_user_registration:
        module_case_types = None
    else:
        for module in app.get_modules():
            for case_type in module.get_case_types():
                module_case_types.append({
                    'id': module.unique_id,
                    'module_name': trans(module.name, langs),
                    'case_type': case_type,
                    'module_type': module.doc_type
                })

    if not form.unique_id:
        form.get_unique_id()
        app.save()

    context = {
        'is_user_registration': is_user_registration,
        'nav_form': form if not is_user_registration else '',
        'xform_languages': languages,
        "xform_questions": xform_questions,
        'case_reserved_words_json': load_case_reserved_words(),
        'module_case_types': module_case_types,
        'form_errors': form_errors,
        'xform_validation_errored': xform_validation_errored,
        'allow_cloudcare': app.application_version == APP_V2 and isinstance(form, Form),
        'allow_form_copy': isinstance(form, Form),
        'allow_form_filtering': not isinstance(form, CareplanForm),
        'allow_form_workflow': not isinstance(form, CareplanForm),
    }

    if isinstance(form, CareplanForm):
        context.update({
            'mode': form.mode,
            'fixed_questions': form.get_fixed_questions(),
            'custom_case_properties': [{'key': key, 'path': path} for key, path in form.custom_case_updates.items()],
            'case_preload': [{'key': key, 'path': path} for key, path in form.case_preload.items()],
        })
        return "app_manager/form_view_careplan.html", context
    elif isinstance(form, AdvancedForm):
        def commtrack_programs():
            if app.commtrack_enabled:
                programs = Program.by_domain(app.domain)
                return [{'value': program.get_id, 'label': program.name} for program in programs]
            else:
                return []

        all_programs = [{'value': '', 'label': _('All Programs')}]
        context.update({
            'show_custom_ref': toggles.APP_BUILDER_CUSTOM_PARENT_REF.enabled(request.user.username),
            'commtrack_programs': all_programs + commtrack_programs(),
        })
        return "app_manager/form_view_advanced.html", context
    else:
        context.update({
            'show_custom_ref': toggles.APP_BUILDER_CUSTOM_PARENT_REF.enabled(request.user.username),
        })
        return "app_manager/form_view.html", context


def get_app_view_context(request, app):

    is_cloudcare_allowed = has_privilege(request, privileges.CLOUDCARE)
    context = {}

    settings_layout = copy.deepcopy(
        commcare_settings.LAYOUT[app.get_doc_type()])
    for section in settings_layout:
        new_settings = []
        for setting in section['settings']:
            toggle_name = setting.get('toggle')
            if toggle_name and not toggle_enabled(request, toggle_name):
                continue
            privilege_name = setting.get('privilege')
            if privilege_name and not has_privilege(request, privilege_name):
                continue
            new_settings.append(setting)
        section['settings'] = new_settings

    if toggles.CUSTOM_PROPERTIES.enabled(request.domain) and 'custom_properties' in app.profile:
        custom_properties_array = map(lambda p: {'key': p[0], 'value': p[1]},
                                      app.profile.get('custom_properties').items())
        context.update({'custom_properties': custom_properties_array})

    context.update({
        'settings_layout': settings_layout,
        'settings_values': get_settings_values(app),
        'is_cloudcare_allowed': is_cloudcare_allowed,
    })

    build_config = CommCareBuildConfig.fetch()
    options = build_config.get_menu()
    if not request.user.is_superuser:
        options = [option for option in options if not option.superuser_only]
    options_map = defaultdict(lambda:{"values": [], "value_names": []})
    for option in options:
        builds = options_map[option.build.major_release()]
        builds["values"].append(option.build.to_string())
        builds["value_names"].append(option.get_label())
        if "default" not in builds:
            app_ver = MAJOR_RELEASE_TO_VERSION[option.build.major_release()]
            builds["default"] = build_config.get_default(app_ver).to_string()

    (build_spec_setting,) = filter(
        lambda x: x['type'] == 'hq' and x['id'] == 'build_spec',
        [setting for section in context['settings_layout']
            for setting in section['settings']]
    )
    build_spec_setting['options_map'] = options_map
    build_spec_setting['default_app_version'] = app.application_version

    context.update({
        'bulk_ui_translation_upload': {
            'action': reverse('upload_bulk_ui_translations',
                              args=(app.domain, app.get_id)),
            'download_url': reverse('download_bulk_ui_translations',
                                    args=(app.domain, app.get_id)),
            'adjective': _(u"U\u200BI translation"),
            'plural_noun': _(u"U\u200BI translations"),
        },
        'bulk_app_translation_upload': {
            'action': reverse('upload_bulk_app_translations',
                              args=(app.domain, app.get_id)),
            'download_url': reverse('download_bulk_app_translations',
                                    args=(app.domain, app.get_id)),
            'adjective': _("app translation"),
            'plural_noun': _("app translations"),
        },
    })
    context.update({
        'bulk_ui_translation_form': get_bulk_upload_form(
            context,
            context_key="bulk_ui_translation_upload"
        ),
        'bulk_app_translation_form': get_bulk_upload_form(
            context,
            context_key="bulk_app_translation_upload"
        )
    })
    return context


def get_langs(request, app):
    lang = request.GET.get('lang',
        request.COOKIES.get('lang', app.langs[0] if hasattr(app, 'langs') and app.langs else '')
    )
    langs = None
    if app and hasattr(app, 'langs'):
        if not app.langs and not app.is_remote_app:
            # lots of things fail if the app doesn't have any languages.
            # the best we can do is add 'en' if there's nothing else.
            app.langs.append('en')
            app.save()
        if not lang or lang not in app.langs:
            lang = (app.langs or ['en'])[0]
        langs = [lang] + app.langs
    return lang, langs


def _clear_app_cache(request, domain):
    from corehq import ApplicationsTab
    ApplicationBase.get_db().view('app_manager/applications_brief',
        startkey=[domain],
        limit=1,
    ).all()
    for is_active in True, False:
        key = make_template_fragment_key('header_tab', [
            domain,
            None, # tab.org should be None for any non org page
            ApplicationsTab.view,
            is_active,
            request.couch_user.get_id,
            get_language(),
        ])
        cache.delete(key)


def get_apps_base_context(request, domain, app):

    lang, langs = get_langs(request, app)

    if getattr(request, 'couch_user', None):
        timezone = get_timezone_for_user(request.couch_user, domain)
    else:
        timezone = None

    context = {
        'lang': lang,
        'langs': langs,
        'domain': domain,
        'app': app,
        'URL_BASE': get_url_base(),
        'timezone': timezone,
    }

    if app:
        for _lang in app.langs:
            try:
                SuccessMessage(app.success_message.get(_lang, ''), '').check_message()
            except Exception as e:
                messages.error(request, "Your success message is malformed: %s is not a keyword" % e)

        v2_app = app.application_version == APP_V2
        context.update({
            'show_care_plan': (v2_app
                               and not app.has_careplan_module
                               and toggles.APP_BUILDER_CAREPLAN.enabled(request.user.username)),
            'show_advanced': (v2_app
                               and (toggles.APP_BUILDER_ADVANCED.enabled(request.user.username)
                                    or getattr(app, 'commtrack_enabled', False))),
        })

    return context


@cache_control(no_cache=True, no_store=True)
@require_deploy_apps
def paginate_releases(request, domain, app_id):
    limit = request.GET.get('limit')
    try:
        limit = int(limit)
    except (TypeError, ValueError):
        limit = 10
    start_build_param = request.GET.get('start_build')
    if start_build_param and json.loads(start_build_param):
        start_build = json.loads(start_build_param)
        assert isinstance(start_build, int)
    else:
        start_build = {}
    timezone = get_timezone_for_user(request.couch_user, domain)
    saved_apps = get_db().view('app_manager/saved_app',
        startkey=[domain, app_id, start_build],
        endkey=[domain, app_id],
        descending=True,
        limit=limit,
        wrapper=lambda x: SavedAppBuild.wrap(x['value']).to_saved_build_json(timezone),
    ).all()
    include_media = toggles.APP_BUILDER_INCLUDE_MULTIMEDIA_ODK.enabled(
        request.user.username
    )
    for app in saved_apps:
        app['include_media'] = include_media and app['doc_type'] != 'RemoteApp'
    return json_response(saved_apps)


@require_deploy_apps
def release_manager(request, domain, app_id, template='app_manager/releases.html'):
    app = get_app(domain, app_id)
    context = get_apps_base_context(request, domain, app)
    can_send_sms = domain_has_privilege(domain, privileges.OUTBOUND_SMS)

    context.update({
        'release_manager': True,
        'can_send_sms': can_send_sms,
        'sms_contacts': (
            get_sms_autocomplete_context(request, domain)['sms_contacts']
            if can_send_sms else []
        ),
    })
    if not app.is_remote_app():
        # Multimedia is not supported for remote applications at this time.
        # todo remove get_media_references
        multimedia = app.get_media_references()
        context.update({
            'multimedia': multimedia,
        })
    response = render(request, template, context)
    response.set_cookie('lang', _encode_if_unicode(context['lang']))
    return response


@login_and_domain_required
def current_app_version(request, domain, app_id):
    """
    Return current app version and the latest release
    """
    app = get_app(domain, app_id)
    latest = get_db().view('app_manager/saved_app',
        startkey=[domain, app_id, {}],
        endkey=[domain, app_id],
        descending=True,
        limit=1,
    ).first()
    latest_release = latest['value']['version'] if latest else None
    return json_response({
        'currentVersion': app.version,
        'latestRelease': latest_release,
    })


@no_conflict_require_POST
@require_can_edit_apps
def release_build(request, domain, app_id, saved_app_id):
    is_released = request.POST.get('is_released') == 'true'
    ajax = request.POST.get('ajax') == 'true'
    saved_app = get_app(domain, saved_app_id)
    if saved_app.copy_of != app_id:
        raise Http404
    saved_app.is_released = is_released
    saved_app.save(increment_version=False)
    from corehq.apps.app_manager.signals import app_post_release
    app_post_release.send(Application, application=saved_app)
    if ajax:
        return json_response({'is_released': is_released})
    else:
        return HttpResponseRedirect(reverse('release_manager', args=[domain, app_id]))


def get_module_view_context_and_template(app, module):
    defaults = ('name', 'date-opened', 'status')
    if app.case_sharing:
        defaults += ('#owner_name',)
    builder = ParentCasePropertyBuilder(app, defaults=defaults)
    child_case_types = set()
    for m in app.get_modules():
        if m.case_type == module.case_type:
            child_case_types.update(m.get_child_case_types())
    child_case_types = list(child_case_types)
    fixtures = [f.tag for f in FixtureDataType.by_domain(app.domain)]

    def get_parent_modules(case_type):
        parent_types = builder.get_parent_types(case_type)
        modules = app.modules
        parent_module_ids = [mod.unique_id for mod in modules
                             if mod.case_type in parent_types]
        return [{
            'unique_id': mod.unique_id,
            'name': mod.name,
            'is_parent': mod.unique_id in parent_module_ids,
        } for mod in app.modules if mod.case_type != case_type and mod.unique_id != module.unique_id]

    def case_list_form_options(case_type):
        options = OrderedDict()
        forms = [
            form
            for mod in app.get_modules() if module.unique_id != mod.unique_id
            for form in mod.get_forms() if form.is_registration_form(case_type)
        ]
        if forms or module.case_list_form.form_id:
            options['disabled'] = _("Don't show")
            options.update({f.unique_id: trans(f.name, app.langs) for f in forms})

        if not options:
            options['disabled'] = _("No suitable forms available")

        return options

<<<<<<< HEAD
    def get_details():
        item = {
            'label': _('Case List'),
            'detail_label': _('Case Detail'),
            'type': 'case',
            'model': 'case',
            'sort_elements': module.case_details.short.sort_elements,
            'short': module.case_details.short,
            'long': module.case_details.long,
            'child_case_types': child_case_types,
        }
        if is_usercase_enabled(app.domain):
            item['properties'] = sorted(builder.get_properties(case_type) | builder.get_properties(USERCASE_TYPE))
        else:
            item['properties'] = sorted(builder.get_properties(case_type))

        if isinstance(module, AdvancedModule):
            details = [item]
            if app.commtrack_enabled:
                details.append({
                    'label': _('Product List'),
                    'detail_label': _('Product Detail'),
                    'type': 'product',
                    'model': 'product',
                    'properties': ['name'] + commtrack_ledger_sections(app.commtrack_requisition_mode),
                    'sort_elements': module.product_details.short.sort_elements,
                    'short': module.product_details.short,
                    'child_case_types': child_case_types,
                })
        else:
            item['parent_select'] = module.parent_select
            details = [item]

        return details

    ensure_unique_ids()
=======
    # make sure all modules have unique ids
    app.ensure_module_unique_ids(should_save=True)
>>>>>>> 699a97bc
    if isinstance(module, CareplanModule):
        return "app_manager/module_view_careplan.html", {
            'parent_modules': get_parent_modules(CAREPLAN_GOAL),
            'fixtures': fixtures,
            'details': [
                {
                    'label': _('Goal List'),
                    'detail_label': _('Goal Detail'),
                    'type': 'careplan_goal',
                    'model': 'case',
                    'properties': sorted(builder.get_properties(CAREPLAN_GOAL)),
                    'sort_elements': module.goal_details.short.sort_elements,
                    'short': module.goal_details.short,
                    'long': module.goal_details.long,
                    'child_case_types': child_case_types,
                },
                {
                    'label': _('Task List'),
                    'detail_label': _('Task Detail'),
                    'type': 'careplan_task',
                    'model': 'case',
                    'properties': sorted(builder.get_properties(CAREPLAN_TASK)),
                    'sort_elements': module.task_details.short.sort_elements,
                    'short': module.task_details.short,
                    'long': module.task_details.long,
                    'child_case_types': child_case_types,
                },
            ],
        }
    elif isinstance(module, AdvancedModule):
        case_type = module.case_type
        return "app_manager/module_view_advanced.html", {
            'fixtures': fixtures,
            'details': get_details(),
            'case_list_form_options': case_list_form_options(case_type),
            'case_list_form_allowed': module.all_forms_require_a_case,
            'valid_parent_modules': [
                parent_module for parent_module in app.modules
                if not getattr(parent_module, 'root_module_id', None)
            ]

        }
    else:
        case_type = module.case_type
        return "app_manager/module_view.html", {
            'parent_modules': get_parent_modules(case_type),
            'fixtures': fixtures,
            'details': get_details(),
            'case_list_form_options': case_list_form_options(case_type),
            'case_list_form_allowed': module.all_forms_require_a_case and not module.parent_select.active,
        }


@retry_resource(3)
def view_generic(request, domain, app_id=None, module_id=None, form_id=None, is_user_registration=False, copy_app_form=None):
    """
    This is the main view for the app. All other views redirect to here.

    """
    if form_id and not module_id:
        return bail(request, domain, app_id)

    app = module = form = None
    try:
        if app_id:
            app = get_app(domain, app_id)
        if is_user_registration:
            if not app.show_user_registration:
                raise Http404()
            form = app.get_user_registration()
        if module_id:
            try:
                module = app.get_module(module_id)
            except ModuleNotFoundException:
                raise Http404()
            if not module.unique_id:
                module.get_or_create_unique_id()
                app.save()
        if form_id:
            try:
                form = module.get_form(form_id)
            except IndexError:
                raise Http404()
    except ModuleNotFoundException:
        return bail(request, domain, app_id)

    context = get_apps_base_context(request, domain, app)
    if not app:
        all_applications = ApplicationBase.view('app_manager/applications_brief',
            startkey=[domain],
            endkey=[domain, {}],
            #stale=settings.COUCH_STALE_QUERY,
        ).all()
        if all_applications:
            app_id = all_applications[0].id
            return back_to_main(request, domain, app_id=app_id, module_id=module_id,
                                form_id=form_id)
    if app and app.copy_of:
        # don't fail hard.
        return HttpResponseRedirect(reverse("corehq.apps.app_manager.views.view_app", args=[domain,app.copy_of]))

    # grandfather in people who set commcare sense earlier
    if app and 'use_commcare_sense' in app:
        if app['use_commcare_sense']:
            if 'features' not in app.profile:
                app.profile['features'] = {}
            app.profile['features']['sense'] = 'true'
        del app['use_commcare_sense']
        app.save()

    context.update({
        'module': module,
        'form': form,
    })

    if app and not module and hasattr(app, 'translations'):
        context.update({"translations": app.translations.get(context['lang'], {})})

    if form:
        template, form_context = get_form_view_context_and_template(request, form, context['langs'], is_user_registration)
        context.update({
            'case_properties': get_all_case_properties(app),
        })

        if toggles.FORM_LINK_WORKFLOW.enabled(domain):
            def qualified_form_name(form):
                module_name = trans(form.get_module().name, app.langs)
                form_name = trans(form.name, app.langs)
                return "{} -> {}".format(module_name, form_name)

            modules = filter(lambda m: m.case_type == module.case_type, app.get_modules())
            if getattr(module, 'root_module_id', None) and module.root_module not in modules:
                modules.append(module.root_module)
            modules.extend([mod for mod in module.get_child_modules() if mod not in modules])
            linkable_forms = list(itertools.chain.from_iterable(list(m.get_forms()) for m in modules))
            context.update({
                'linkable_forms': map(
                    lambda f: {'unique_id': f.unique_id, 'name': qualified_form_name(f)},
                    linkable_forms
                )
            })

        context.update(form_context)
    elif module:
        template, module_context = get_module_view_context_and_template(app, module)
        context.update(module_context)
    else:
        template = "app_manager/app_view.html"
        if app:
            context.update(get_app_view_context(request, app))

    # update multimedia context for forms and modules.
    menu_host = form or module
    if menu_host:

        default_file_name = 'module%s' % module_id
        if form_id:
            default_file_name = '%s_form%s' % (default_file_name, form_id)

        specific_media = {
            'menu': {
                'menu_refs': app.get_menu_media(
                    module, module_id, form=form, form_index=form_id
                ),
                'default_file_name': default_file_name,
            }
        }
        if module:
            specific_media['case_list_form'] = {
                'menu_refs': app.get_case_list_form_media(module, module_id),
                'default_file_name': '{}_case_list_form'.format(default_file_name),
            }
        context.update({
            'multimedia': {
                "references": app.get_references(),
                "object_map": app.get_object_map(),
                'upload_managers': {
                    'icon': MultimediaImageUploadController(
                        "hqimage",
                        reverse(ProcessImageFileUploadView.name,
                                args=[app.domain, app.get_id])
                    ),
                    'audio': MultimediaAudioUploadController(
                        "hqaudio", reverse(ProcessAudioFileUploadView.name,
                                args=[app.domain, app.get_id])
                    ),
                },
            }
        })
        context['multimedia'].update(specific_media)

    error = request.GET.get('error', '')

    context.update({
        'error':error,
        'app': app,
    })

    # Pass form for Copy Application to template:
    context.update({
        'copy_app_form': copy_app_form if copy_app_form is not None else CopyApplicationForm(app_id)
    })

    context['latest_commcare_version'] = get_commcare_versions(request.user)[-1]
    context['usercase_enabled'] = Domain.get_by_name(domain).call_center_config.enabled

    if app and app.doc_type == 'Application' and has_privilege(request, privileges.COMMCARE_LOGO_UPLOADER):
        uploader_slugs = ANDROID_LOGO_PROPERTY_MAPPING.keys()
        from corehq.apps.hqmedia.controller import MultimediaLogoUploadController
        from corehq.apps.hqmedia.views import ProcessLogoFileUploadView
        context.update({
            "sessionid": request.COOKIES.get('sessionid'),
            'uploaders': [
                MultimediaLogoUploadController(
                    slug,
                    reverse(
                        ProcessLogoFileUploadView.name,
                        args=[domain, app_id, slug],
                    )
                )
                for slug in uploader_slugs
            ],
            "refs": {
                slug: ApplicationMediaReference(
                    app.logo_refs.get(slug, {}).get("path", slug),
                    media_class=CommCareImage,
                    module_id=app.logo_refs.get(slug, {}).get("m_id"),
                ).as_dict()
                for slug in uploader_slugs
            },
            "media_info": {
                slug: app.logo_refs.get(slug)
                for slug in uploader_slugs if app.logo_refs.get(slug)
            },
        })

    response = render(request, template, context)
    response.set_cookie('lang', _encode_if_unicode(context['lang']))
    return response


@require_can_edit_apps
def get_commcare_version(request, app_id, app_version):
    options = CommCareBuildConfig.fetch().get_menu(app_version)
    return json_response(options)


@require_can_edit_apps
def view_user_registration(request, domain, app_id):
    return view_generic(request, domain, app_id, is_user_registration=True)


@require_GET
@require_deploy_apps
def view_form(request, domain, app_id, module_id, form_id):
    return view_generic(request, domain, app_id, module_id, form_id)


@require_GET
@require_deploy_apps
def view_module(request, domain, app_id, module_id):
    return view_generic(request, domain, app_id, module_id)


@require_GET
@require_deploy_apps
def view_app(request, domain, app_id=None):
    # redirect old m=&f= urls
    module_id = request.GET.get('m', None)
    form_id = request.GET.get('f', None)
    if module_id or form_id:
        return back_to_main(request, domain, app_id=app_id, module_id=module_id,
                            form_id=form_id)

    return view_generic(request, domain, app_id)


@require_deploy_apps
def multimedia_ajax(request, domain, app_id, template='app_manager/partials/multimedia_ajax.html'):
    app = get_app(domain, app_id)
    if app.get_doc_type() == 'Application':
        try:
            # todo remove get_media_references
            multimedia = app.get_media_references()
        except ProcessTimedOut:
            notify_exception(request)
            messages.warning(request, (
                "We were unable to check if your forms had errors. "
                "Refresh the page and we will try again."
            ))
            multimedia = {
                'references': {},
                'form_errors': True,
                'missing_refs': False,
            }
        context = {
            'multimedia': multimedia,
            'domain': domain,
            'app': app,
        }
        return render(request, template, context)
    else:
        raise Http404()


@require_can_edit_apps
def form_source(request, domain, app_id, module_id, form_id):
    return form_designer(request, domain, app_id, module_id, form_id)


@require_can_edit_apps
def user_registration_source(request, domain, app_id):
    return form_designer(request, domain, app_id, is_user_registration=True)


@require_can_edit_apps
def form_designer(request, domain, app_id, module_id=None, form_id=None,
                  is_user_registration=False):
    app = get_app(domain, app_id)

    if is_user_registration:
        form = app.get_user_registration()
    else:
        try:
            module = app.get_module(module_id)
        except ModuleNotFoundException:
            return bail(request, domain, app_id, not_found="module")
        try:
            form = module.get_form(form_id)
        except IndexError:
            return bail(request, domain, app_id, not_found="form")

    if form.no_vellum:
        messages.warning(request, _(
            "You tried to edit this form in the Form Builder. "
            "However, your administrator has locked this form against editing "
            "in the form builder, so we have redirected you to "
            "the form's front page instead."
        ))
        return back_to_main(request, domain, app_id=app_id,
                            unique_form_id=form.unique_id)

    vellum_plugins = ["modeliteration"]
    if toggles.VELLUM_ITEMSETS.enabled(domain):
        vellum_plugins.append("itemset")
    if toggles.VELLUM_TRANSACTION_QUESTION_TYPES.enabled(domain):
        vellum_plugins.append("commtrack")

    vellum_features = toggles.toggles_dict(username=request.user.username,
                                           domain=domain)
    vellum_features.update({
        'group_in_field_list': app.enable_group_in_field_list
    })
    context = get_apps_base_context(request, domain, app)
    context.update(locals())
    context.update({
        'vellum_debug': settings.VELLUM_DEBUG,
        'nav_form': form if not is_user_registration else '',
        'formdesigner': True,
        'multimedia_object_map': app.get_object_map(),
        'sessionid': request.COOKIES.get('sessionid'),
        'features': vellum_features,
        'plugins': vellum_plugins,
    })
    return render(request, 'app_manager/form_designer.html', context)



@no_conflict_require_POST
@require_can_edit_apps
def new_app(request, domain):
    "Adds an app to the database"
    lang = 'en'
    type = request.POST["type"]
    application_version = request.POST.get('application_version', APP_V1)
    cls = str_to_cls[type]
    if cls == Application:
        app = cls.new_app(domain, "Untitled Application", lang=lang, application_version=application_version)
        app.add_module(Module.new_module("Untitled Module", lang))
        app.new_form(0, "Untitled Form", lang)
    else:
        app = cls.new_app(domain, "Untitled Application", lang=lang)
    if request.project.secure_submissions:
        app.secure_submissions = True
    app.save()
    _clear_app_cache(request, domain)
    app_id = app.id

    return back_to_main(request, domain, app_id=app_id)

@require_can_edit_apps
def default_new_app(request, domain):
    """New Blank Application according to defaults. So that we can link here
    instead of creating a form and posting to the above link, which was getting
    annoying for the Dashboard.
    """
    lang = 'en'
    app = Application.new_app(
        domain, _("Untitled Application"), lang=lang,
        application_version=APP_V2
    )
    app.add_module(Module.new_module(_("Untitled Module"), lang))
    app.new_form(0, "Untitled Form", lang)
    if request.project.secure_submissions:
        app.secure_submissions = True
    _clear_app_cache(request, domain)
    app.save()
    return back_to_main(request, domain, app_id=app.id)


@no_conflict_require_POST
@require_can_edit_apps
def new_module(request, domain, app_id):
    "Adds a module to an app"
    app = get_app(domain, app_id)
    lang = request.COOKIES.get('lang', app.langs[0])
    name = request.POST.get('name')
    module_type = request.POST.get('module_type', 'case')
    if module_type == 'case':
        module = app.add_module(Module.new_module(name, lang))
        module_id = module.id
        app.new_form(module_id, "Untitled Form", lang)
        app.save()
        response = back_to_main(request, domain, app_id=app_id, module_id=module_id)
        response.set_cookie('suppress_build_errors', 'yes')
        return response
    elif module_type in MODULE_TYPE_MAP:
        fn = MODULE_TYPE_MAP[module_type][FN]
        validations = MODULE_TYPE_MAP[module_type][VALIDATIONS]
        error = next((v[1] for v in validations if v[0](app)), None)
        if error:
            messages.warning(request, error)
            return back_to_main(request, domain, app_id=app.id)
        else:
            return fn(request, domain, app, name, lang)
    else:
        logger.error('Unexpected module type for new module: "%s"' % module_type)
        return back_to_main(request, domain, app_id=app_id)


def _new_careplan_module(request, domain, app, name, lang):
    from corehq.apps.app_manager.util import new_careplan_module
    target_module_index = request.POST.get('target_module_id')
    target_module = app.get_module(target_module_index)
    if not target_module.case_type:
        name = target_module.name[lang]
        messages.error(request, _("Please set the case type for the target module '{name}'.".format(name=name)))
        return back_to_main(request, domain, app_id=app.id)
    module = new_careplan_module(app, name, lang, target_module)
    app.save()
    response = back_to_main(request, domain, app_id=app.id, module_id=module.id)
    response.set_cookie('suppress_build_errors', 'yes')
    messages.info(request, _('Caution: Care Plan modules are a labs feature'))
    return response


def _new_advanced_module(request, domain, app, name, lang):
    module = app.add_module(AdvancedModule.new_module(name, lang))
    module_id = module.id
    app.new_form(module_id, _("Untitled Form"), lang)

    app.save()
    response = back_to_main(request, domain, app_id=app.id, module_id=module_id)
    response.set_cookie('suppress_build_errors', 'yes')
    messages.info(request, _('Caution: Advanced modules are a labs feature'))
    return response


@no_conflict_require_POST
@require_can_edit_apps
def new_form(request, domain, app_id, module_id):
    "Adds a form to an app (under a module)"
    app = get_app(domain, app_id)
    lang = request.COOKIES.get('lang', app.langs[0])
    name = request.POST.get('name')
    form = app.new_form(module_id, name, lang)
    app.save()
    # add form_id to locals()
    form_id = form.id
    response = back_to_main(request, domain, app_id=app_id, module_id=module_id,
                            form_id=form_id)
    return response

@no_conflict_require_POST
@require_can_edit_apps
def delete_app(request, domain, app_id):
    "Deletes an app from the database"
    app = get_app(domain, app_id)
    record = app.delete_app()
    messages.success(request,
        'You have deleted an application. <a href="%s" class="post-link">Undo</a>' % reverse('undo_delete_app', args=[domain, record.get_id]),
        extra_tags='html'
    )
    app.save()
    _clear_app_cache(request, domain)
    return back_to_main(request, domain)

@no_conflict_require_POST
@require_can_edit_apps
def undo_delete_app(request, domain, record_id):
    try:
        app = get_app(domain, record_id)
        app.unretire()
        app_id = app.id
    except Exception:
        record = DeleteApplicationRecord.get(record_id)
        record.undo()
        app_id = record.app_id
    _clear_app_cache(request, domain)
    messages.success(request, 'Application successfully restored.')
    return back_to_main(request, domain, app_id=app_id)

@no_conflict_require_POST
@require_can_edit_apps
def delete_module(request, domain, app_id, module_unique_id):
    "Deletes a module from an app"
    app = get_app(domain, app_id)
    try:
        record = app.delete_module(module_unique_id)
    except ModuleNotFoundException:
        return bail(request, domain, app_id)
    if record is not None:
        messages.success(request,
            'You have deleted a module. <a href="%s" class="post-link">Undo</a>' % reverse('undo_delete_module', args=[domain, record.get_id]),
            extra_tags='html'
        )
        app.save()
    return back_to_main(request, domain, app_id=app_id)

@no_conflict_require_POST
@require_can_edit_apps
def undo_delete_module(request, domain, record_id):
    record = DeleteModuleRecord.get(record_id)
    record.undo()
    messages.success(request, 'Module successfully restored.')
    return back_to_main(request, domain, app_id=record.app_id, module_id=record.module_id)


@no_conflict_require_POST
@require_can_edit_apps
def delete_form(request, domain, app_id, module_unique_id, form_unique_id):
    "Deletes a form from an app"
    app = get_app(domain, app_id)
    record = app.delete_form(module_unique_id, form_unique_id)
    if record is not None:
        messages.success(
            request,
            'You have deleted a form. <a href="%s" class="post-link">Undo</a>'
            % reverse('undo_delete_form', args=[domain, record.get_id]),
            extra_tags='html'
        )
        app.save()
    return back_to_main(
        request, domain, app_id=app_id,
        module_id=app.get_module_by_unique_id(module_unique_id).id)


@no_conflict_require_POST
@require_can_edit_apps
def copy_form(request, domain, app_id, module_id, form_id):
    app = get_app(domain, app_id)
    to_module_id = int(request.POST['to_module_id'])
    try:
        app.copy_form(int(module_id), int(form_id), to_module_id)
    except ConflictingCaseTypeError:
        messages.warning(request, CASE_TYPE_CONFLICT_MSG,  extra_tags="html")
        app.save()
    except BlankXFormError:
        # don't save!
        messages.error(request, _('We could not copy this form, because it is blank.'
                              'In order to copy this form, please add some questions first.'))
    except IncompatibleFormTypeException:
        # don't save!
        messages.error(request, _('This form could not be copied because it '
                              'is not compatible with the selected module.'))
    else:
        app.save()

    return back_to_main(request, domain, app_id=app_id, module_id=module_id,
                        form_id=form_id)


@no_conflict_require_POST
@require_can_edit_apps
def undo_delete_form(request, domain, record_id):
    record = DeleteFormRecord.get(record_id)
    try:
        record.undo()
        messages.success(request, 'Form successfully restored.')
    except ModuleNotFoundException:
        messages.error(request,
                       'Form could not be restored: module is missing.')

    return back_to_main(request, domain, app_id=record.app_id,
                        module_id=record.module_id, form_id=record.form_id)

@no_conflict_require_POST
@require_can_edit_apps
def edit_module_attr(request, domain, app_id, module_id, attr):
    """
    Called to edit any (supported) module attribute, given by attr
    """
    attributes = {
        "all": None,
        "case_type": None, "put_in_root": None, "display_separately": None,
        "name": None, "case_label": None, "referral_label": None,
        'media_image': None, 'media_audio': None, 'has_schedule': None,
        "case_list": ('case_list-show', 'case_list-label'),
        "task_list": ('task_list-show', 'task_list-label'),
        "case_list_form_id": None,
        "case_list_form_label": None,
        "case_list_form_media_image": None,
        "case_list_form_media_audio": None,
        "parent_module": None,
        "root_module_id": None,
        "module_filter": None,
    }

    if attr not in attributes:
        return HttpResponseBadRequest()

    def should_edit(attribute):
        if attribute == attr:
            return True
        if 'all' == attr:
            if attributes[attribute]:
                for param in attributes[attribute]:
                    if not request.POST.get(param):
                        return False
                return True
            else:
                return request.POST.get(attribute) is not None

    app = get_app(domain, app_id)
    module = app.get_module(module_id)
    lang = request.COOKIES.get('lang', app.langs[0])
    resp = {'update': {}, 'corrections': {}}
    if should_edit("case_type"):
        case_type = request.POST.get("case_type", None)
        if is_valid_case_type(case_type):
            # todo: something better than nothing when invalid
            old_case_type = module["case_type"]
            module["case_type"] = case_type
            for cp_mod in (mod for mod in app.modules if isinstance(mod, CareplanModule)):
                if cp_mod.unique_id != module.unique_id and cp_mod.parent_select.module_id == module.unique_id:
                    cp_mod.case_type = case_type

            def rename_action_case_type(mod):
                for form in mod.forms:
                    for action in form.actions.get_all_actions():
                        if action.case_type == old_case_type:
                            action.case_type = case_type

            if isinstance(module, AdvancedModule):
                rename_action_case_type(module)
            for ad_mod in (mod for mod in app.modules if isinstance(mod, AdvancedModule)):
                if ad_mod.unique_id != module.unique_id and ad_mod.case_type != old_case_type:
                    # only apply change if the module's case_type does not reference the old value
                    rename_action_case_type(ad_mod)
        else:
            return HttpResponseBadRequest("case type is improperly formatted")
    if should_edit("put_in_root"):
        module["put_in_root"] = json.loads(request.POST.get("put_in_root"))
    if should_edit("display_separately"):
        module["display_separately"] = json.loads(request.POST.get("display_separately"))
    if should_edit("parent_module"):
        parent_module = request.POST.get("parent_module")
        module.parent_select.module_id = parent_module

    if (toggles.MODULE_FILTER.enabled(app.domain) and
            app.enable_module_filtering and
            should_edit('module_filter')):
        module['module_filter'] = request.POST.get('module_filter')

    if should_edit('case_list_form_id'):
        module.case_list_form.form_id = request.POST.get('case_list_form_id')
    if should_edit('case_list_form_label'):
        module.case_list_form.label[lang] = request.POST.get('case_list_form_label')
    if should_edit('case_list_form_media_image'):
        val = _process_media_attribute(
            'case_list_form_media_image',
            resp,
            request.POST.get('case_list_form_media_image')
        )
        module.case_list_form.media_image = val
    if should_edit('case_list_form_media_audio'):
        val = _process_media_attribute(
            'case_list_form_media_audio',
            resp,
            request.POST.get('case_list_form_media_audio')
        )
        module.case_list_form.media_audio = val

    for attribute in ("name", "case_label", "referral_label"):
        if should_edit(attribute):
            name = request.POST.get(attribute, None)
            module[attribute][lang] = name
            if should_edit("name"):
                resp['update'].update({'.variable-module_name': module.name[lang]})
    for SLUG in ('case_list', 'task_list'):
        if should_edit(SLUG):
            module[SLUG].show = json.loads(request.POST['{SLUG}-show'.format(SLUG=SLUG)])
            module[SLUG].label[lang] = request.POST['{SLUG}-label'.format(SLUG=SLUG)]

    if isinstance(module, AdvancedModule):
        module.has_schedule = should_edit('has_schedule')
        if should_edit('has_schedule'):
            for form in module.get_forms():
                if not form.schedule:
                    form.schedule = FormSchedule()
        if should_edit("root_module_id"):
            if not request.POST.get("root_module_id"):
                module["root_module_id"] = None
            else:
                try:
                    app.get_module(module_id)
                    module["root_module_id"] = request.POST.get("root_module_id")
                except ModuleNotFoundException:
                    messages.error(_("Unknown Module"))

    _handle_media_edits(request, module, should_edit, resp)

    app.save(resp)
    resp['case_list-show'] = module.requires_case_details()
    return HttpResponse(json.dumps(resp))

@no_conflict_require_POST
@require_can_edit_apps
def edit_module_detail_screens(request, domain, app_id, module_id):
    """
    Overwrite module case details. Only overwrites components that have been
    provided in the request. Components are short, long, filter, parent_select,
    and sort_elements.
    """
    params = json_request(request.POST)
    detail_type = params.get('type')
    short = params.get('short', None)
    long = params.get('long', None)
    tabs = params.get('tabs', None)
    filter = params.get('filter', ())
    custom_xml = params.get('custom_xml', None)
    parent_select = params.get('parent_select', None)
    sort_elements = params.get('sort_elements', None)
    use_case_tiles = params.get('useCaseTiles', None)
    persist_tile_on_forms = params.get("persistTileOnForms", None)
    pull_down_tile = params.get("enableTilePullDown", None)

    app = get_app(domain, app_id)
    module = app.get_module(module_id)

    if detail_type == 'case':
        detail = module.case_details
    elif detail_type == CAREPLAN_GOAL:
        detail = module.goal_details
    elif detail_type == CAREPLAN_TASK:
        detail = module.task_details
    else:
        try:
            detail = getattr(module, '{0}_details'.format(detail_type))
        except AttributeError:
            return HttpResponseBadRequest("Unknown detail type '%s'" % detail_type)

    if short is not None:
        detail.short.columns = map(DetailColumn.wrap, short)
        if use_case_tiles is not None:
            detail.short.use_case_tiles = use_case_tiles
        if persist_tile_on_forms is not None:
            detail.short.persist_tile_on_forms = persist_tile_on_forms
        if pull_down_tile is not None:
            detail.short.pull_down_tile = pull_down_tile
    if long is not None:
        detail.long.columns = map(DetailColumn.wrap, long)
        if tabs is not None:
            detail.long.tabs = map(DetailTab.wrap, tabs)
    if filter != ():
        # Note that we use the empty tuple as the sentinel because a filter
        # value of None represents clearing the filter.
        detail.short.filter = filter
    if custom_xml is not None:
        detail.short.custom_xml = custom_xml
    if sort_elements is not None:
        detail.short.sort_elements = []
        for sort_element in sort_elements:
            item = SortElement()
            item.field = sort_element['field']
            item.type = sort_element['type']
            item.direction = sort_element['direction']
            detail.short.sort_elements.append(item)
    if parent_select is not None:
        module.parent_select = ParentSelect.wrap(parent_select)

    resp = {}
    app.save(resp)
    return json_response(resp)


def validate_module_for_build(request, domain, app_id, module_id, ajax=True):
    app = get_app(domain, app_id)
    try:
        module = app.get_module(module_id)
    except ModuleNotFoundException:
        raise Http404()
    errors = module.validate_for_build()
    lang, langs = get_langs(request, app)

    response_html = render_to_string('app_manager/partials/build_errors.html', {
        'app': app,
        'build_errors': errors,
        'not_actual_build': True,
        'domain': domain,
        'langs': langs,
        'lang': lang
    })
    if ajax:
        return json_response({'error_html': response_html})
    return HttpResponse(response_html)


def _process_media_attribute(attribute, resp, val):
    if val:
        if val.startswith('jr://'):
            pass
        elif val.startswith('/file/'):
            val = 'jr:/' + val
        elif val.startswith('file/'):
            val = 'jr://' + val
        elif val.startswith('/'):
            val = 'jr://file' + val
        else:
            val = 'jr://file/' + val
        resp['corrections'][attribute] = val
    else:
        val = None
    return val


def _handle_media_edits(request, item, should_edit, resp):
    if 'corrections' not in resp:
        resp['corrections'] = {}
    for attribute in ('media_image', 'media_audio'):
        if should_edit(attribute):
            val = _process_media_attribute(attribute, resp, request.POST.get(attribute))
            setattr(item, attribute, val)


@no_conflict_require_POST
@login_or_digest
@require_permission(Permissions.edit_apps, login_decorator=None)
def patch_xform(request, domain, app_id, unique_form_id):
    patch = request.POST['patch']
    sha1_checksum = request.POST['sha1']

    app = get_app(domain, app_id)
    form = app.get_form(unique_form_id)

    current_xml = form.source
    if hashlib.sha1(current_xml.encode('utf-8')).hexdigest() != sha1_checksum:
        return json_response({'status': 'conflict', 'xform': current_xml})

    dmp = diff_match_patch()
    xform, _ = dmp.patch_apply(dmp.patch_fromText(patch), current_xml)
    save_xform(app, form, xform)
    response_json = {
        'status': 'ok',
        'sha1': hashlib.sha1(form.source.encode('utf-8')).hexdigest()
    }
    app.save(response_json)
    return json_response(response_json)

@no_conflict_require_POST
@login_or_digest
@require_permission(Permissions.edit_apps, login_decorator=None)
def edit_form_attr(request, domain, app_id, unique_form_id, attr):
    """
    Called to edit any (supported) form attribute, given by attr

    """

    app = get_app(domain, app_id)
    form = app.get_form(unique_form_id)
    lang = request.COOKIES.get('lang', app.langs[0])
    ajax = json.loads(request.POST.get('ajax', 'true'))

    resp = {}

    def should_edit(attribute):
        if request.POST.has_key(attribute):
            return True
        elif request.FILES.has_key(attribute):
            return True
        else:
            return False

    if should_edit("user_reg_data"):
        # should be user_registrations only
        data = json.loads(request.POST['user_reg_data'])
        data_paths = data['data_paths']
        data_paths_dict = {}
        for path in data_paths:
            data_paths_dict[path.split('/')[-1]] = path
        form.data_paths = data_paths_dict

    if should_edit("name"):
        name = request.POST['name']
        form.name[lang] = name
        xform = form.wrapped_xform()
        if xform.exists():
            xform.set_name(name)
            save_xform(app, form, xform.render())
        resp['update'] = {'.variable-form_name': form.name[lang]}
    if should_edit("xform"):
        try:
            # support FILES for upload and POST for ajax post from Vellum
            try:
                xform = request.FILES.get('xform').read()
            except Exception:
                xform = request.POST.get('xform')
            else:
                try:
                    xform = unicode(xform, encoding="utf-8")
                except Exception:
                    raise Exception("Error uploading form: Please make sure your form is encoded in UTF-8")
            if request.POST.get('cleanup', False):
                try:
                    # First, we strip all newlines and reformat the DOM.
                    px = parseString(xform.replace('\r\n', '')).toprettyxml()
                    # Then we remove excess newlines from the DOM output.
                    text_re = re.compile('>\n\s+([^<>\s].*?)\n\s+</', re.DOTALL)
                    prettyXml = text_re.sub('>\g<1></', px)
                    xform = prettyXml
                except Exception:
                    pass
            if xform:
                save_xform(app, form, xform)
            else:
                raise Exception("You didn't select a form to upload")
        except Exception, e:
            if ajax:
                return HttpResponseBadRequest(unicode(e))
            else:
                messages.error(request, unicode(e))
    if should_edit("show_count"):
        show_count = request.POST['show_count']
        form.show_count = True if show_count == "True" else False
    if should_edit("put_in_root"):
        put_in_root = request.POST['put_in_root']
        form.put_in_root = True if put_in_root == "True" else False
    if should_edit('form_filter'):
        form.form_filter = request.POST['form_filter']
    if should_edit('post_form_workflow'):
        form.post_form_workflow = request.POST['post_form_workflow']
    if should_edit('auto_gps_capture'):
        form.auto_gps_capture = request.POST['auto_gps_capture'] == 'true'
    if should_edit('no_vellum'):
        form.no_vellum = request.POST['no_vellum'] == 'true'
    if (should_edit("form_links_xpath_expressions") and
            should_edit("form_links_form_ids") and
            toggles.FORM_LINK_WORKFLOW.enabled(domain)):
        form_links = zip(
            request.POST.getlist('form_links_xpath_expressions'),
            request.POST.getlist('form_links_form_ids')
        )
        form.form_links = [FormLink({'xpath': link[0], 'form_id': link[1]}) for link in form_links]

    _handle_media_edits(request, form, should_edit, resp)

    app.save(resp)
    if ajax:
        return HttpResponse(json.dumps(resp))
    else:
        return back_to_main(request, domain, app_id=app_id, unique_form_id=unique_form_id)


@no_conflict_require_POST
@require_can_edit_apps
def edit_visit_schedule(request, domain, app_id, module_id, form_id):
    app = get_app(domain, app_id)
    form = app.get_module(module_id).get_form(form_id)
    json_loads = json.loads(request.POST.get('schedule'))
    form.schedule = FormSchedule.wrap(json_loads)
    response_json = {}
    app.save(response_json)
    return json_response(response_json)


@no_conflict_require_POST
@require_can_edit_apps
def rename_language(request, domain, form_unique_id):
    old_code = request.POST.get('oldCode')
    new_code = request.POST.get('newCode')
    try:
        form, app = Form.get_form(form_unique_id, and_app=True)
    except ResourceConflict:
        raise Http404()
    if app.domain != domain:
        raise Http404()
    try:
        form.rename_xform_language(old_code, new_code)
        app.save()
        return HttpResponse(json.dumps({"status": "ok"}))
    except XFormException as e:
        response = HttpResponse(json.dumps({'status': 'error', 'message': unicode(e)}))
        response.status_code = 409
        return response

@require_GET
@login_and_domain_required
def validate_language(request, domain, app_id):
    app = get_app(domain, app_id)
    term = request.GET.get('term', '').lower()
    if term in [lang.lower() for lang in app.langs]:
        return HttpResponse(json.dumps({'match': {"code": term, "name": term}, 'suggestions': []}))
    else:
        return HttpResponseRedirect("%s?%s" % (reverse('langcodes.views.validate', args=[]), django_urlencode({'term': term})))

@no_conflict_require_POST
@require_can_edit_apps
def edit_form_actions(request, domain, app_id, module_id, form_id):
    app = get_app(domain, app_id)
    form = app.get_module(module_id).get_form(form_id)
    form.actions = FormActions.wrap(json.loads(request.POST['actions']))
    form.requires = request.POST.get('requires', form.requires)
    response_json = {}
    app.save(response_json)
    response_json['propertiesMap'] = get_all_case_properties(app)
    return json_response(response_json)

@no_conflict_require_POST
@require_can_edit_apps
def edit_careplan_form_actions(request, domain, app_id, module_id, form_id):
    app = get_app(domain, app_id)
    form = app.get_module(module_id).get_form(form_id)
    transaction = json.loads(request.POST.get('transaction'))

    for question in transaction['fixedQuestions']:
        setattr(form, question['name'], question['path'])

    def to_dict(properties):
        return dict((p['key'], p['path']) for p in properties)

    form.custom_case_updates = to_dict(transaction['case_properties'])
    form.case_preload = to_dict(transaction['case_preload'])

    response_json = {}
    app.save(response_json)
    return json_response(response_json)


@no_conflict_require_POST
@require_can_edit_apps
def edit_advanced_form_actions(request, domain, app_id, module_id, form_id):
    app = get_app(domain, app_id)
    form = app.get_module(module_id).get_form(form_id)
    json_loads = json.loads(request.POST.get('actions'))
    actions = AdvancedFormActions.wrap(json_loads)
    form.actions = actions
    response_json = {}
    app.save(response_json)
    response_json['propertiesMap'] = get_all_case_properties(app)
    return json_response(response_json)


@require_can_edit_apps
def multimedia_list_download(request, domain, app_id):
    app = get_app(domain, app_id)
    include_audio = request.GET.get("audio", True)
    include_images = request.GET.get("images", True)
    strip_jr = request.GET.get("strip_jr", True)
    filelist = []
    for m in app.get_modules():
        for f in m.get_forms():
            parsed = XForm(f.source)
            parsed.validate(version=app.application_version)
            if include_images:
                filelist.extend(parsed.image_references)
            if include_audio:
                filelist.extend(parsed.audio_references)

    if strip_jr:
        filelist = [s.replace("jr://file/", "") for s in filelist if s]
    response = HttpResponse()
    set_file_download(response, 'list.txt')
    response.write("\n".join(sorted(set(filelist))))
    return response

@require_GET
@login_and_domain_required
def commcare_profile(request, domain, app_id):
    app = get_app(domain, app_id)
    return HttpResponse(json.dumps(app.profile))


@no_conflict_require_POST
@require_can_edit_apps
def edit_commcare_settings(request, domain, app_id):
    sub_responses = (
        edit_commcare_profile(request, domain, app_id),
        edit_app_attr(request, domain, app_id, 'all'),
    )
    response = {}
    for sub_response in sub_responses:
        response.update(
            json.loads(sub_response.content)
        )
    return json_response(response)

@no_conflict_require_POST
@require_can_edit_apps
def edit_commcare_profile(request, domain, app_id):
    try:
        settings = json.loads(request.body)
    except TypeError:
        return HttpResponseBadRequest(json.dumps({
            'reason': 'POST body must be of the form:'
            '{"properties": {...}, "features": {...}, "custom_properties": {...}}'
        }))
    app = get_app(domain, app_id)
    changed = defaultdict(dict)
    types = ["features", "properties"]

    if toggles.CUSTOM_PROPERTIES.enabled(domain):
        types.append("custom_properties")

    for settings_type in types:
        if settings_type == "custom_properties":
            app.profile[settings_type] = {}
        for name, value in settings.get(settings_type, {}).items():
            if settings_type not in app.profile:
                app.profile[settings_type] = {}
            app.profile[settings_type][name] = value
            changed[settings_type][name] = value
    response_json = {"status": "ok", "changed": changed}
    app.save(response_json)
    return json_response(response_json)


def validate_langs(request, existing_langs, validate_build=True):
    o = json.loads(request.body)
    langs = o['langs']
    rename = o['rename']
    build = o['build']

    assert set(rename.keys()).issubset(existing_langs)
    assert set(rename.values()).issubset(langs)
    # assert that there are no repeats in the values of rename
    assert len(set(rename.values())) == len(rename.values())
    # assert that no lang is renamed to an already existing lang
    for old, new in rename.items():
        if old != new:
            assert(new not in existing_langs)
    # assert that the build langs are in the correct order
    if validate_build:
        assert sorted(build, key=lambda lang: langs.index(lang)) == build

    return (langs, rename, build)


@no_conflict_require_POST
@require_can_edit_apps
def edit_app_langs(request, domain, app_id):
    """
    Called with post body:
    {
        langs: ["en", "es", "hin"],
        rename: {
            "hi": "hin",
            "en": "en",
            "es": "es"
        },
        build: ["es", "hin"]
    }
    """
    app = get_app(domain, app_id)
    try:
        langs, rename, build = validate_langs(request, app.langs)
    except AssertionError:
        return HttpResponse(status=400)

    # now do it
    for old, new in rename.items():
        if old != new:
            app.rename_lang(old, new)

    def replace_all(list1, list2):
        if list1 != list2:
            while list1:
                list1.pop()
            list1.extend(list2)
    replace_all(app.langs, langs)
    replace_all(app.build_langs, build)

    app.save()
    return json_response(langs)


@require_can_edit_apps
@no_conflict_require_POST
def edit_app_translations(request, domain, app_id):
    params = json_request(request.POST)
    lang = params.get('lang')
    translations = params.get('translations')
    app = get_app(domain, app_id)
    app.set_translations(lang, translations)
    response = {}
    app.save(response)
    return json_response(response)


@require_GET
def get_app_translations(request, domain):
    params = json_request(request.GET)
    lang = params.get('lang', 'en')
    key = params.get('key', None)
    one = params.get('one', False)
    translations = Translation.get_translations(lang, key, one)
    if isinstance(translations, dict):
        translations = {k: v for k, v in translations.items()
                        if not id_strings.is_custom_app_string(k)
                        and '=' not in k}
    return json_response(translations)


@no_conflict_require_POST
@require_can_edit_apps
def delete_app_lang(request, domain, app_id):
    """
    DEPRECATED
    Called when a language (such as 'zh') is to be deleted from app.langs

    """
    lang_id = int(request.POST['index'])
    app = get_app(domain, app_id)
    del app.langs[lang_id]
    app.save()
    return back_to_main(request, domain, app_id=app_id)


@no_conflict_require_POST
@require_can_edit_apps
def edit_app_attr(request, domain, app_id, attr):
    """
    Called to edit any (supported) app attribute, given by attr

    """
    app = get_app(domain, app_id)
    lang = request.COOKIES.get('lang', (app.langs or ['en'])[0])

    try:
        hq_settings = json.loads(request.body)['hq']
    except ValueError:
        hq_settings = request.POST

    attributes = [
        'all',
        'recipients', 'name', 'success_message', 'use_commcare_sense',
        'text_input', 'platform', 'build_spec', 'show_user_registration',
        'use_custom_suite', 'custom_suite',
        'admin_password',
        # Application only
        'cloudcare_enabled',
        'application_version',
        'case_sharing',
        'translation_strategy',
        'auto_gps_capture',
        # RemoteApp only
        'profile_url',
        'manage_urls'
        ]
    if attr not in attributes:
        return HttpResponseBadRequest()

    def should_edit(attribute):
        return attribute == attr or ('all' == attr and attribute in hq_settings)
    resp = {"update": {}}
    # For either type of app
    easy_attrs = (
        ('application_version', None),
        ('build_spec', BuildSpec.from_string),
        ('case_sharing', None),
        ('cloudcare_enabled', None),
        ('commtrack_enabled', None),
        ('commtrack_requisition_mode', lambda m: None if m == 'disabled' else m),
        ('manage_urls', None),
        ('name', None),
        ('platform', None),
        ('recipients', None),
        ('text_input', None),
        ('use_custom_suite', None),
        ('secure_submissions', None),
        ('translation_strategy', None),
        ('auto_gps_capture', None),
        ('amplifies_workers', None),
        ('amplifies_project', None),
    )
    for attribute, transformation in easy_attrs:
        if should_edit(attribute):
            value = hq_settings[attribute]
            if transformation:
                value = transformation(value)
            setattr(app, attribute, value)

    if should_edit("name"):
        _clear_app_cache(request, domain)
        name = hq_settings['name']
        resp['update'].update({
            '.variable-app_name': name,
            '[data-id="{id}"]'.format(id=app_id): ApplicationsTab.make_app_title(name, app.doc_type),
        })

    if should_edit("success_message"):
        success_message = hq_settings['success_message']
        app.success_message[lang] = success_message

    if should_edit("build_spec"):
        resp['update']['commcare-version'] = app.commcare_minor_release

    if should_edit("admin_password"):
        admin_password = hq_settings.get('admin_password')
        if admin_password:
            app.set_admin_password(admin_password)

    # For Normal Apps
    if should_edit("cloudcare_enabled"):
        if app.get_doc_type() not in ("Application",):
            raise Exception("App type %s does not support cloudcare" % app.get_doc_type())
        try:
            ensure_request_has_privilege(request, privileges.CLOUDCARE)
        except PermissionDenied:
            app.cloudcare_enabled = False

    if should_edit('show_user_registration'):
        show_user_registration = hq_settings['show_user_registration']
        app.show_user_registration = show_user_registration
        if show_user_registration:
            #  load the form source and also set its unique_id
            app.get_user_registration()

    def require_remote_app():
        if app.get_doc_type() not in ("RemoteApp",):
            raise Exception("App type %s does not support profile url" % app.get_doc_type())

    # For RemoteApps
    if should_edit("profile_url"):
        require_remote_app()
        app['profile_url'] = hq_settings['profile_url']
    if should_edit("manage_urls"):
        require_remote_app()

    app.save(resp)
    # this is a put_attachment, so it has to go after everything is saved
    if should_edit("custom_suite"):
        app.set_custom_suite(hq_settings['custom_suite'])

    return HttpResponse(json.dumps(resp))


@no_conflict_require_POST
@require_can_edit_apps
def rearrange(request, domain, app_id, key):
    """
    This function handles any request to switch two items in a list.
    Key tells us the list in question and must be one of
    'forms', 'modules', 'detail', or 'langs'. The two POST params
    'to' and 'from' give us the indicies of the items to be rearranged.

    """
    app = get_app(domain, app_id)
    ajax = json.loads(request.POST.get('ajax', 'false'))
    i, j = (int(x) for x in (request.POST['to'], request.POST['from']))
    resp = {}
    module_id = None

    try:
        if "forms" == key:
            to_module_id = int(request.POST['to_module_id'])
            from_module_id = int(request.POST['from_module_id'])
            try:
                app.rearrange_forms(to_module_id, from_module_id, i, j)
            except ConflictingCaseTypeError:
                messages.warning(request, CASE_TYPE_CONFLICT_MSG,  extra_tags="html")
        elif "modules" == key:
            app.rearrange_modules(i, j)
    except IncompatibleFormTypeException:
        messages.error(request, _(
            'The form can not be moved into the desired module.'
        ))
        return back_to_main(request, domain, app_id=app_id, module_id=module_id)
    except (RearrangeError, ModuleNotFoundException):
        messages.error(request, _(
            'Oops. '
            'Looks like you got out of sync with us. '
            'The sidebar has been updated, so please try again.'
        ))
        return back_to_main(request, domain, app_id=app_id, module_id=module_id)
    app.save(resp)
    if ajax:
        return HttpResponse(json.dumps(resp))
    else:
        return back_to_main(request, domain, app_id=app_id, module_id=module_id)


# The following three functions deal with
# Saving multiple versions of the same app
# i.e. "making builds"


@no_conflict_require_POST
@require_can_edit_apps
def save_copy(request, domain, app_id):
    """
    Saves a copy of the app to a new doc.
    See VersionedDoc.save_copy

    """
    comment = request.POST.get('comment')
    app = get_app(domain, app_id)
    try:
        errors = app.validate_app()
    except ModuleIdMissingException:
        # For apps (mainly Exchange apps) that lost unique_id attributes on Module
        app.ensure_module_unique_ids(should_save=True)
        errors = app.validate_app()

    if not errors:
        try:
            copy = app.make_build(
                comment=comment,
                user_id=request.couch_user.get_id,
                previous_version=app.get_latest_app(released_only=False)
            )
            copy.save(increment_version=False)
        finally:
            # To make a RemoteApp always available for building
            if app.is_remote_app():
                app.save(increment_version=True)
    else:
        copy = None
    copy = copy and SavedAppBuild.wrap(copy.to_json()).to_saved_build_json(
        get_timezone_for_user(request.couch_user, domain)
    )
    lang, langs = get_langs(request, app)
    return json_response({
        "saved_app": copy,
        "error_html": render_to_string('app_manager/partials/build_errors.html', {
            'app': get_app(domain, app_id),
            'build_errors': errors,
            'domain': domain,
            'langs': langs,
            'lang': lang
        }),
    })


def validate_form_for_build(request, domain, app_id, unique_form_id, ajax=True):
    app = get_app(domain, app_id)
    try:
        form = app.get_form(unique_form_id)
    except FormNotFoundException:
        # this can happen if you delete the form from another page
        raise Http404()
    errors = form.validate_for_build()
    lang, langs = get_langs(request, app)

    if ajax and "blank form" in [error.get('type') for error in errors]:
        response_html = render_to_string('app_manager/partials/create_form_prompt.html')
    else:
        response_html = render_to_string('app_manager/partials/build_errors.html', {
            'app': app,
            'form': form,
            'build_errors': errors,
            'not_actual_build': True,
            'domain': domain,
            'langs': langs,
            'lang': lang
        })

    if ajax:
        return json_response({
            'error_html': response_html,
        })
    else:
        return HttpResponse(response_html)


@no_conflict_require_POST
@require_can_edit_apps
def revert_to_copy(request, domain, app_id):
    """
    Copies a saved doc back to the original.
    See VersionedDoc.revert_to_copy

    """
    app = get_app(domain, app_id)
    copy = get_app(domain, request.POST['saved_app'])
    app = app.make_reversion_to_copy(copy)
    app.save()
    messages.success(request, "Successfully reverted to version %s, now at version %s" % (copy.version, app.version))
    return back_to_main(request, domain, app_id=app_id)

@no_conflict_require_POST
@require_can_edit_apps
def delete_copy(request, domain, app_id):
    """
    Deletes a saved copy permanently from the database.
    See VersionedDoc.delete_copy

    """
    app = get_app(domain, app_id)
    copy = get_app(domain, request.POST['saved_app'])
    app.delete_copy(copy)
    return json_response({})


# download_* views are for downloading the files that the application generates
# (such as CommCare.jad, suite.xml, profile.xml, etc.

BAD_BUILD_MESSAGE = "Sorry: this build is invalid. Try deleting it and rebuilding. If error persists, please contact us at commcarehq-support@dimagi.com"


def _download_index_files(request):
    files = []
    if request.app.copy_of:
        files = [(path[len('files/'):], request.app.fetch_attachment(path))
                 for path in request.app._attachments
                 if path.startswith('files/')]
    else:
        try:
            files = request.app.create_all_files().items()
        except Exception:
            messages.error(request, _(
                "We were unable to get your files "
                "because your Application has errors. "
                "Please click <strong>Make New Version</strong> "
                "under <strong>Deploy</strong> "
                "for feedback on how to fix these errors."
            ), extra_tags='html')
    return sorted(files)


@safe_download
def download_index(request, domain, app_id, template="app_manager/download_index.html"):
    """
    A landing page, mostly for debugging, that has links the jad and jar as well as
    all the resource files that will end up zipped into the jar.

    """
    return render(request, template, {
        'app': request.app,
        'files': _download_index_files(request),
    })


class DownloadCCZ(DownloadMultimediaZip):
    name = 'download_ccz'
    compress_zip = True
    zip_name = 'commcare.ccz'

    def check_before_zipping(self):
        pass

    def iter_files(self):
        skip_files = ('profile.xml', 'profile.ccpr', 'media_profile.xml')
        text_extensions = ('.xml', '.ccpr', '.txt')
        get_name = lambda f: {'media_profile.ccpr': 'profile.ccpr'}.get(f, f)

        def _files():
            for name, f in _download_index_files(self.request):
                if name not in skip_files:
                    # TODO: make RemoteApp.create_all_files not return media files
                    extension = os.path.splitext(name)[1]
                    data = _encode_if_unicode(f) if extension in text_extensions else f
                    yield (get_name(name), data)

        if self.app.is_remote_app():
            return _files(), []
        else:
            media_files, errors = super(DownloadCCZ, self).iter_files()
            return itertools.chain(_files(), media_files), errors



@safe_download
def download_file(request, domain, app_id, path):
    mimetype_map = {
        'ccpr': 'commcare/profile',
        'jad': 'text/vnd.sun.j2me.app-descriptor',
        'jar': 'application/java-archive',
        'xml': 'application/xml',
        'txt': 'text/plain',
    }
    try:
        mimetype = mimetype_map[path.split('.')[-1]]
    except KeyError:
        mimetype = None
    response = HttpResponse(mimetype=mimetype)

    if path in ('CommCare.jad', 'CommCare.jar'):
        set_file_download(response, path)
        full_path = path
    else:
        full_path = 'files/%s' % path

    def resolve_path(path):
        return RegexURLResolver(
            r'^', 'corehq.apps.app_manager.download_urls').resolve(path)

    try:
        assert request.app.copy_of
        obj = CachedObject('{id}::{path}'.format(
            id=request.app._id,
            path=full_path,
        ))
        if not obj.is_cached():
            payload = request.app.fetch_attachment(full_path)
            if type(payload) is unicode:
                payload = payload.encode('utf-8')
            buffer = StringIO(payload)
            metadata = {'content_type': mimetype}
            obj.cache_put(buffer, metadata, timeout=0)
        else:
            _, buffer = obj.get()
            payload = buffer.getvalue()
        response.write(payload)
        response['Content-Length'] = len(response.content)
        return response
    except (ResourceNotFound, AssertionError):
        if request.app.copy_of:
            if request.META.get('HTTP_USER_AGENT') == 'bitlybot':
                raise Http404()
            elif path == 'profile.ccpr':
                # legacy: should patch build to add odk profile
                # which wasn't made on build for a long time
                add_odk_profile_after_build(request.app)
                request.app.save()
                return download_file(request, domain, app_id, path)
            else:
                try:
                    resolve_path(path)
                except Resolver404:
                    # ok this was just a url that doesn't exist
                    # todo: log since it likely exposes a mobile bug
                    # logging was removed because such a mobile bug existed
                    # and was spamming our emails
                    pass
                else:
                    # this resource should exist but doesn't
                    logging.error(
                        'Expected build resource %s not found' % path,
                        extra={'request': request}
                    )
                    if not request.app.build_broken:
                        request.app.build_broken = True
                        request.app.build_broken_reason = 'incomplete-build'
                        try:
                            request.app.save()
                        except ResourceConflict:
                            # this really isn't a big deal:
                            # It'll get updated next time a resource is request'd;
                            # in fact the conflict is almost certainly from
                            # another thread doing this exact update
                            pass
                raise Http404()
        try:
            callback, callback_args, callback_kwargs = resolve_path(path)
        except Resolver404:
            raise Http404()

        return callback(request, domain, app_id, *callback_args, **callback_kwargs)


@safe_download
def download_profile(request, domain, app_id):
    """
    See ApplicationBase.create_profile

    """
    return HttpResponse(
        request.app.create_profile()
    )

@safe_download
def download_media_profile(request, domain, app_id):
    return HttpResponse(
        request.app.create_profile(with_media=True)
    )

def odk_install(request, domain, app_id, with_media=False):
    app = get_app(domain, app_id)
    qr_code_view = "odk_qr_code" if not with_media else "odk_media_qr_code"
    context = {
        "domain": domain,
        "app": app,
        "qr_code": reverse("corehq.apps.app_manager.views.%s" % qr_code_view, args=[domain, app_id]),
        "profile_url": app.odk_profile_display_url if not with_media else app.odk_media_profile_display_url,
    }
    return render(request, "app_manager/odk_install.html", context)

def odk_qr_code(request, domain, app_id):
    qr_code = get_app(domain, app_id).get_odk_qr_code()
    return HttpResponse(qr_code, mimetype="image/png")

def odk_media_qr_code(request, domain, app_id):
    qr_code = get_app(domain, app_id).get_odk_qr_code(with_media=True)
    return HttpResponse(qr_code, mimetype="image/png")

@safe_download
def download_odk_profile(request, domain, app_id):
    """
    See ApplicationBase.create_profile

    """
    return HttpResponse(
        request.app.create_profile(is_odk=True),
        mimetype="commcare/profile"
    )

@safe_download
def download_odk_media_profile(request, domain, app_id):
    return HttpResponse(
        request.app.create_profile(is_odk=True, with_media=True),
        mimetype="commcare/profile"
    )

@safe_download
def download_suite(request, domain, app_id):
    """
    See Application.create_suite

    """
    return HttpResponse(
        request.app.create_suite()
    )

@safe_download
def download_media_suite(request, domain, app_id):
    """
    See Application.create_media_suite

    """
    return HttpResponse(
        request.app.create_media_suite()
    )


@safe_download
def download_app_strings(request, domain, app_id, lang):
    """
    See Application.create_app_strings

    """
    return HttpResponse(
        request.app.create_app_strings(lang)
    )


@safe_download
def download_xform(request, domain, app_id, module_id, form_id):
    """
    See Application.fetch_xform

    """
    try:
        return HttpResponse(
            request.app.fetch_xform(module_id, form_id)
        )
    except (IndexError, ModuleNotFoundException):
        raise Http404()
    except AppManagerException:
        unique_form_id = request.app.get_module(module_id).get_form(form_id).unique_id
        response = validate_form_for_build(request, domain, app_id, unique_form_id, ajax=False)
        response.status_code = 404
        return response


@safe_download
def download_user_registration(request, domain, app_id):
    """See Application.fetch_xform"""
    return HttpResponse(
        request.app.get_user_registration().render_xform()
    )


@safe_download
def download_jad(request, domain, app_id):
    """
    See ApplicationBase.create_jadjar

    """
    app = request.app
    try:
        jad, _ = app.create_jadjar()
    except ResourceConflict:
        return download_jad(request, domain, app_id)
    try:
        response = HttpResponse(jad)
    except Exception:
        messages.error(request, BAD_BUILD_MESSAGE)
        return back_to_main(request, domain, app_id=app_id)
    set_file_download(response, "CommCare.jad")
    response["Content-Type"] = "text/vnd.sun.j2me.app-descriptor"
    response["Content-Length"] = len(jad)
    return response

@safe_download
def download_jar(request, domain, app_id):
    """
    See ApplicationBase.create_jadjar

    This is the only view that will actually be called
    in the process of downloading a complete CommCare.jar
    build (i.e. over the air to a phone).

    """
    response = HttpResponse(mimetype="application/java-archive")
    app = request.app
    _, jar = app.create_jadjar()
    set_file_download(response, 'CommCare.jar')
    response['Content-Length'] = len(jar)
    try:
        response.write(jar)
    except Exception:
        messages.error(request, BAD_BUILD_MESSAGE)
        return back_to_main(request, domain, app_id=app_id)
    return response

def download_test_jar(request):
    with open(os.path.join(os.path.dirname(__file__), 'static', 'app_manager', 'CommCare.jar')) as f:
        jar = f.read()

    response = HttpResponse(mimetype="application/java-archive")
    set_file_download(response, "CommCare.jar")
    response['Content-Length'] = len(jar)
    response.write(jar)
    return response

@safe_download
def download_raw_jar(request, domain, app_id):
    """
    See ApplicationBase.fetch_jar

    """
    response = HttpResponse(
        request.app.fetch_jar()
    )
    response['Content-Type'] = "application/java-archive"
    return response


@require_can_edit_apps
def formdefs(request, domain, app_id):
    langs = [json.loads(request.GET.get('lang', '"en"'))]
    format = request.GET.get('format', 'json')
    app = get_app(domain, app_id)

    def get_questions(form):
        xform = XForm(form.source)
        prefix = '/%s/' % xform.data_node.tag_name
        def remove_prefix(string):
            if string.startswith(prefix):
                return string[len(prefix):]
            else:
                raise Exception()
        def transform_question(q):
            return {
                'id': remove_prefix(q['value']),
                'type': q['tag'],
                'text': q['label'] if q['tag'] != 'hidden' else ''
            }
        return [transform_question(q) for q in xform.get_questions(langs)]
    formdefs = [{
        'name': "%s, %s" % (f['form'].get_module().name['en'], f['form'].name['en']) if f['type'] == 'module_form' else 'User Registration',
        'columns': ['id', 'type', 'text'],
        'rows': get_questions(f['form'])
    } for f in app.get_forms(bare=False)]

    if format == 'xlsx':
        f = StringIO()
        writer = Excel2007ExportWriter()
        writer.open([(sheet['name'], [FormattedRow(sheet['columns'])]) for sheet in formdefs], f)
        writer.write([(
            sheet['name'],
            [FormattedRow([cell for (_, cell) in sorted(row.items(), key=lambda item: sheet['columns'].index(item[0]))]) for row in sheet['rows']]
        ) for sheet in formdefs])
        writer.close()
        response = HttpResponse(f.getvalue(), mimetype=Format.from_format('xlsx').mimetype)
        set_file_download(response, 'formdefs.xlsx')
        return response
    else:
        return json_response(formdefs)

def _questions_for_form(request, form, langs):
    class FakeMessages(object):
        def __init__(self):
            self.messages = defaultdict(list)

        def add_message(self, type, message):
            self.messages[type].append(message)

        def error(self, request, message, *args, **kwargs):
            self.add_message('error', message)

        def warning(self, request, message, *args, **kwargs):
            self.add_message('warning', message)

    m = FakeMessages()

    _, context = get_form_view_context_and_template(request, form, langs, None, messages=m)
    xform_questions = context['xform_questions']
    return xform_questions, m.messages


class AppSummaryView(JSONResponseMixin, LoginAndDomainMixin, BasePageView, ApplicationViewMixin):
    urlname = 'app_summary'
    page_title = ugettext_noop("Summary")
    template_name = 'app_manager/summary.html'

    def dispatch(self, request, *args, **kwargs):
        request.preview_bootstrap3 = True
        return super(AppSummaryView, self).dispatch(request, *args, **kwargs)

    @property
    def main_context(self):
        context = super(AppSummaryView, self).main_context
        context.update({
            'domain': self.domain,
        })
        return context

    @property
    def page_context(self):
        if not self.app or self.app.doc_type == 'RemoteApp':
            raise Http404()

        form_name_map = {}
        for module in self.app.get_modules():
            for form in module.get_forms():
                form_name_map[form.unique_id] = {
                    'module_name': module.name,
                    'form_name': form.name
                }

        return {
            'VELLUM_TYPES': VELLUM_TYPES,
            'form_name_map': form_name_map,
            'langs': self.app.langs,
        }

    @property
    def parent_pages(self):
        return [
            {
                'title': _("Applications"),
                'url': reverse('view_app', args=[self.domain, self.app_id]),
            },
            {
                'title': self.app.name,
                'url': reverse('view_app', args=[self.domain, self.app_id]),
            }
        ]

    @property
    def page_url(self):
        return reverse(self.urlname, args=[self.domain, self.app_id])

    @allow_remote_invocation
    def get_case_data(self, in_data):
        return {
            'response': self.app.get_case_metadata().to_json(),
            'success': True,
        }

    @allow_remote_invocation
    def get_form_data(self, in_data):
        modules = []
        for module in self.app.get_modules():
            forms = []
            for form in module.get_forms():
                questions = form.get_questions(
                    self.app.langs,
                    include_triggers=True,
                    include_groups=True,
                    include_translations=True
                )
                forms.append({
                    'id': form.unique_id,
                    'name': form.name,
                    'questions': [FormQuestionResponse(q).to_json() for q in questions],
                })

            modules.append({
                'id': module.unique_id,
                'name': module.name,
                'forms': forms
            })
        return {
            'response': modules,
            'success': True,
        }


def get_default_translations_for_download(app):
    return app_strings.CHOICES[app.translation_strategy].get_default_translations('en')


def get_index_for_defaults(langs):
    try:
        return langs.index("en")
    except ValueError:
        return 0


def build_ui_translation_download_file(app):

    properties = tuple(["property"] + app.langs + ["platform"])
    temp = StringIO()
    headers = (("translations", properties),)

    row_dict = {}
    for i, lang in enumerate(app.langs):
        index = i + 1
        trans_dict = app.translations.get(lang, {})
        for prop, trans in trans_dict.iteritems():
            if prop not in row_dict:
                row_dict[prop] = [prop]
            num_to_fill = index - len(row_dict[prop])
            row_dict[prop].extend(["" for i in range(num_to_fill)] if num_to_fill > 0 else [])
            row_dict[prop].append(trans)

    rows = row_dict.values()
    all_prop_trans = get_default_translations_for_download(app)
    rows.extend([[t] for t in sorted(all_prop_trans.keys()) if t not in row_dict])

    def fillrow(row):
        num_to_fill = len(properties) - len(row)
        row.extend(["" for i in range(num_to_fill)] if num_to_fill > 0 else [])
        return row

    def add_default(row):
        row_index = get_index_for_defaults(app.langs) + 1
        if not row[row_index]:
            # If no custom translation exists, replace it.
            row[row_index] = all_prop_trans.get(row[0], "")
        return row

    def add_sources(row):
        platform_map = {
            "CommCareAndroid": "Android",
            "CommCareJava": "Java",
            "ODK": "Android",
            "JavaRosa": "Java",
        }
        source = system_text_sources.SOURCES.get(row[0], "")
        row[-1] = platform_map.get(source, "")
        return row

    rows = [add_sources(add_default(fillrow(row))) for row in rows]

    data = (("translations", tuple(rows)),)
    export_raw(headers, data, temp)
    return temp


@require_can_edit_apps
def download_bulk_ui_translations(request, domain, app_id):
    app = get_app(domain, app_id)
    temp = build_ui_translation_download_file(app)
    return export_response(temp, Format.XLS_2007, "translations")


def process_ui_translation_upload(app, trans_file):

    workbook = WorkbookJSONReader(trans_file)
    translations = workbook.get_worksheet(title='translations')

    default_trans = get_default_translations_for_download(app)
    lang_with_defaults = app.langs[get_index_for_defaults(app.langs)]
    trans_dict = defaultdict(dict)
    error_properties = []
    for row in translations:
        for lang in app.langs:
            if row.get(lang):
                all_parameters = re.findall("\$.*?}", row[lang])
                for param in all_parameters:
                    if not re.match("\$\{[0-9]+}", param):
                        error_properties.append(row["property"] + ' - ' + row[lang])
                if not (lang_with_defaults == lang
                        and row[lang] == default_trans.get(row["property"], "")):
                    trans_dict[lang].update({row["property"]: row[lang]})
    return trans_dict, error_properties


@no_conflict_require_POST
@require_can_edit_apps
@get_file("bulk_upload_file")
def upload_bulk_ui_translations(request, domain, app_id):
    success = False
    try:
        app = get_app(domain, app_id)
        trans_dict, error_properties = process_ui_translation_upload(
            app, request.file
        )
        if error_properties:
            message = _("We found problem with following translations:")
            message += "<br>"
            for prop in error_properties:
                message += "<li>%s</li>" % prop
            messages.error(request, message, extra_tags='html')
        else:
            app.translations = dict(trans_dict)
            app.save()
            success = True
    except Exception:
        notify_exception(request, 'Bulk Upload Translations Error')
        messages.error(request, _("Something went wrong! Update failed. We're looking into it"))

    if success:
        messages.success(request, _("UI Translations Updated!"))

    return HttpResponseRedirect(reverse('app_languages', args=[domain, app_id]))


@require_can_edit_apps
def download_bulk_app_translations(request, domain, app_id):
    app = get_app(domain, app_id)
    headers = expected_bulk_app_sheet_headers(app)
    rows = expected_bulk_app_sheet_rows(app)
    temp = StringIO()
    data = [(k, v) for k, v in rows.iteritems()]
    export_raw(headers, data, temp)
    return export_response(temp, Format.XLS_2007, "bulk_app_translations")


@no_conflict_require_POST
@require_can_edit_apps
@get_file("bulk_upload_file")
def upload_bulk_app_translations(request, domain, app_id):
    app = get_app(domain, app_id)
    msgs = process_bulk_app_translation_upload(app, request.file)
    app.save()
    for msg in msgs:
        # Add the messages to the request object.
        # msg[0] should be a function like django.contrib.messages.error .
        # mes[1] should be a string.
        msg[0](request, msg[1])
    return HttpResponseRedirect(
        reverse('app_languages', args=[domain, app_id])
    )

@require_deploy_apps
def update_build_comment(request, domain, app_id):
    build_id = request.POST.get('build_id')
    try:
        build = SavedAppBuild.get(build_id)
    except ResourceNotFound:
        raise Http404()
    build.build_comment = request.POST.get('comment')
    build.save()
    return json_response({'status': 'success'})


common_module_validations = [
    (lambda app: app.application_version == APP_V1,
     _('Please upgrade you app to > 2.0 in order to add a Careplan module'))
]


FN = 'fn'
VALIDATIONS = 'validations'
MODULE_TYPE_MAP = {
    'careplan': {
        FN: _new_careplan_module,
        VALIDATIONS: common_module_validations + [
            (lambda app: app.has_careplan_module,
             _('This application already has a Careplan module'))
        ]
    },
    'advanced': {
        FN: _new_advanced_module,
        VALIDATIONS: common_module_validations
    }
}<|MERGE_RESOLUTION|>--- conflicted
+++ resolved
@@ -822,7 +822,6 @@
 
         return options
 
-<<<<<<< HEAD
     def get_details():
         item = {
             'label': _('Case List'),
@@ -858,11 +857,8 @@
 
         return details
 
-    ensure_unique_ids()
-=======
     # make sure all modules have unique ids
     app.ensure_module_unique_ids(should_save=True)
->>>>>>> 699a97bc
     if isinstance(module, CareplanModule):
         return "app_manager/module_view_careplan.html", {
             'parent_modules': get_parent_modules(CAREPLAN_GOAL),
