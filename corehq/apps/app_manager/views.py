--- conflicted
+++ resolved
@@ -335,19 +335,6 @@
 
 
 @require_can_edit_apps
-<<<<<<< HEAD
-def migrate_app_filters(request, domain, app_id):
-    message = "Migration succeeded!"
-    try:
-        app = get_app(domain, app_id)
-        FilterMigration.migrate_app(app)
-        app.save()
-    except:
-        message = "Migration failed :("
-    return HttpResponse(message, content_type='text/plain')
-
-
-@require_can_edit_apps
 def app_from_template(request, domain, app_id):
     _clear_app_cache(request, domain)
     app = get_app(None, app_id)
@@ -364,8 +351,6 @@
 
 
 @require_can_edit_apps
-=======
->>>>>>> d2252ee1
 def import_app(request, domain, template="app_manager/import_app.html"):
     if request.method == "POST":
         _clear_app_cache(request, domain)
