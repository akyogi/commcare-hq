--- conflicted
+++ resolved
@@ -208,9 +208,6 @@
     )
 
 
-<<<<<<< HEAD
-def is_usercase_in_use(domain_name):
-=======
 def get_per_type_defaults(domain, case_types=None):
     from corehq.apps.callcenter.utils import get_call_center_case_type_if_enabled
 
@@ -227,8 +224,7 @@
     return per_type_defaults
 
 
-def is_usercase_enabled(domain_name):
->>>>>>> 71017a1c
+def is_usercase_in_use(domain_name):
     domain = Domain.get_by_name(domain_name) if domain_name else None
     return domain and domain.usercase_enabled
 
@@ -427,10 +423,6 @@
             create_user_cases.delay(domain_name)
 
 
-<<<<<<< HEAD
-def prefix_usercase_properties(properties):
-    return {'{}{}'.format(USERCASE_PREFIX, prop) for prop in properties}
-=======
 @quickcache(['domain'])
 def get_usercase_default_properties(domain):
     from corehq.apps.custom_data_fields.models import CustomDataFieldsDefinition
@@ -438,7 +430,10 @@
 
     fields_def = CustomDataFieldsDefinition.get_or_create(domain, CUSTOM_USER_DATA_FIELD_TYPE)
     return [f.slug for f in fields_def.fields]
->>>>>>> 71017a1c
+
+
+def prefix_usercase_properties(properties):
+    return {'{}{}'.format(USERCASE_PREFIX, prop) for prop in properties}
 
 
 def get_cloudcare_session_data(suite_gen, domain_name, form, couch_user):
