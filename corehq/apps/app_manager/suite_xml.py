--- conflicted
+++ resolved
@@ -2377,50 +2377,33 @@
                 def get_commands():
                     for form in module.get_forms():
                         command = Command(id=id_strings.form_command(form))
-<<<<<<< HEAD
+
                         if isinstance(form, AdvancedForm):
                             try:
-                                action = next((a for a in form.actions.load_update_cases if not a.auto_select),
-                                              None)
+                                action = next(a for a in form.actions.load_update_cases if not a.auto_select)
                                 case = CaseIDXPath(session_var(action.case_session_var)).case() if action else None
                             except IndexError:
                                 case = None
+                        elif form.requires_case():
+                            case = SESSION_CASE_ID.case()
                         else:
-                            case = SESSION_CASE_ID.case()
-
-                        if module.all_forms_require_a_case() and \
-                                not module.put_in_root and \
-                                getattr(form, 'form_filter', None):
-
-                            if case:
-                                command.relevant = interpolate_xpath(form.form_filter, case)
-
-                        if getattr(module, 'has_schedule', False) and module.all_forms_require_a_case():
-                            # If there is a schedule and another filter condition, disregard it...
-                            # Other forms of filtering are disabled in the UI
-
-                            schedule_filter_condition = self._schedule_filter_conditions(form, module, case)
-                            if schedule_filter_condition is not None:
-                                command.relevant = schedule_filter_condition
-
-=======
+                            case = None
+
                         if (
                             getattr(form, 'form_filter', None) and
                             not module.put_in_root and
                             (is_usercase_in_use(self.app.domain) or module.all_forms_require_a_case())
                         ):
-                            if isinstance(form, AdvancedForm):
-                                try:
-                                    action = next(a for a in form.actions.load_update_cases if not a.auto_select)
-                                    case = CaseIDXPath(session_var(action.case_session_var)).case() if action else None
-                                except IndexError:
-                                    case = None
-                            elif form.requires_case():
-                                case = SESSION_CASE_ID.case()
-                            else:
-                                case = None
                             command.relevant = interpolate_xpath(form.form_filter, case)
->>>>>>> 68fc21c0
+
+                        if getattr(module, 'has_schedule', False) and module.all_forms_require_a_case():
+                            # If there is a schedule and another filter condition, disregard it...
+                            # Other forms of filtering are disabled in the UI
+
+                            schedule_filter_condition = self._schedule_filter_conditions(form, module, case)
+                            if schedule_filter_condition is not None:
+                                command.relevant = schedule_filter_condition
+
                         yield command
 
                     if hasattr(module, 'case_list') and module.case_list.show:
