--- conflicted
+++ resolved
@@ -346,10 +346,6 @@
                 xpath_function = default_val
                 for word, translations in transform['translations'].items():
                     if isinstance(translations, str):
-<<<<<<< HEAD
-                        soft_assert_type_text(translations)
-=======
->>>>>>> 9043175c
                         # This is a flat mapping, not per-language translations
                         word_eval = "'{}'".format(translations)
                     else:
