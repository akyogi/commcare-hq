--- conflicted
+++ resolved
@@ -73,11 +73,8 @@
         locations.v0_5.LocationResource,
         locations.v0_5.LocationTypeResource,
         v0_5.SimpleReportConfigurationResource,
-<<<<<<< HEAD
         v0_5.ConfigurableReportDataResource,
-=======
-        DomainForms
->>>>>>> d0599899
+        DomainForms,
     )),
 )
 
