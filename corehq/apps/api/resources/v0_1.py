# Standard library imports
<<<<<<< HEAD
from itertools import imap

# Django imports
import datetime
from corehq.apps.api.couch import UserQuerySetAdapter
from dimagi.utils.couch.database import iter_docs
=======
import datetime
>>>>>>> e4579e9a

from tastypie import fields
from tastypie.exceptions import BadRequest
<<<<<<< HEAD

# External imports
from casexml.apps.case.dbaccessors import get_open_case_ids_in_domain
from casexml.apps.case.models import CommCareCase
from corehq.apps.es import FormES
from corehq.apps.hqcase.dbaccessors import get_case_ids_in_domain
from couchforms.models import XFormInstance

# CCHQ imports
from corehq.apps.domain.decorators import (
    digest_auth,
    basic_auth,
    api_key_auth,
    login_or_digest,
    login_or_basic,
    login_or_api_key)
from corehq.apps.groups.models import Group
from corehq.apps.users.models import CommCareUser, WebUser, Permissions

# API imports
from corehq.apps.api.auth import CustomResourceMeta, RequirePermissionAuthentication
from corehq.apps.api.serializers import XFormInstanceSerializer
from corehq.apps.api.util import get_object_or_not_exist, get_obj
=======

from corehq.apps.api.couch import UserQuerySetAdapter
>>>>>>> e4579e9a
from corehq.apps.api.resources import (
    CouchResourceMixin,
    DomainSpecificResourceMixin,
    HqBaseResource,
)
from corehq.apps.api.resources.auth import RequirePermissionAuthentication
from corehq.apps.api.resources.meta import CustomResourceMeta
from corehq.apps.es import FormES
from corehq.apps.groups.models import Group
from corehq.apps.users.models import CommCareUser, WebUser, Permissions
from dimagi.utils.parsing import string_to_boolean

TASTYPIE_RESERVED_GET_PARAMS = ['api_key', 'username']


class UserResource(CouchResourceMixin, HqBaseResource, DomainSpecificResourceMixin):
    type = "user"
    id = fields.CharField(attribute='get_id', readonly=True, unique=True)
    username = fields.CharField(attribute='username', unique=True)
    first_name = fields.CharField(attribute='first_name', null=True)
    last_name = fields.CharField(attribute='last_name', null=True)
    default_phone_number = fields.CharField(attribute='default_phone_number', null=True)
    email = fields.CharField(attribute='email')
    phone_numbers = fields.ListField(attribute='phone_numbers')

    def obj_get(self, bundle, **kwargs):
        domain = kwargs['domain']
        pk = kwargs['pk']
        try:
            user = self.Meta.object_class.get_by_user_id(pk, domain)
        except KeyError:
            user = None
        return user

    class Meta(CustomResourceMeta):
        list_allowed_methods = ['get']
        detail_allowed_methods = ['get']


class CommCareUserResource(UserResource):
    groups = fields.ListField(attribute='get_group_ids')
    user_data = fields.DictField(attribute='user_data')

    class Meta(UserResource.Meta):
        authentication = RequirePermissionAuthentication(Permissions.edit_commcare_users)
        object_class = CommCareUser
        resource_name = 'user'

    def dehydrate(self, bundle):
        show_extras = _safe_bool(bundle, 'extras')
        if show_extras:
            extras = {}
            now = datetime.datetime.utcnow()
            form_es_base = (FormES()
                .domain(bundle.request.domain)
                .user_id([bundle.obj._id])
            )

            extras['submitted_last_30'] = (form_es_base
                .submitted(gte=now - datetime.timedelta(days=30),
                           lte=now)
                .size(0).run()
            ).total
            extras['completed_last_30'] = (form_es_base
                .completed(gte=now - datetime.timedelta(days=30),
                           lte=now)
                .size(0).run()
            ).total
            first_of_this_month = datetime.datetime(now.year, now.month, 1)
            first_of_last_month = (first_of_this_month - datetime.timedelta(days=1)).replace(day=1)
            extras['submitted_last_month'] = (form_es_base
                .submitted(gte=first_of_last_month,
                           lte=first_of_this_month)
                .size(0).run()
            ).total
            extras['completed_last_month'] = (form_es_base
                .completed(gte=first_of_last_month,
                           lte=first_of_this_month)
                .size(0).run()
            ).total
            bundle.data['extras'] = extras
        return super(UserResource, self).dehydrate(bundle)

    def dehydrate_user_data(self, bundle):
        user_data = bundle.obj.user_data
        if self.determine_format(bundle.request) == 'application/xml':
            # attribute names can't start with digits in xml
            user_data = {k: v for k, v in user_data.iteritems() if not k[0].isdigit()}
        return user_data

    def obj_get_list(self, bundle, **kwargs):
        domain = kwargs['domain']
        show_archived = _safe_bool(bundle, 'archived')
        group_id = bundle.request.GET.get('group')
        if group_id:
            group = Group.get(group_id)
            if not group or group.domain != domain:
                raise BadRequest('Project %s has no group with id=%s' % (domain, group_id))
            return list(group.get_users(only_commcare=True))
        else:
            return UserQuerySetAdapter(domain, show_archived=show_archived)


class WebUserResource(UserResource):
    role = fields.CharField()
    is_admin = fields.BooleanField()
    permissions = fields.DictField()

    def dehydrate_role(self, bundle):
        role = bundle.obj.get_role(bundle.request.domain)
        return role.name if role else ''

    def dehydrate_permissions(self, bundle):
        role = bundle.obj.get_role(bundle.request.domain)
        return role.permissions._doc if role else {}

    def dehydrate_is_admin(self, bundle):
        return bundle.obj.is_domain_admin(bundle.request.domain)

    class Meta(UserResource.Meta):
        authentication = RequirePermissionAuthentication(Permissions.edit_web_users)
        object_class = WebUser
        resource_name = 'web-user'

    def obj_get_list(self, bundle, **kwargs):
        domain = kwargs['domain']
        username = bundle.request.GET.get('web_username')
        if username:
            user = WebUser.get_by_username(username)
            return [user] if user else []
        return list(WebUser.by_domain(domain))


def _safe_bool(bundle, param, default=False):
    try:
        return string_to_boolean(bundle.request.GET.get(param))
    except ValueError:
        return default<|MERGE_RESOLUTION|>--- conflicted
+++ resolved
@@ -1,52 +1,22 @@
 # Standard library imports
-<<<<<<< HEAD
-from itertools import imap
-
-# Django imports
 import datetime
-from corehq.apps.api.couch import UserQuerySetAdapter
-from dimagi.utils.couch.database import iter_docs
-=======
-import datetime
->>>>>>> e4579e9a
 
 from tastypie import fields
 from tastypie.exceptions import BadRequest
-<<<<<<< HEAD
-
-# External imports
-from casexml.apps.case.dbaccessors import get_open_case_ids_in_domain
-from casexml.apps.case.models import CommCareCase
-from corehq.apps.es import FormES
-from corehq.apps.hqcase.dbaccessors import get_case_ids_in_domain
-from couchforms.models import XFormInstance
 
 # CCHQ imports
-from corehq.apps.domain.decorators import (
-    digest_auth,
-    basic_auth,
-    api_key_auth,
-    login_or_digest,
-    login_or_basic,
-    login_or_api_key)
+from corehq.apps.es import FormES
 from corehq.apps.groups.models import Group
 from corehq.apps.users.models import CommCareUser, WebUser, Permissions
 
 # API imports
 from corehq.apps.api.auth import CustomResourceMeta, RequirePermissionAuthentication
-from corehq.apps.api.serializers import XFormInstanceSerializer
-from corehq.apps.api.util import get_object_or_not_exist, get_obj
-=======
-
 from corehq.apps.api.couch import UserQuerySetAdapter
->>>>>>> e4579e9a
 from corehq.apps.api.resources import (
     CouchResourceMixin,
     DomainSpecificResourceMixin,
     HqBaseResource,
 )
-from corehq.apps.api.resources.auth import RequirePermissionAuthentication
-from corehq.apps.api.resources.meta import CustomResourceMeta
 from corehq.apps.es import FormES
 from corehq.apps.groups.models import Group
 from corehq.apps.users.models import CommCareUser, WebUser, Permissions
