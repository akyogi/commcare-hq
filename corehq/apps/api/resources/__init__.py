--- conflicted
+++ resolved
@@ -93,10 +93,6 @@
     """
     Convenience class to allow easy adjustment of API resource base classes.
     """
-<<<<<<< HEAD
-    pass
-=======
-
     def dispatch(self, request_type, request, **kwargs):
         if toggles.API_BLACKLIST.enabled_for_request(request):
             msg = ("API access has been temporarily cut off due to too many "
@@ -112,7 +108,6 @@
                 json.dumps({"error": "Your current plan does not have access to this feature"}),
                 content_type="application/json",
                 status=401))
->>>>>>> e4579e9a
 
 
 class SimpleSortableResourceMixin(object):
