--- conflicted
+++ resolved
@@ -71,7 +71,6 @@
         return render_to_string(self.template, context)
 
 
-<<<<<<< HEAD
 class B3MultiField(LayoutObject):
     template = 'style/crispy/multi_field.html'
 
@@ -102,7 +101,8 @@
     def render(self, form, form_style, context, template_pack=None):
         context.update(self.context)
         return render_to_string(self.template, context)
-=======
+
+
 class LinkButton(LayoutObject):
     template = "style/crispy/{template_pack}/link_button.html"
 
@@ -127,5 +127,4 @@
             'button_url': self.button_url,
             'button_attrs': flatatt(self.attrs if isinstance(self.attrs, dict) else {}),
         })
-        return render_to_string(template, context)
->>>>>>> d3ba51a6
+        return render_to_string(template, context)