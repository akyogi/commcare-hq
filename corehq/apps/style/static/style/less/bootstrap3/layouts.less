@import "../b3-migration.less";

body, html {
    height: 100%;
}

.hq-container {
    min-height: 100%;
    height: auto !important;
<<<<<<< HEAD
    margin-bottom: -@navbar-height;
=======
    margin-bottom: -@navbar-footer-height;
    padding-bottom: @navbar-footer-height;
>>>>>>> 18429d2e
}<|MERGE_RESOLUTION|>--- conflicted
+++ resolved
@@ -7,10 +7,5 @@
 .hq-container {
     min-height: 100%;
     height: auto !important;
-<<<<<<< HEAD
-    margin-bottom: -@navbar-height;
-=======
     margin-bottom: -@navbar-footer-height;
-    padding-bottom: @navbar-footer-height;
->>>>>>> 18429d2e
 }