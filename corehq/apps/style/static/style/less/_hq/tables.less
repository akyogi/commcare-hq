--- conflicted
+++ resolved
@@ -10,7 +10,6 @@
   color: #ffffff;
 }
 
-<<<<<<< HEAD
 .table-editprops {
 
   table-layout: fixed;
@@ -72,10 +71,10 @@
 }
 .table-editprops-filterval {
   min-width: 115px;
-=======
+}
+
 table.table-properties {
   tbody.add-prop {
     background-color: @cc-bg;
   }
->>>>>>> 877aaa98
 }