--- conflicted
+++ resolved
@@ -4,12 +4,8 @@
 {% load tzmigration %}
 
 {% if request.couch_user %}
-<<<<<<< HEAD
     {% addtoblock js-inline %}
-    <script type="text/javascript">
-=======
     <script>
->>>>>>> 1cca5c4d
         gaTrackLink($('#settingsmenu-projectSettings'), 'Nav Bar', 'Click Gear Icon');
         gaTrackLink($('#settingsmenu-help'), 'Nav Bar', 'Click Question Mark');
         gaTrackLink($('#menuitem-projectsettings'), 'Nav Bar', 'Gear Icon', 'Update Project Settings');
