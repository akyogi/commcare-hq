--- conflicted
+++ resolved
@@ -5,11 +5,7 @@
 
 {% if request.couch_user %}
     {% addtoblock js-inline %}
-<<<<<<< HEAD
-    <script type="text/javascript">
-=======
     <script>
->>>>>>> 202cf28a
         gaTrackLink($('#settingsmenu-projectSettings'), 'Nav Bar', 'Click Gear Icon');
         gaTrackLink($('#settingsmenu-help'), 'Nav Bar', 'Click Question Mark');
         gaTrackLink($('#menuitem-projectsettings'), 'Nav Bar', 'Gear Icon', 'Update Project Settings');
