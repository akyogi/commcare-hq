--- conflicted
+++ resolved
@@ -346,12 +346,9 @@
                     restoreAs: self.options.restoreAs,
                     domain: self.options.domain,
                     xpath: xpath,
-<<<<<<< HEAD
                     app_id: self.options.appId,
                     selections: self.options.selections,
-=======
                     debugOutput: self.selectedDebugOption().key,
->>>>>>> b9c79f6f
                 },
                 self.options.sessionType
             ).done(function(response) {
