--- conflicted
+++ resolved
@@ -138,10 +138,6 @@
     } else {
         $('#save-indicator').text(translatedStrings.synced).removeClass('alert-warning alert-danger').addClass('alert-success').show();
     }
-<<<<<<< HEAD
-
-=======
->>>>>>> c5a6a037
 };
 
 var hideLoading = function (selector) {
