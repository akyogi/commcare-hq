--- conflicted
+++ resolved
@@ -125,13 +125,8 @@
         });
 
         // need to remove this attribute so the grid style is re-evaluated
-<<<<<<< HEAD
-        $("#case-tiles-style").html(caseTileStyle).data("data-css-polyfilled", false);
-        $("#inner-tiles-container-style").data("data-css-polyfilled", false);
-=======
         $("#case-tiles-style").html(caseTileStyle).data("css-polyfilled", false);
         $("#inner-tiles-container-style").data("css-polyfilled", false);
->>>>>>> 6f8a1e14
     };
 
     // Dynamically generate the CSS style to display multiple tiles per line
@@ -155,11 +150,7 @@
             model: outerGridModel,
         });
         // need to remove this attribute so the grid style is re-evaluated
-<<<<<<< HEAD
-        $("#outer-tiles-container-style").html(outerGridStyle).data("data-css-polyfilled", false);
-=======
         $("#outer-tiles-container-style").html(outerGridStyle).data("css-polyfilled", false);
->>>>>>> 6f8a1e14
     };
 
     // Dynamically generate the CSS style for the grid polyfill to use for the case tile
@@ -193,11 +184,7 @@
             model: model,
         });
         // need to remove this attribute so the grid style is re-evaluated
-<<<<<<< HEAD
-        $("#inner-tiles-container-style").html(view).data("data-css-polyfilled", false);
-=======
         $("#inner-tiles-container-style").html(view).data("css-polyfilled", false);
->>>>>>> 6f8a1e14
 
         // If we have multiple cases per line, need to generate the outer grid style as well
         if (numCasesPerRow > 1) {
