--- conflicted
+++ resolved
@@ -12,44 +12,7 @@
              a list of entities (cases) and their details
              */
             $.when(fetchingNextMenu).done(function (menuResponse) {
-<<<<<<< HEAD
-                var menuListView;
-                var menuData = {
-                    collection: menuResponse,
-                    title: menuResponse.title,
-                    headers: menuResponse.headers,
-                    widthHints: menuResponse.widthHints,
-                    action: menuResponse.action,
-                    pageCount: menuResponse.pageCount,
-                    currentPage: menuResponse.currentPage,
-                    styles: menuResponse.styles,
-                    tiles: menuResponse.tiles,
-                };
-                if (menuResponse.type === "commands") {
-                    menuListView = new MenuList.MenuListView(menuData);
-                    FormplayerFrontend.regions.main.show(menuListView.render());
-                }
-                else if (menuResponse.type === "entities") {
-                    menuListView = new MenuList.CaseListView(menuData);
-                    FormplayerFrontend.regions.main.show(menuListView.render());
-                }
-
-                var breadcrumbsModel = [];
-                for (var i = 0; i < menuResponse.breadcrumbs.length; i++) {
-                    var obj = {};
-                    obj.data = menuResponse.breadcrumbs[i];
-                    obj.id = i;
-                    breadcrumbsModel.push(obj);
-                }
-                var detailCollection = new Backbone.Collection();
-                detailCollection.reset(breadcrumbsModel);
-                var breadcrumbView = new MenuList.BreadcrumbListView({
-                    collection: detailCollection,
-                });
-                FormplayerFrontend.regions.breadcrumb.show(breadcrumbView.render());
-=======
                 MenuList.Controller.showMenu(menuResponse);
->>>>>>> 3d0f9a39
             });
         },
 
@@ -76,6 +39,20 @@
                 menuListView = new MenuList.CaseListView(menuData);
                 FormplayerFrontend.regions.main.show(menuListView.render());
             }
+
+            var breadcrumbsModel = [];
+            for (var i = 0; i < menuResponse.breadcrumbs.length; i++) {
+                var obj = {};
+                obj.data = menuResponse.breadcrumbs[i];
+                obj.id = i;
+                breadcrumbsModel.push(obj);
+            }
+            var detailCollection = new Backbone.Collection();
+            detailCollection.reset(breadcrumbsModel);
+            var breadcrumbView = new MenuList.BreadcrumbListView({
+                collection: detailCollection,
+            });
+            FormplayerFrontend.regions.breadcrumb.show(breadcrumbView.render());
         },
 
         showDetail: function (model, index) {
