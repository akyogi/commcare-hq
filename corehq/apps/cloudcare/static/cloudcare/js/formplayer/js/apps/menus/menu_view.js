/*global FormplayerFrontend */

FormplayerFrontend.module("SessionNavigate.MenuList", function (MenuList, FormplayerFrontend, Backbone, Marionette) {
    MenuList.MenuView = Marionette.ItemView.extend({
        tagName: "tr",
        className: "formplayer-request",
        events: {
            "click": "rowClick",
        },

        getTemplate: function () {
            if (this.model.get('audioUri')) {
                return "#menu-view-item-audio-template";
            } else {
                return "#menu-view-item-template";
            }
        },

        rowClick: function (e) {
            e.preventDefault();
            var model = this.model;
            FormplayerFrontend.trigger("menu:select", model.get('index'));
        },
        templateHelpers: function () {
            var imageUri = this.options.model.get('imageUri');
            var audioUri = this.options.model.get('audioUri');
            var navState = this.options.model.get('navigationState');
            var appId = this.model.collection.appId;
            return {
                navState: navState,
                imageUrl: imageUri ? FormplayerFrontend.request('resourceMap', imageUri, appId) : "",
                audioUrl: audioUri ? FormplayerFrontend.request('resourceMap', audioUri, appId) : "",
            };
        },
    });

    MenuList.MenuListView = Marionette.CompositeView.extend({
        tagName: "div",
        template: "#menu-view-list-template",
        childView: MenuList.MenuView,
        childViewContainer: "tbody",
        templateHelpers: function () {
            return {
                title: this.options.title,
            };
        },
        childViewOptions: function () {
            return {
                sessionId: this.options.sessionId,
            };
        },
    });

    var getGridAttributes = function (tile) {
        if (!tile) {
            return null;
        }
        var rowStart = tile.gridY + 1;
        var colStart = tile.gridX + 1;
        var rowEnd = rowStart + tile.gridHeight;
        var colEnd = colStart + tile.gridWidth;

        return "grid-area: " + rowStart + " / " + colStart + " / " +
            rowEnd + " / " + colEnd + ";";
    };

    function addStyleString(str) {
        var node = document.createElement('style');
        node.innerHTML = str;
        document.body.appendChild(node);
    }

    MenuList.CaseView = Marionette.ItemView.extend({
        tagName: "tr",
<<<<<<< HEAD

        getTemplate: function () {
            if (_.isNull(this.options.tiles) || !this.tiles) {
=======
        getTemplate: function () {
            if (_.isNull(this.options.tiles)) {
>>>>>>> 3d0f9a39
                return "#case-view-item-template";
            } else {
                return "#case-tile-view-item-template";
            }
        },
<<<<<<< HEAD

        initialize: function (options) {
            this.tiles = options.tiles;
            this.styles = options.styles;
            if(!_.isNull(this.tiles) && this.tiles) {
                for (var i = 0; i < this.tiles.length; i++) {
                    var tile = this.tiles[i];
                    if (tile === null) {
                        continue;
                    }
                    var fontSize = this.tiles[i].fontSize;
                    var fontString = "font-size: " + fontSize + ";";
                    var styleString = getGridAttributes(tile);
                    var tileId = "grid-style-" + i;
                    var formattedString = "." + tileId + " { " + styleString + " " + fontString + " } ";
                    addStyleString(formattedString);
                }
            }
        },

=======
>>>>>>> 3d0f9a39

        className: "formplayer-request",
        events: {
            "click": "rowClick",
        },

        rowClick: function (e) {
            e.preventDefault();
            FormplayerFrontend.trigger("menu:show:detail", this, 0);
        },

        templateHelpers: function () {
            var appId = this.model.collection.appId;
            return {
                data: this.options.model.get('data'),
                styles: this.options.styles,
                tiles: this.options.tiles,
                resolveUri: function (uri) {
                    return FormplayerFrontend.request('resourceMap', uri, appId);
                },
            };
        },
    });

    // return the string grid-area attribute
    // takes the form of  [x-coord] / [y-Coord] / [width] / [height]
    var getGridAttributes = function (tile) {
        if (!tile) {
            return null;
        }
        var rowStart = tile.gridY + 1;
        var colStart = tile.gridX + 1;
        var rowEnd = rowStart + tile.gridHeight;
        var colEnd = colStart + tile.gridWidth;

        return rowStart + " / " + colStart + " / " +
            rowEnd + " / " + colEnd;
    };
    // generate the case tile's style block and insert
    var generateCaseTileStyles = function (tiles) {
        var tile, fontSize, fontString, styleString, tileId;
        if (!_.isNull(tiles)) {
            var tilesModel = [];
            for (var i = 0; i < tiles.length; i++) {
                var obj = {};
                tile = tiles[i];
                if (tile === null) {
                    continue;
                }
                fontSize = tiles[i].fontSize;
                fontString = fontSize;
                styleString = getGridAttributes(tile);
                tileId = "grid-style-" + i;
                obj.id = tileId;
                obj.gridStyle = styleString;
                obj.fontStyle = fontString;
                tilesModel.push(obj);
            }
        }
        var templateString = $("#case-tile-style-template").html();
        var tileStyleTemplate = _.template(templateString);
        var tileStyle = tileStyleTemplate({
            models: tilesModel,
        });
        // need to remove this attribute so the grid style is re-evaluated
        $("#case-tiles-style").html(tileStyle).removeAttr("data-css-polyfilled");
    };

    MenuList.CaseListView = Marionette.CompositeView.extend({
        tagName: "div",
        template: "#case-view-list-template",
        childView: MenuList.CaseView,
        childViewContainer: ".case-container",

        initialize: function (options) {
            this.tiles = options.tiles;
            this.styles = options.styles;
            generateCaseTileStyles(options.tiles);
        },

        childViewOptions: function () {
            return {
                styles: this.options.styles,
                tiles: this.options.tiles,
            };
        },

        ui: {
            actionButton: '#double-management',
            searchButton: '#case-list-search-button',
            paginators: '.page-link',
        },

        events: {
            'click @ui.actionButton': 'caseListAction',
            'click @ui.searchButton': 'caseListSearch',
            'click @ui.paginators': 'paginateAction',
        },

        caseListAction: function () {
            FormplayerFrontend.trigger("menu:select", "action 0");
        },

        caseListSearch: function (e) {
            e.preventDefault();
            var searchText = $('#searchText').val();
            FormplayerFrontend.trigger("menu:search", searchText);
        },

        paginateAction: function (e) {
            var pageSelection = $(e.currentTarget).data("id");
            FormplayerFrontend.trigger("menu:paginate", pageSelection);
        },

        templateHelpers: function () {
            return {
                title: this.options.title,
                headers: this.options.headers,
                widthHints: this.options.widthHints,
                action: this.options.action,
                currentPage: this.options.currentPage,
                pageCount: this.options.pageCount,
                styles: this.options.styles,
                tiles: this.options.tiles,
<<<<<<< HEAD
                breadcrumbs: this.options.breadcrumbs,
=======
>>>>>>> 3d0f9a39
            };
        },
    });

    MenuList.BreadcrumbView = Marionette.ItemView.extend({
        tagName: "li",
        template: "#breadcrumb-item-template",
        events: {
            "click": "crumbClick",
        },

        crumbClick: function (e) {
            e.preventDefault();
            var crumbId = this.options.model.get('id');
            FormplayerFrontend.trigger("breadcrumbSelect", crumbId);
        },
    });

    MenuList.BreadcrumbListView = Marionette.CompositeView.extend({
        tagName: "div",
        template: "#breadcrumb-list-template",
        childView: MenuList.BreadcrumbView,
        childViewContainer: "ol",
    });

    MenuList.DetailView = Marionette.ItemView.extend({
        tagName: "tr",
        template: "#detail-view-item-template",
    });

    MenuList.DetailListView = Marionette.CompositeView.extend({
        tagName: "table",
        className: "table table-hover",
        template: "#detail-view-list-template",
        childView: MenuList.DetailView,
        childViewContainer: "tbody",
    });

    MenuList.DetailTabView = Marionette.ItemView.extend({
        tagName: "li",
        template: "#detail-view-tab-item-template",
        events: {
            "click": "tabClick",
        },
        initialize: function (options) {
            this.index = options.model.get('id');
            this.showDetail = options.showDetail;
        },
        tabClick: function (e) {
            e.preventDefault();
            this.options.showDetail(this.index);
        },
    });

    MenuList.DetailTabListView = Marionette.CompositeView.extend({
        tagName: "div",
        template: "#detail-view-tab-list-template",
        childView: MenuList.DetailTabView,
        childViewContainer: "ul",
        childViewOptions: function () {
            return {
                showDetail: this.options.showDetail,
            };
        },
    });
})
;<|MERGE_RESOLUTION|>--- conflicted
+++ resolved
@@ -51,42 +51,16 @@
         },
     });
 
-    var getGridAttributes = function (tile) {
-        if (!tile) {
-            return null;
-        }
-        var rowStart = tile.gridY + 1;
-        var colStart = tile.gridX + 1;
-        var rowEnd = rowStart + tile.gridHeight;
-        var colEnd = colStart + tile.gridWidth;
-
-        return "grid-area: " + rowStart + " / " + colStart + " / " +
-            rowEnd + " / " + colEnd + ";";
-    };
-
-    function addStyleString(str) {
-        var node = document.createElement('style');
-        node.innerHTML = str;
-        document.body.appendChild(node);
-    }
-
     MenuList.CaseView = Marionette.ItemView.extend({
         tagName: "tr",
-<<<<<<< HEAD
-
         getTemplate: function () {
             if (_.isNull(this.options.tiles) || !this.tiles) {
-=======
-        getTemplate: function () {
-            if (_.isNull(this.options.tiles)) {
->>>>>>> 3d0f9a39
                 return "#case-view-item-template";
             } else {
                 return "#case-tile-view-item-template";
             }
         },
-<<<<<<< HEAD
-
+        
         initialize: function (options) {
             this.tiles = options.tiles;
             this.styles = options.styles;
@@ -105,9 +79,6 @@
                 }
             }
         },
-
-=======
->>>>>>> 3d0f9a39
 
         className: "formplayer-request",
         events: {
@@ -232,10 +203,7 @@
                 pageCount: this.options.pageCount,
                 styles: this.options.styles,
                 tiles: this.options.tiles,
-<<<<<<< HEAD
                 breadcrumbs: this.options.breadcrumbs,
-=======
->>>>>>> 3d0f9a39
             };
         },
     });
