from django.core.urlresolvers import reverse
from django.http import HttpResponse
from django.utils.decorators import method_decorator
from django.utils.translation import ugettext_noop
from django.views.generic import View

from djangular.views.mixins import JSONResponseMixin, allow_remote_invocation

from dimagi.utils.decorators.memoized import memoized

from corehq import toggles
from corehq.apps.domain.decorators import login_required, require_superuser_or_developer
from corehq.apps.hqwebapp.views import BasePageView
from corehq.apps.notifications.forms import NotificationCreationForm
from corehq.apps.notifications.models import Notification


class NotificationsServiceRMIView(JSONResponseMixin, View):
    urlname = "notifications_service"

    @method_decorator(login_required)
    @method_decorator(toggles.NOTIFICATIONS.required_decorator())
    def dispatch(self, request, *args, **kwargs):
        return super(NotificationsServiceRMIView, self).dispatch(request, *args, **kwargs)

    def get(self, request, *args, **kwargs):
        return HttpResponse("foo")

    @allow_remote_invocation
    def get_notifications(self, in_data):
        # todo always grab alerts if they are still relevant
        notifications = Notification.get_by_user(self.request.user)
        has_unread = len(filter(lambda x: not x['isRead'], notifications)) > 0
        return {
            'hasUnread': has_unread,
            'notifications': notifications,
        }

    @allow_remote_invocation
    def mark_as_read(self, in_data):
        Notification.objects.get(pk=in_data['id']).mark_as_read(self.request.user)
        return {}


class ManageNotificationView(BasePageView):
    urlname = 'manage_notifications'
    page_title = ugettext_noop("Manage Notification")
    template_name = 'notifications/manage_notifications.html'

<<<<<<< HEAD
    @method_decorator(require_superuser)
=======
    @method_decorator(require_superuser_or_developer)
    @use_bootstrap3
>>>>>>> 5c69e2fe
    def dispatch(self, request, *args, **kwargs):
        return super(ManageNotificationView, self).dispatch(request, *args, **kwargs)

    @property
    @memoized
    def create_form(self):
        if self.request.method == 'POST' and 'submit' in self.request.POST:
            return NotificationCreationForm(self.request.POST)
        return NotificationCreationForm()

    @property
    def page_context(self):
        return {
            'alerts': [{
                'content': alert.content,
                'url': alert.url,
                'type': alert.get_type_display(),
                'activated': unicode(alert.activated),
                'isActive': alert.is_active,
                'id': alert.id,
            } for alert in Notification.objects.order_by('-created').all()],
            'form': self.create_form,
        }

    @property
    def page_url(self):
        return reverse(self.urlname)

    def post(self, request, *args, **kwargs):
        if 'submit' in request.POST and self.create_form.is_valid():
            self.create_form.save()
        elif 'activate' in request.POST:
            note = Notification.objects.filter(pk=request.POST.get('alert_id')).first()
            note.activate()
        elif 'deactivate' in request.POST:
            note = Notification.objects.filter(pk=request.POST.get('alert_id')).first()
            note.deactivate()
        elif 'remove' in request.POST:
            Notification.objects.filter(pk=request.POST.get('alert_id')).delete()
        return self.get(request, *args, **kwargs)<|MERGE_RESOLUTION|>--- conflicted
+++ resolved
@@ -47,12 +47,7 @@
     page_title = ugettext_noop("Manage Notification")
     template_name = 'notifications/manage_notifications.html'
 
-<<<<<<< HEAD
-    @method_decorator(require_superuser)
-=======
     @method_decorator(require_superuser_or_developer)
-    @use_bootstrap3
->>>>>>> 5c69e2fe
     def dispatch(self, request, *args, **kwargs):
         return super(ManageNotificationView, self).dispatch(request, *args, **kwargs)
 
