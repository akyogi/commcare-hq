from __future__ import absolute_import
from __future__ import unicode_literals
from mimetypes import guess_all_extensions, guess_type
import uuid
import zipfile
import io
import logging
import os
import json
import itertools
from collections import defaultdict
from django.conf import settings
from django.contrib import messages
from django.contrib.auth.decorators import login_required
from django.urls import reverse
from django.utils.decorators import method_decorator
from django.views.decorators.csrf import csrf_exempt
from django.views.decorators.http import require_GET, require_POST
from django.views.generic import View, TemplateView

from couchdbkit.exceptions import ResourceNotFound, ResourceConflict

from django.http import HttpResponse, Http404, HttpResponseServerError, HttpResponseBadRequest

from django.shortcuts import render
import shutil
from corehq import privileges
from corehq.apps.app_manager.const import TARGET_COMMCARE, TARGET_COMMCARE_LTS
from corehq.apps.hqmedia.exceptions import BadMediaFileException
from corehq.util.files import file_extention_from_filename
from corehq.util.workbook_reading import SpreadsheetFileExtError

from soil import DownloadBase

from couchexport.export import export_raw
from couchexport.models import Format
from couchexport.shortcuts import export_response
from corehq import toggles
from corehq.middleware import always_allow_browser_caching
from corehq.apps.accounting.utils import domain_has_privilege
from corehq.apps.app_manager.dbaccessors import get_app
from corehq.apps.app_manager.decorators import require_can_edit_apps, safe_cached_download
from corehq.apps.app_manager.view_helpers import ApplicationViewMixin
from corehq.apps.case_importer.tracking.filestorage import TransientFileStore
from corehq.apps.case_importer.util import open_spreadsheet_download_ref, get_spreadsheet, ALLOWED_EXTENSIONS
from corehq.apps.domain.decorators import login_and_domain_required
from corehq.apps.hqmedia.cache import BulkMultimediaStatusCache, BulkMultimediaStatusCacheNfs
from corehq.apps.hqmedia.controller import (
    MultimediaBulkUploadController,
    MultimediaImageUploadController,
    MultimediaAudioUploadController,
    MultimediaVideoUploadController
)
from corehq.apps.hqmedia.models import CommCareImage, CommCareAudio, CommCareMultimedia, MULTIMEDIA_PREFIX, CommCareVideo
from corehq.apps.hqmedia.tasks import process_bulk_upload_zip, build_application_zip
from corehq.apps.hqwebapp.decorators import use_select2_v4
from corehq.apps.hqwebapp.views import BaseSectionPageView
from corehq.apps.users.decorators import require_permission
from corehq.apps.users.models import Permissions
from dimagi.utils.web import json_response
from memoized import memoized
from soil.util import expose_cached_download
from django.utils.translation import ugettext as _, ugettext_noop
from django_prbac.decorators import requires_privilege_raise404
import six


transient_file_store = TransientFileStore("hqmedia_upload_paths", timeout=1 * 60 * 60)


class BaseMultimediaView(ApplicationViewMixin, BaseSectionPageView):

    @method_decorator(require_permission(Permissions.edit_apps, login_decorator=login_and_domain_required))
    def dispatch(self, request, *args, **kwargs):
        return super(BaseMultimediaView, self).dispatch(request, *args, **kwargs)


class BaseMultimediaTemplateView(BaseMultimediaView, TemplateView):
    """
        The base view for all the multimedia templates.
    """
    @property
    def section_name(self):
        return self.app.name

    @property
    def page_url(self):
        return reverse(self.urlname, args=[self.domain, self.app.get_id])

    @property
    def section_url(self):
        return reverse("app_settings", args=[self.domain, self.app.get_id])

    @property
    def page_context(self, **kwargs):
        context = super(BaseMultimediaTemplateView, self).page_context
        views = [MultimediaReferencesView, BulkUploadMultimediaView]
        if toggles.BULK_UPDATE_MULTIMEDIA_PATHS.enabled_for_request(self.request):
            views.append(ManageMultimediaPathsView)
            if len(self.app.langs) > 1:
                views.append(MultimediaTranslationsCoverageView)
        context.update({
            "domain": self.domain,
            "app": self.app,
            "navigation_sections": (
                (_("Multimedia"), [
                    {
                        'title': view.page_title,
                        'url': reverse(view.urlname, args=[self.domain, self.app.id]),
                        'is_active': view.urlname == self.urlname,
                    } for view in views
                ]),
            ),
        })
        return context

    def render_to_response(self, context, **response_kwargs):
        return render(self.request, self.template_name, context)


class BaseMultimediaUploaderView(BaseMultimediaTemplateView):

    @property
    def page_context(self):
        context = super(BaseMultimediaUploaderView, self).page_context
        context.update({
            'uploaders': self.upload_controllers,
            'uploaders_js': [u.js_options for u in self.upload_controllers],
            "sessionid": self.request.COOKIES.get('sessionid'),
        })
        return context

    @property
    def upload_controllers(self):
        """
            Return a list of Upload Controllers
        """
        raise NotImplementedError("You must specify a list of upload controllers")


class MultimediaReferencesView(BaseMultimediaUploaderView):
    urlname = "hqmedia_references"
    template_name = "hqmedia/references.html"
    page_title = ugettext_noop("Multimedia Reference Checker")

    @property
    def page_context(self):
        context = super(MultimediaReferencesView, self).page_context
        if self.app is None:
            raise Http404(self)
        context.update({
            "references": self.app.get_references(),
            "multimedia_state": self.app.check_media_state(),
            "object_map": self.app.get_object_map(),
            "totals": self.app.get_reference_totals(),
            "sessionid": self.request.COOKIES.get('sessionid'),
        })
        return context

    @property
    def upload_controllers(self):
        return [
            MultimediaImageUploadController("hqimage", reverse(ProcessImageFileUploadView.urlname,
                                                               args=[self.domain, self.app_id])),
            MultimediaAudioUploadController("hqaudio", reverse(ProcessAudioFileUploadView.urlname,
                                                               args=[self.domain, self.app_id])),
            MultimediaVideoUploadController("hqvideo", reverse(ProcessVideoFileUploadView.urlname,
                                                               args=[self.domain, self.app_id])),
        ]


class BulkUploadMultimediaView(BaseMultimediaUploaderView):
    urlname = "hqmedia_bulk_upload"
    template_name = "hqmedia/bulk_upload.html"
    page_title = ugettext_noop("Bulk Upload Multimedia")

    @property
    def parent_pages(self):
        return [{
            'title': _("Multimedia Reference Checker"),
            'url': reverse(MultimediaReferencesView.urlname, args=[self.domain, self.app.get_id]),
        }]

    @property
    def upload_controllers(self):
        return [MultimediaBulkUploadController("hqmedia_bulk", reverse(ProcessBulkUploadView.urlname,
                                                                       args=[self.domain, self.app_id]))]


@method_decorator(toggles.BULK_UPDATE_MULTIMEDIA_PATHS.required_decorator(), name='dispatch')
@method_decorator(require_can_edit_apps, name='dispatch')
class ManageMultimediaPathsView(BaseMultimediaTemplateView):
    urlname = "manage_multimedia_paths"
    template_name = "hqmedia/manage_paths.html"
    page_title = ugettext_noop("Manage Multimedia Paths")

    @property
    def parent_pages(self):
        return [{
            'title': _("Multimedia Reference Checker"),
            'url': reverse(MultimediaReferencesView.urlname, args=[self.domain, self.app.get_id]),
        }]


@toggles.BULK_UPDATE_MULTIMEDIA_PATHS.required_decorator()
@require_can_edit_apps
@require_GET
def download_multimedia_paths(request, domain, app_id):
    from corehq.apps.hqmedia.view_helpers import download_multimedia_paths_rows
    app = get_app(domain, app_id)

    headers = ((_("Paths"), (_("Old Path"), _("New Path"), _("Usages"))),)
    rows = download_multimedia_paths_rows(app, only_missing=request.GET.get('only_missing', False))

    temp = io.BytesIO()
    export_raw(headers, rows, temp)
    filename = '{app_name} v.{app_version} - App Multimedia Paths'.format(
        app_name=app.name,
        app_version=app.version)
    return export_response(temp, Format.XLS_2007, filename)


@toggles.BULK_UPDATE_MULTIMEDIA_PATHS.required_decorator()
@require_can_edit_apps
@require_POST
def update_multimedia_paths(request, domain, app_id):
    if not request.FILES:
        return json_response({
            'error': _("Please choose an Excel file to import.")
        })

    handle = request.FILES['file']

    extension = os.path.splitext(handle.name)[1][1:].strip().lower()
    if extension not in ALLOWED_EXTENSIONS:
        return json_response({
            'error': _("Please choose a file with one of the following extensions: "
                       "{}").format(", ".join(ALLOWED_EXTENSIONS))
        })

    meta = transient_file_store.write_file(handle, handle.name, domain)
    file_id = meta.identifier

    f = transient_file_store.get_tempfile_ref_for_contents(file_id)
    try:
        open_spreadsheet_download_ref(f)
    except SpreadsheetFileExtError:
        return json_response({
            'error': _("File does not appear to be an Excel file. Please choose another file.")
        })

    app = get_app(domain, app_id)
    from corehq.apps.app_manager.views.media_utils import interpolate_media_path
    from corehq.apps.hqmedia.view_helpers import validate_multimedia_paths_rows, update_multimedia_paths

    # Get rows, filtering out header, no-ops, and any extra "Usages" columns
    rows = []
    with get_spreadsheet(f) as spreadsheet:
        for row in list(spreadsheet.iter_rows())[1:]:
            if row[1]:
                rows.append(row[:2])

    (errors, warnings) = validate_multimedia_paths_rows(app, rows)
    if len(errors):
        return json_response({
            'complete': 1,
            'errors': errors,
        })

    paths = {
        row[0]: interpolate_media_path(row[1]) for row in rows if row[1]
    }
    successes = update_multimedia_paths(app, paths)
    app.save()

    # Force all_media to reset
    app.all_media.reset_cache(app)
    app.all_media_paths.reset_cache(app)

    # Warn if any old paths remain in app (because they're used in a place this function doesn't know about)
    warnings = []
    app.remove_unused_mappings()
    app_paths = {m.path: True for m in app.all_media()}
    for old_path, new_path in six.iteritems(paths):
        if old_path in app_paths:
            warnings.append(_("Could not completely update path <code>{}</code>, "
                              "please check app for remaining references.").format(old_path))

    return json_response({
        'complete': 1,
        'successes': successes,
        'warnings': warnings,
    })


@method_decorator(toggles.BULK_UPDATE_MULTIMEDIA_PATHS.required_decorator(), name='dispatch')
@method_decorator(require_can_edit_apps, name='dispatch')
class MultimediaTranslationsCoverageView(BaseMultimediaTemplateView):
    urlname = "multimedia_translations_coverage"
    template_name = "hqmedia/translations_coverage.html"
    page_title = ugettext_noop("Translations Coverage")

    @use_select2_v4
    def dispatch(self, request, *args, **kwargs):
        return super(MultimediaTranslationsCoverageView, self).dispatch(request, *args, **kwargs)

    @property
    def parent_pages(self):
        return [{
            'title': _("Multimedia Reference Checker"),
            'url': reverse(MultimediaReferencesView.urlname, args=[self.domain, self.app.get_id]),
        }]

    @property
    def page_context(self):
        context = super(MultimediaTranslationsCoverageView, self).page_context
        selected_build_id = self.request.POST.get('build_id')
        selected_build_text = ''
        if selected_build_id:
            build = get_app(self.app.domain, selected_build_id)
            selected_build_text = str(build.version)
            if build.build_comment:
                selected_build_text += ": " + build.build_comment
        context.update({
            "media_types": {t: CommCareMultimedia.get_doc_class(t).get_nice_name()
                            for t in CommCareMultimedia.get_doc_types()},
            "selected_langs": self.request.POST.getlist('langs', []),
            "selected_media_types": self.request.POST.getlist('media_types', ['CommCareAudio', 'CommCareVideo']),
            "selected_build_id": selected_build_id,
            "selected_build_text": selected_build_text,
        })
        return context

    def post(self, request, *args, **kwargs):
        error = False

        langs = request.POST.getlist('langs')
        if not langs:
            error = True
            messages.error(request, "Please select a language.")

        media_types = request.POST.getlist('media_types')
        if not media_types:
            error = True
            messages.error(request, "Please select a media type.")

        if not error:
            build_id = self.request.POST.get('build_id')
            build = get_app(self.app.domain, build_id) if build_id else self.app
            default_paths = build.all_media_paths(lang=build.default_language)
            default_paths = {p for p in default_paths
                             if p in build.multimedia_map
                             and build.multimedia_map[p].media_type in media_types}
            for lang in langs:
                fallbacks = default_paths.intersection(build.all_media_paths(lang=lang))
                if fallbacks:
                    messages.warning(request,
                                     "The following paths do not have references in <strong>{}</strong>:"
                                     "<ul>{}</ul>".format(lang,
                                                          "".join(["<li>{}</li>".format(f) for f in fallbacks])),
                                     extra_tags='html')
                else:
                    messages.success(request,
                                     "All paths checked have a <strong>{}</strong> reference.".format(lang),
                                     extra_tags='html')

        return self.get(request, *args, **kwargs)


class BaseProcessUploadedView(BaseMultimediaView):

    @property
    def username(self):
        return self.request.couch_user.username if self.request.couch_user else None

    @property
    def share_media(self):
        return self.request.POST.get('shared') == 't'

    @property
    def license_used(self):
        return self.request.POST.get('license', '')

    @property
    def author(self):
        return self.request.POST.get('author', '')

    @property
    def attribution_notes(self):
        return self.request.POST.get('attribution-notes', '')

    @property
    @memoized
    def uploaded_file(self):
        return self.request.FILES.get('Filedata')

    @property
    @memoized
    def mime_type(self):
        try:
            data = self.uploaded_file.file.read()
            return CommCareMultimedia.get_mime_type(data, filename=self.uploaded_file.name)
        except Exception as e:
            raise BadMediaFileException("There was an error fetching the MIME type of your file. Error: %s" % e)

    @method_decorator(require_permission(Permissions.edit_apps, login_decorator=login_and_domain_required))
    # YUI js uploader library doesn't support csrf
    @csrf_exempt
    def dispatch(self, request, *args, **kwargs):
        return super(BaseMultimediaView, self).dispatch(request, *args, **kwargs)

    def get(self, request, *args, **kwargs):
        return HttpResponseBadRequest("You may only post to this URL.")

    def post(self, request, *args, **kwargs):
        self.errors = []
        response = {}
        try:
            self.validate_file()
            response.update(self.process_upload())
        except BadMediaFileException as e:
            self.errors.append(six.text_type(e))
        response.update({
            'errors': self.errors,
        })
        response_class = HttpResponseBadRequest if self.errors else HttpResponse
        return response_class(json.dumps(response))

    def validate_file(self, replace_diff_ext=False):
        raise NotImplementedError("You must validate your uploaded file!")

    def process_upload(self):
        raise NotImplementedError("You definitely need to implement this guy.")


class ProcessBulkUploadView(BaseProcessUploadedView):
    urlname = "hqmedia_uploader_bulk"

    @property
    @memoized
    def uploaded_zip(self):
        try:
            self.uploaded_file.file.seek(0)
            return zipfile.ZipFile(self.uploaded_file)
        except Exception as e:
            msg = _("There was an issue processing the zip file you provided. Error: %s")
            raise BadMediaFileException(msg % e)

    def validate_file(self, replace_diff_ext=False):
        if not self.mime_type in self.valid_mime_types():
            raise BadMediaFileException(_("Uploaded file is not a ZIP file."))
        if not self.uploaded_zip:
            raise BadMediaFileException(_("There is no ZIP file."))
        if self.uploaded_zip.testzip():
            raise BadMediaFileException(_("Unable to extract the ZIP file."))

    def process_upload(self):
        if hasattr(self.uploaded_file, 'temporary_file_path') and settings.SHARED_DRIVE_CONF.temp_dir:
            processing_id = uuid.uuid4().hex
            path = settings.SHARED_DRIVE_CONF.get_temp_file(suffix='.upload')
            shutil.move(self.uploaded_file.temporary_file_path(), path)
            status = BulkMultimediaStatusCacheNfs(processing_id, path)
            status.save()
        else:
            self.uploaded_file.file.seek(0)
            saved_file = expose_cached_download(
                self.uploaded_file.file.read(),
                expiry=BulkMultimediaStatusCache.cache_expiry,
                file_extension=file_extention_from_filename(self.uploaded_file.name),
            )
            processing_id = saved_file.download_id
            status = BulkMultimediaStatusCache(processing_id)
            status.save()

        process_bulk_upload_zip.delay(processing_id, self.domain, self.app_id,
                                      username=self.username,
                                      share_media=self.share_media,
                                      license_name=self.license_used,
                                      author=self.author,
                                      attribution_notes=self.attribution_notes)
        return status.get_response()

    @classmethod
    def valid_mime_types(cls):
        return [
            'application/zip',
            'application/x-zip',
            'application/octet-stream',
            'application/x-zip-compressed',
        ]


class BaseProcessFileUploadView(BaseProcessUploadedView):
    media_class = None

    @property
    def form_path(self):
        return self.request.POST.get('path', '')

    @property
    def original_path(self):
        return self.request.POST.get('originalPath')

    @property
    def file_ext(self):
        def file_ext(filename):
            _, extension = os.path.splitext(filename)
            return extension
        return file_ext(self.uploaded_file.name)

    @property
    def orig_ext(self):
        if self.original_path is None:
            return self.file_ext
        return '.{}'.format(self.original_path.split('.')[-1])

    def validate_file(self, replace_diff_ext=False):
        def possible_extensions(filename):
            possible_type = guess_type(filename)[0]
            if not possible_type:
                return []
            return guess_all_extensions(guess_type(filename)[0])

        if not self.mime_type:
            raise BadMediaFileException(_("Did not process a mime type!"))
        base_type = self.mime_type.split('/')[0]
        if base_type not in self.valid_base_types():
            raise BadMediaFileException(
                _("Not a valid %s file.")
                % self.media_class.get_nice_name().lower()
            )
        if self.file_ext.lower() not in possible_extensions(self.form_path):
            raise BadMediaFileException(
                _("File {name} has an incorrect file type {ext}.").format(
                    name=self.uploaded_file.name,
                    ext=self.file_ext,
                )
            )
        if not replace_diff_ext and self.file_ext.lower() != self.orig_ext.lower():
            raise BadMediaFileException(_(
                "The file type of {name} of '{ext}' does not match the "
                "file type of the original media file '{orig_ext}'. To change "
                "file types, please upload directly from the "
                "Form Builder."
            ).format(
                name=self.uploaded_file.name,
                ext=self.file_ext.lower(),
                orig_ext=self.orig_ext.lower(),
            ))

    def process_upload(self):
        self.uploaded_file.file.seek(0)
        self.data = self.uploaded_file.file.read()
        multimedia = self.media_class.get_by_data(self.data)
        multimedia.attach_data(self.data,
                               original_filename=self.uploaded_file.name,
                               username=self.username)
        multimedia.add_domain(self.domain, owner=True)
        if self.share_media:
            multimedia.update_or_add_license(self.domain,
                                             type=self.license_used,
                                             author=self.author,
                                             attribution_notes=self.attribution_notes)
        self.app.create_mapping(multimedia, self.form_path)
        return {
            'ref': multimedia.get_media_info(self.form_path),
        }

    @classmethod
    def valid_base_types(cls):
        raise NotImplementedError("You need to specify a list of valid base mime types!")


class ProcessImageFileUploadView(BaseProcessFileUploadView):
    media_class = CommCareImage
    urlname = "hqmedia_uploader_image"

    @classmethod
    def valid_base_types(cls):
        return ['image']


class ProcessLogoFileUploadView(ProcessImageFileUploadView):
    urlname = "hqmedia_uploader_logo"

    @method_decorator(requires_privilege_raise404(privileges.COMMCARE_LOGO_UPLOADER))
    def post(self, request, *args, **kwargs):
        return super(ProcessLogoFileUploadView, self).post(request, *args, **kwargs)

    @property
    def form_path(self):
        return ("jr://file/commcare/logo/data/%s%s"
                % (self.filename, self.file_ext))

    def validate_file(self, replace_diff_ext=True):
        return super(ProcessLogoFileUploadView, self).validate_file(replace_diff_ext)

    @property
    def filename(self):
        return self.kwargs.get('logo_name')

    def process_upload(self):
        if self.app.logo_refs is None:
            self.app.logo_refs = {}
        ref = super(
            ProcessLogoFileUploadView, self
        ).process_upload()
        self.app.logo_refs[self.filename] = ref['ref']
        if self.app.doc_type == 'LinkedApplication':
            self.app.linked_app_logo_refs[self.filename] = ref['ref']
        self.app.save()
        return ref


class ProcessAudioFileUploadView(BaseProcessFileUploadView):
    media_class = CommCareAudio
    urlname = "hqmedia_uploader_audio"

    @classmethod
    def valid_base_types(cls):
        return ['audio']


class ProcessVideoFileUploadView(BaseProcessFileUploadView):
    media_class = CommCareVideo
    urlname = "hqmedia_uploader_video"

    @classmethod
    def valid_base_types(cls):
        return ['video']


class ProcessTextFileUploadView(BaseProcessFileUploadView):
    media_class = CommCareMultimedia
    urlname = "hqmedia_uploader_text"

    @classmethod
    def valid_base_types(cls):
        return ['text']


class ProcessDetailPrintTemplateUploadView(ProcessTextFileUploadView):
    urlname = "hqmedia_uploader_detail_print_template"

    @method_decorator(toggles.CASE_DETAIL_PRINT.required_decorator())
    def post(self, request, *args, **kwargs):
        return super(ProcessDetailPrintTemplateUploadView, self).post(request, *args, **kwargs)

    @property
    def form_path(self):
        return ("jr://file/commcare/text/module_%s_detail_print%s"
                % (self.module_unique_id, self.file_ext))

    @property
    def module_unique_id(self):
        return self.kwargs.get('module_unique_id')

    def validate_file(self, replace_diff_ext=True):
        return super(ProcessDetailPrintTemplateUploadView, self).validate_file(replace_diff_ext)

    def process_upload(self):
        ref = super(
            ProcessDetailPrintTemplateUploadView, self
        ).process_upload()
        self.app.get_module_by_unique_id(self.module_unique_id).case_details.long.print_template = ref['ref']
        self.app.save()
        return ref


class RemoveDetailPrintTemplateView(BaseMultimediaView):
    urlname = "hqmedia_remove_detail_print_template"

    @property
    def module_unique_id(self):
        if self.request.method == 'POST':
            return self.request.POST.get('module_unique_id')
        return None

    @method_decorator(toggles.CASE_DETAIL_PRINT.required_decorator())
    def post(self, *args, **kwargs):
        del self.app.get_module_by_unique_id(self.module_unique_id).case_details.long.print_template
        self.app.save()
        return HttpResponse()


class RemoveLogoView(BaseMultimediaView):
    urlname = "hqmedia_remove_logo"

    @property
    def logo_slug(self):
        if self.request.method == 'POST':
            return self.request.POST.get('logo_slug')
        return None

    @method_decorator(requires_privilege_raise404(privileges.COMMCARE_LOGO_UPLOADER))
    def post(self, *args, **kwargs):
        if self.logo_slug in self.app.logo_refs:
            del self.app.logo_refs[self.logo_slug]
            self.app.save()
        return HttpResponse()


class CheckOnProcessingFile(BaseMultimediaView):
    urlname = "hqmedia_check_processing"

    def get(self, request, *args, **kwargs):
        return HttpResponse("workin on it")


def iter_media_files(media_objects):
    """
    take as input the output of get_media_objects
    and return an iterator of (path, data) tuples for the media files
    as they should show up in the .zip
    as well as a list of error messages

    as a side effect of implementation,
    errors will not include all error messages until the iterator is exhausted

    """
    from dimagi.utils.logging import notify_exception
    errors = []

    def _media_files():
        for path, media in media_objects:
            try:
                data, _ = media.get_display_file()
                folder = path.replace(MULTIMEDIA_PREFIX, "")
                if not isinstance(data, six.text_type):
                    yield os.path.join(folder), data
            except NameError as e:
                message = "%(path)s produced an ERROR: %(error)s" % {
                    'path': path,
                    'error': e,
                }
                errors.append(message)
                notify_exception(None, "[ICDS-291] ".format(message))
    return _media_files(), errors


def iter_app_files(app, include_multimedia_files, include_index_files, build_profile_id=None, download_targeted_version=False):
    file_iterator = []
    errors = []
    index_file_count = 0
    multimedia_file_count = 0
    if include_multimedia_files:
        media_objects = list(app.get_media_objects(build_profile_id=build_profile_id))
        multimedia_file_count = len(media_objects)
        file_iterator, errors = iter_media_files(media_objects)
    if include_index_files:
        index_files, index_file_errors, index_file_count = iter_index_files(
            app, build_profile_id=build_profile_id, download_targeted_version=download_targeted_version
        )
        if index_file_errors:
            errors.extend(index_file_errors)
        file_iterator = itertools.chain(file_iterator, index_files)

    return file_iterator, errors, (index_file_count + multimedia_file_count)


class DownloadMultimediaZip(View, ApplicationViewMixin):
    """
    This is where the Multimedia for an application gets generated.
    Expects domain and app_id to be in its args

    """

    urlname = "download_multimedia_zip"
    compress_zip = False
    include_multimedia_files = True
    include_index_files = False

    @property
    def zip_name(self):
        return 'commcare_v{}.zip'.format(self.app.version)

    def check_before_zipping(self):
        if not self.app.multimedia_map and self.include_multimedia_files:
            return HttpResponse("You have no multimedia to download.")

    def get(self, request, *args, **kwargs):
        assert self.include_multimedia_files or self.include_index_files
        error_response = self.check_before_zipping()
        if error_response:
            return error_response

        message = request.GET['message'] if 'message' in request.GET else None
        download = DownloadBase(message=message)
        build_profile_id = None
        if domain_has_privilege(request.domain, privileges.BUILD_PROFILES):
            build_profile_id = request.GET.get('profile')
        download_targeted_version = request.GET.get('download_targeted_version') == 'true'
        download.set_task(build_application_zip.delay(
            include_multimedia_files=self.include_multimedia_files,
            include_index_files=self.include_index_files,
            app=self.app,
            download_id=download.download_id,
            compress_zip=self.compress_zip,
            filename=self.zip_name,
            build_profile_id=build_profile_id,
            download_targeted_version=download_targeted_version,
        ))
        return download.get_start_response()

    @method_decorator(safe_cached_download)
    def dispatch(self, request, *args, **kwargs):
        return super(DownloadMultimediaZip, self).dispatch(request, *args, **kwargs)


class MultimediaUploadStatusView(View):
    urlname = "hqmedia_upload_status"

    @property
    @memoized
    def processing_id(self):
        return self.request.POST.get('processing_id')

    @method_decorator(login_required)
    def dispatch(self, request, *args, **kwargs):
        return super(MultimediaUploadStatusView, self).dispatch(request, *args, **kwargs)

    def get(self, request, *args, **kwargs):
        return HttpResponseBadRequest("Please post to this.")

    def post(self, request, *args, **kwargs):
        if not self.processing_id:
            return HttpResponseBadRequest("A processing_id is required.")
        status = BulkMultimediaStatusCache.get(self.processing_id)
        if status is None:
            # No status could be retrieved from the cache
            fake_status = BulkMultimediaStatusCache(self.processing_id)
            fake_status.complete = True
            fake_status.errors.append(_('There was an issue retrieving the status from the cache. '
                                      'We are looking into it. Please try uploading again.'))
            logging.error("[Multimedia Bulk Upload] Process ID #%s encountered an issue while retrieving "
                          "a status from the cache." % self.processing_id)
            response = fake_status.get_response()
        else:
            response = status.get_response()
        return HttpResponse(json.dumps(response))


class ViewMultimediaFile(View):
    urlname = "hqmedia_download"

    @always_allow_browser_caching
    def dispatch(self, request, *args, **kwargs):
        return super(ViewMultimediaFile, self).dispatch(request, *args, **kwargs)

    @property
    @memoized
    def media_class(self):
        media_type = self.kwargs.get('media_type')
        try:
            return CommCareMultimedia.get_doc_class(media_type)
        except KeyError:
            raise Http404("Could not find media of that type.")

    @property
    @memoized
    def doc_id(self):
        return self.kwargs.get('doc_id')

    @property
    @memoized
    def multimedia(self):
        try:
            return self.media_class.get(self.doc_id)
        except ResourceNotFound:
            raise Http404("Media not found.")

    @property
    @memoized
    def thumb(self):
        thumb = self.request.GET.get('thumb')
        try:
            return int(thumb), int(thumb)
        except Exception:
            return None

    def get(self, request, *args, **kwargs):
        data, content_type = self.multimedia.get_display_file()
        if self.thumb:
            data = CommCareImage.get_thumbnail_data(data, self.thumb)
        response = HttpResponse(data, content_type=content_type)
        response['Content-Disposition'] = 'filename="download{}"'.format(self.multimedia.get_file_extension())
        return response


def iter_index_files(app, build_profile_id=None, download_targeted_version=False):
    from corehq.apps.app_manager.views.download import download_index_files
    from dimagi.utils.logging import notify_exception
    skip_files = [
        text_format.format(suffix)
        for text_format in ['profile{}.xml', 'profile{}.ccpr', 'media_profile{}.xml']
        for suffix in ['', '-' + TARGET_COMMCARE, '-' + TARGET_COMMCARE_LTS]
    ]
    text_extensions = ('.xml', '.ccpr', '.txt')
    files = []
    errors = []

    def _get_name(f):
        return {
            'media_profile{}.ccpr'.format(suffix): 'profile.ccpr'
            for suffix in ['', '-' + TARGET_COMMCARE, '-' + TARGET_COMMCARE_LTS]
        }.get(f, f)

    def _encode_if_unicode(s):
        return s.encode('utf-8') if isinstance(s, six.text_type) else s

    def _files(files):
        for name, f in files:
            if download_targeted_version and name == 'media_profile.ccpr':
                continue
            elif not download_targeted_version and name in [
                'media_profile-{}.ccpr'.format(suffix) for suffix in [TARGET_COMMCARE, TARGET_COMMCARE_LTS]
            ]:
                continue
            if build_profile_id is not None:
                name = name.replace(build_profile_id + '/', '')
            if name not in skip_files:
                # TODO: make RemoteApp.create_all_files not return media files
                extension = os.path.splitext(name)[1]
                data = _encode_if_unicode(f) if extension in text_extensions else f
                yield (_get_name(name), data)

    def _download_index_files(app, build_profile_id, is_retry=False):
        try:
            return download_index_files(app, build_profile_id)
        except ResourceConflict as e:
            if is_retry:
                raise e
            return _download_index_files(app, build_profile_id, is_retry=True)

    try:
        files = _download_index_files(app, build_profile_id)
    except Exception as e:
<<<<<<< HEAD
        notify_exception(None, six.text_type(e))
=======
        notify_exception(None, "[ICDS-291] ".format(six.text_type(e)))
>>>>>>> 85f7f47a
        errors = [six.text_type(e)]

    return _files(files), errors, len(files)<|MERGE_RESOLUTION|>--- conflicted
+++ resolved
@@ -935,11 +935,7 @@
     try:
         files = _download_index_files(app, build_profile_id)
     except Exception as e:
-<<<<<<< HEAD
-        notify_exception(None, six.text_type(e))
-=======
         notify_exception(None, "[ICDS-291] ".format(six.text_type(e)))
->>>>>>> 85f7f47a
         errors = [six.text_type(e)]
 
     return _files(files), errors, len(files)