--- conflicted
+++ resolved
@@ -386,81 +386,6 @@
     return export_response(temp, Format.XLS_2007, filename)
 
 
-<<<<<<< HEAD
-=======
-@toggles.BULK_UPDATE_MULTIMEDIA_PATHS.required_decorator()
-@require_can_edit_apps
-@require_POST
-def update_multimedia_paths(request, domain, app_id):
-    if not request.FILES:
-        return json_response({
-            'error': _("Please choose an Excel file to import.")
-        })
-
-    handle = request.FILES['file']
-
-    extension = os.path.splitext(handle.name)[1][1:].strip().lower()
-    if extension not in ALLOWED_EXTENSIONS:
-        return json_response({
-            'error': _("Please choose a file with one of the following extensions: "
-                       "{}").format(", ".join(ALLOWED_EXTENSIONS))
-        })
-
-    meta = transient_file_store.write_file(handle, handle.name, domain)
-    file_id = meta.identifier
-
-    f = transient_file_store.get_tempfile_ref_for_contents(file_id)
-    try:
-        open_spreadsheet_download_ref(f)
-    except SpreadsheetFileExtError:
-        return json_response({
-            'error': _("File does not appear to be an Excel file. Please choose another file.")
-        })
-
-    app = get_app(domain, app_id)
-    from corehq.apps.app_manager.views.media_utils import interpolate_media_path
-    from corehq.apps.hqmedia.view_helpers import validate_multimedia_paths_rows, update_multimedia_paths
-
-    # Get rows, filtering out header, no-ops, and any extra "Usages" columns
-    rows = []
-    with get_spreadsheet(f) as spreadsheet:
-        for row in list(spreadsheet.iter_rows())[1:]:
-            if row[1]:
-                rows.append(row[:2])
-
-    (errors, warnings) = validate_multimedia_paths_rows(app, rows)
-    if len(errors):
-        return json_response({
-            'complete': 1,
-            'errors': errors,
-        })
-
-    paths = {
-        row[0]: interpolate_media_path(row[1]) for row in rows if row[1]
-    }
-    successes = update_multimedia_paths(app, paths)
-    app.save()
-
-    # Force all_media to reset
-    app.all_media.reset_cache(app)
-    app.all_media_paths.reset_cache(app)
-
-    # Warn if any old paths remain in app (because they're used in a place this function doesn't know about)
-    warnings = []
-    app.remove_unused_mappings()
-    app_paths = {m.path: True for m in app.all_media()}
-    for old_path, new_path in paths.items():
-        if old_path in app_paths:
-            warnings.append(_("Could not completely update path <code>{}</code>, "
-                              "please check app for remaining references.").format(old_path))
-
-    return json_response({
-        'complete': 1,
-        'successes': successes,
-        'warnings': warnings,
-    })
-
-
 @toggles.MULTI_MASTER_LINKED_DOMAINS.required_decorator()
 @require_can_edit_apps
 @require_POST
@@ -482,7 +407,6 @@
     return redirect("app_settings", domain=domain, app_id=app_id)
 
 
->>>>>>> dfa82d4a
 @method_decorator(toggles.BULK_UPDATE_MULTIMEDIA_PATHS.required_decorator(), name='dispatch')
 @method_decorator(require_can_edit_apps, name='dispatch')
 class MultimediaTranslationsCoverageView(BaseMultimediaTemplateView):
