import datetime
from collections import namedtuple

import pytz
from django.test import SimpleTestCase, TestCase
from mock import patch

from corehq.apps.export.filters import (
    FormSubmittedByFilter,
    OwnerFilter,
    GroupFormSubmittedByFilter,
    UserTypeFilter,
    NOT
)
from corehq.apps.export.forms import (
    BaseFilterExportDownloadForm,
    EmwfFilterFormExport,
    LocationRestrictedMobileWorkerFilter,
    FilterCaseESExportDownloadForm
)
from corehq.apps.domain.models import Domain
from corehq.apps.reports.filters.case_list import CaseListFilter
from corehq.apps.groups.models import Group
from corehq.apps.locations.models import SQLLocation
from corehq.apps.reports.models import HQUserType


class TestBaseFilterExportDownloadForm(SimpleTestCase):
    def test_skip_layout_default(self):
        self.assertFalse(BaseFilterExportDownloadForm.skip_layout)


<<<<<<< HEAD
@patch('corehq.apps.reports.util.get_first_form_submission_received', lambda x: datetime.datetime(2015, 1, 1))
class TestEmwfFilterFormExport(TestCase):
    form = EmwfFilterFormExport
    filter = form.dynamic_filter_class

    def setUp(self):
        DomainObject = namedtuple('DomainObject', ['uses_locations', 'name'])
        self.domain = Domain(name="testapp", is_active=True)
        self.project = DomainObject(False, "foo")
        self.subject = self.form

    def test_attributes(self):
        self.export_filter = self.subject(self.domain, pytz.utc)

        self.assertTrue(self.export_filter.skip_layout)
        self.assertEqual(self.subject.export_user_filter, FormSubmittedByFilter)
        self.assertEqual(self.subject.dynamic_filter_class, LocationRestrictedMobileWorkerFilter)
=======
class TestFilterFormESExportDownloadForm(SimpleTestCase):

    def setUp(self):
        DomainObject = namedtuple('DomainObject', ['uses_locations', 'name', 'date_created'])
        self.project = DomainObject(False, "foo", datetime.datetime(2015, 1, 1))
>>>>>>> 83cd058c

    def test_get_datespan_filter(self):
        form_data = {'date_range': '2015-06-25 to 2016-02-19'}
        form = self.subject(self.project, pytz.utc, form_data)
        self.assertTrue(form.is_valid())
        datespan_filter = form._get_datespan_filter()
        self.assertEqual(datespan_filter.lt, datetime.datetime(2016, 2, 20, tzinfo=pytz.utc))
        self.assertEqual(datespan_filter.gte, datetime.datetime(2015, 6, 25, tzinfo=pytz.utc))
        self.assertEqual(datespan_filter.lte, None)
        self.assertEqual(datespan_filter.gt, None)

    def test_export_to_es_user_types_map(self):
        mapping = {'mobile': ['mobile'], 'demo_user': ['demo'], 'supply': ['supply'],
                   'unknown': ['unknown', 'system', 'web']}
        self.assertEqual(
            self.subject._EXPORT_TO_ES_USER_TYPES_MAP,
            mapping
        )


@patch('corehq.apps.reports.util.get_first_form_submission_received', lambda x: datetime.datetime(2015, 1, 1))
class TestEmwfFilterExportMixin(TestCase):
    form = EmwfFilterFormExport

    @classmethod
    def setUpClass(cls):
        super(TestEmwfFilterExportMixin, cls).setUpClass()
        cls.subject = cls.form
        cls.domain = Domain(name="testapp", is_active=True)
        cls.user_ids = ['e80c5e54ab552245457d2546d0cdbb03', 'e80c5e54ab552245457d2546d0cdbb04']
        cls.user_ids_slug = ['u__' + user_id for user_id in cls.user_ids]
        cls.location_ids = ['e80c5e54ab552245457d2546d0cdbb05', 'e80c5e54ab552245457d2546d0cdbb06']
        cls.location_ids_slug = ['l__' + location_id for location_id in cls.location_ids]

    def test_get_user_ids(self):
        self.filter_export = self.subject(self.domain, pytz.utc)
        self.assertEqual(self.filter_export._get_user_ids(self.user_ids_slug), self.user_ids)

    def test_get_users_filter(self):
        self.filter_export = self.subject(self.domain, pytz.utc)
        user_filter = self.filter_export._get_users_filter(self.user_ids_slug)

        self.assertIsInstance(user_filter, self.subject.export_user_filter)
        self.assertEqual(user_filter.submitted_by, self.user_ids)
        expected_filter = {
            'terms': {'form.meta.userID': self.user_ids}
        }
        self.assertEqual(user_filter.to_es_filter(), expected_filter)

    def test_get_location_ids(self):
        self.filter_export = self.subject(self.domain, pytz.utc)
        self.assertEqual(self.filter_export._get_locations_ids(self.location_ids_slug), self.location_ids)

    @patch('corehq.apps.export.forms.user_ids_at_locations_and_descendants')
    def test_get_locations_filter(self, users_patch):
        self.filter_export = self.subject(self.domain, pytz.utc)
        users_patch.return_value = self.user_ids
        locations_filter = self.filter_export._get_locations_filter(self.location_ids_slug)

        self.assertIsInstance(locations_filter, self.subject.export_user_filter)
        self.assertEqual(locations_filter.submitted_by, self.user_ids)
        expected_filter = {
            'terms': {'form.meta.userID': self.user_ids}
        }
        self.assertEqual(locations_filter.to_es_filter(), expected_filter)

    def test_get_group_ids(self):
        self.filter_export = self.subject(self.domain, pytz.utc)
        group_ids = ['e80c5e54ab552245457d2546d0cdbb03', 'e80c5e54ab552245457d2546d0cdbb04']
        group_ids_slug = ['g__' + group_id for group_id in group_ids]

        self.assertEqual(self.filter_export._get_group_ids(group_ids_slug), group_ids)

    def test_get_selected_es_user_types(self):
        self.filter_export = self.subject(self.domain, pytz.utc)
        self.assertEqual(self.filter_export._get_selected_es_user_types(['t__0', 't__1']), [0, 1])


@patch('corehq.apps.reports.util.get_first_form_submission_received', lambda x: datetime.datetime(2015, 1, 1))
class TestEmwfFilterFormExportFilters(TestCase):
    form = EmwfFilterFormExport

    @classmethod
    def setUpClass(cls):
        super(TestEmwfFilterFormExportFilters, cls).setUpClass()
        cls.subject = cls.form
        cls.domain = Domain(name="testapp", is_active=True)

    def test_attributes(self):
        export_filter = self.subject(self.domain, pytz.utc)

        self.assertTrue(export_filter.skip_layout)
        self.assertEqual(export_filter.export_user_filter, FormSubmittedByFilter)
        self.assertEqual(export_filter.dynamic_filter_class, LocationRestrictedMobileWorkerFilter)

    @patch('corehq.apps.export.filters.get_groups_user_ids')
    def test_get_group_filter(self, patch_object):
        self.filter_export = self.subject(self.domain, pytz.utc)
        group_ids = ['e80c5e54ab552245457d2546d0cdbb03', 'e80c5e54ab552245457d2546d0cdbb04']
        group_ids_slug = ['g__' + group_id for group_id in group_ids]
        patch_object.return_value = group_ids
        group_filter = self.filter_export._get_group_filter(group_ids_slug)

        self.assertIsInstance(group_filter, GroupFormSubmittedByFilter)
        self.assertEqual(group_filter.group_ids, group_ids)
        expected_filter = {
            'terms': {'form.meta.userID': group_ids}
        }
        self.assertEqual(group_filter.to_es_filter(), expected_filter)

    @patch.object(form, '_get_selected_es_user_types', lambda x, y: [HQUserType.REGISTERED])
    @patch.object(form, 'get_user_ids_for_user_types')
    def test_get_user_type_filter_for_mobile(self, fetch_user_ids_patch):
        self.filter_export = self.subject(self.domain, pytz.utc)
        user_filters = self.filter_export._get_user_type_filter('')
        fetch_user_ids_patch.assert_called_once_with(admin=False, demo=False, unknown=False, commtrack=False)
        self.assertIsInstance(user_filters[0], UserTypeFilter)
        self.assertEqual(user_filters[0].user_types, self.subject._USER_MOBILE)

    @patch.object(form, '_get_selected_es_user_types', lambda x, y: [HQUserType.ADMIN])
    @patch.object(form, 'get_user_ids_for_user_types')
    def test_get_user_type_filter_for_admin(self, fetch_user_ids_patch):
        self.filter_export = self.subject(self.domain, pytz.utc)
        self.user_ids = ['e80c5e54ab552245457d2546d0cdbb03', 'e80c5e54ab552245457d2546d0cdbb04']
        fetch_user_ids_patch.return_value = self.user_ids
        user_filters = self.filter_export._get_user_type_filter('')
        fetch_user_ids_patch.assert_called_once_with(admin=True, demo=False, unknown=False, commtrack=False)
        self.assertIsInstance(user_filters[0], FormSubmittedByFilter)
        self.assertEqual(user_filters[0].submitted_by, self.user_ids)

    @patch.object(form, '_get_selected_es_user_types', return_value=[HQUserType.REGISTERED, HQUserType.ADMIN])
    @patch.object(form, 'get_user_ids_for_user_types')
    def test_get_user_type_filter_for_admin_and_mobile(self, fetch_user_ids_patch, *patches):
        self.filter_export = self.subject(self.domain, pytz.utc)
        self.user_ids = ['e80c5e54ab552245457d2546d0cdbb03', 'e80c5e54ab552245457d2546d0cdbb04']
        fetch_user_ids_patch.return_value = self.user_ids
        user_filters = self.filter_export._get_user_type_filter('')
        fetch_user_ids_patch.assert_called_once_with(admin=True, demo=False, unknown=False, commtrack=False)

        self.assertIsInstance(user_filters[0], UserTypeFilter)
        self.assertEqual(user_filters[0].user_types, self.subject._USER_MOBILE)

        self.assertIsInstance(user_filters[1], FormSubmittedByFilter)
        self.assertEqual(user_filters[1].submitted_by, self.user_ids)

    @patch.object(form, '_get_selected_es_user_types', lambda x, y: [HQUserType.UNKNOWN])
    @patch.object(form, 'get_user_ids_for_user_types')
    def test_get_user_type_filter_for_unknown(self, fetch_user_ids_patch):
        self.filter_export = self.subject(self.domain, pytz.utc)
        self.user_ids = ['e80c5e54ab552245457d2546d0cdbb03', 'e80c5e54ab552245457d2546d0cdbb04']
        fetch_user_ids_patch.return_value = self.user_ids
        user_filters = self.filter_export._get_user_type_filter('')
        fetch_user_ids_patch.assert_called_once_with(admin=False, demo=False, unknown=True, commtrack=False)
        self.assertIsInstance(user_filters[0], FormSubmittedByFilter)
        self.assertEqual(user_filters[0].submitted_by, self.user_ids)


@patch('corehq.apps.reports.util.get_first_form_submission_received', lambda x: datetime.datetime(2015, 1, 1))
@patch.object(EmwfFilterFormExport, '_get_datespan_filter', lambda x: None)
@patch.object(EmwfFilterFormExport, '_get_group_filter')
@patch.object(EmwfFilterFormExport, '_get_user_type_filter')
@patch.object(EmwfFilterFormExport, '_get_users_filter')
@patch.object(EmwfFilterFormExport, '_get_locations_filter')
class TestEmwfFilterFormExportFormFilters(TestCase):
    form = EmwfFilterFormExport

    @classmethod
    def setUpClass(cls):
        super(TestEmwfFilterFormExportFormFilters, cls).setUpClass()
        cls.subject = cls.form

    def test_get_form_filter_for_all_locations_access(self, locations_patch, users_patch, user_type_patch,
                                                      group_patch):
        domain = Domain(name="testapp", is_active=True)
        group_ids_slug = ['g__e80c5e54ab552245457d2546d0cdbb03', 'g__e80c5e54ab552245457d2546d0cdbb04']
        self.subject(domain, pytz.utc).get_form_filter(group_ids_slug, True)

        group_patch.assert_called_once_with(group_ids_slug)
        user_type_patch.assert_called_once_with(group_ids_slug)
        users_patch.assert_called_once_with(group_ids_slug)
        locations_patch.assert_called_once_with(group_ids_slug)

    def test_get_form_filter_for_restricted_locations_access(self, locations_patch, users_patch,
                                                             user_type_patch, group_patch):
        domain = Domain(name="testapp", is_active=True)
        group_ids_slug = ['g__e80c5e54ab552245457d2546d0cdbb03', 'g__e80c5e54ab552245457d2546d0cdbb04']
        self.subject(domain, pytz.utc).get_form_filter(group_ids_slug, False)

        assert not group_patch.called, 'User Filter Called for restricted location access'
        assert not user_type_patch.called, 'User Type Filter Called for restricted location access'
        users_patch.assert_called_once_with(group_ids_slug)
        locations_patch.assert_called_once_with(group_ids_slug)


@patch('corehq.apps.reports.util.get_first_form_submission_received', lambda x: datetime.datetime(2015, 1, 1))
@patch.object(FilterCaseESExportDownloadForm, '_get_datespan_filter', lambda x: [])
@patch.object(FilterCaseESExportDownloadForm, '_get_group_ids')
@patch.object(Group, 'get_static_user_ids_for_groups')
@patch.object(Group, 'get_case_sharing_groups')
@patch.object(SQLLocation, 'get_case_sharing_locations_ids')
class TestFilterCaseESExportDownloadForm(TestCase):
    form = FilterCaseESExportDownloadForm
    filter = form.dynamic_filter_class

    @classmethod
    def setUpClass(cls):
        super(TestFilterCaseESExportDownloadForm, cls).setUpClass()
        cls.domain = Domain(name="testapp", is_active=True)
        cls.group_ids = ['e80c5e54ab552245457d2546d0cdbb03', 'e80c5e54ab552245457d2546d0cdbb04']
        cls.group_ids_slug = ['g__e80c5e54ab552245457d2546d0cdbb03', 'g__e80c5e54ab552245457d2546d0cdbb04']
        cls.subject = cls.form

    @patch.object(form, '_get_group_independent_filters', lambda x, y, z: [])
    def test_attributes(self, *patches):
        self.export_filter = self.subject(self.domain, pytz.utc)

        self.assertTrue(self.export_filter.skip_layout)
        self.assertEqual(self.export_filter.export_user_filter, OwnerFilter)
        self.assertEqual(self.export_filter.dynamic_filter_class, CaseListFilter)

    @patch.object(filter, 'show_all_data', return_value=True)
    @patch.object(filter, 'show_project_data')
    @patch.object(form, '_get_filters_from_slugs')
    def test_get_case_filter_for_all_data(self, filters_from_slugs_patch, project_data_patch, *patches):
        self.export_filter = self.subject(self.domain, pytz.utc)
        case_filters = self.export_filter.get_case_filter('', True)
        assert not project_data_patch.called
        assert not filters_from_slugs_patch.called
        self.assertEqual(len(case_filters), 0)

    @patch.object(filter, 'show_project_data', return_value=True)
    @patch.object(filter, 'show_all_data', return_value=False)
    @patch.object(filter, 'selected_user_types', return_value=[HQUserType.ADMIN])
    @patch.object(form, '_get_filters_from_slugs')
    @patch.object(form, 'get_user_ids_for_user_types', return_value=['123'])
    def test_get_case_filter_for_project_data(self, fetch_user_ids_patch, filters_from_slugs_patch, *patches):
        self.export_filter = self.subject(self.domain, pytz.utc)
        case_filters = self.export_filter.get_case_filter('', True)

        fetch_user_ids_patch.assert_called_once_with(admin=False, unknown=True, demo=True, commtrack=True)
        assert not filters_from_slugs_patch.called

        self.assertIsInstance(case_filters[0], NOT)
        self.assertIsInstance(case_filters[0].operand_filter, OwnerFilter)
        self.assertEqual(case_filters[0].operand_filter.owner_id, ['123'])

    @patch.object(form, '_get_group_independent_filters', lambda x, y, z: [])
    def test_get_filters_from_slugs_for_all_locations_access(self, case_sharing_locations_ids_patch,
                                                             case_sharing_groups_patch,
                                                             static_user_ids_for_group_patch, group_ids_patch):
        group_ids_patch.return_value = self.group_ids
        self.export_filter = self.subject(self.domain, pytz.utc)
        self.export_filter.get_case_filter(self.group_ids_slug, True)

        group_ids_patch.assert_called_once_with(self.group_ids_slug)
        static_user_ids_for_group_patch.assert_called_once_with(self.group_ids)
        assert not case_sharing_groups_patch.called
        assert not case_sharing_locations_ids_patch.called

    @patch.object(form, '_get_group_independent_filters', lambda x, y, z: [])
    def test_get_filters_from_slugs_for_restricted_locations_access(self, case_sharing_locations_ids_patch,
                                                                    case_sharing_groups_patch,
                                                                    static_user_ids_for_group_patch,
                                                                    group_ids_patch):
        self.export_filter = self.subject(self.domain, pytz.utc)
        self.export_filter.get_case_filter(self.group_ids_slug, False)

        assert not group_ids_patch.called
        assert not static_user_ids_for_group_patch.called
        assert not case_sharing_groups_patch.called
        case_sharing_locations_ids_patch.assert_called_once_with(self.domain.name)

    @patch.object(filter, 'selected_user_types')
    @patch.object(form, '_get_locations_filter')
    @patch.object(form, '_get_locations_ids')
    @patch.object(form, '_get_users_filter')
    def test_get_group_independent_filters_for_all_access(self, get_users_filter, get_locations_ids,
                                                          get_locations_filter, get_es_user_types, *patches):
        self.export_filter = self.subject(self.domain, pytz.utc)
        self.export_filter.get_case_filter(self.group_ids_slug, True)
        get_es_user_types.assert_called_once_with(self.group_ids_slug)
        get_locations_filter.assert_called_once_with(self.group_ids_slug)
        get_locations_ids.assert_called_once_with(self.group_ids_slug)
        get_users_filter.assert_called_once_with(self.group_ids_slug)

    @patch.object(filter, 'selected_user_types')
    @patch.object(form, '_get_locations_filter')
    @patch.object(form, '_get_locations_ids')
    @patch.object(form, '_get_users_filter')
    def test_get_group_independent_filters_for_restricted_access(self, get_users_filter, get_locations_ids,
                                                                 get_locations_filter, get_es_user_types, *mocks):
        self.export_filter = self.subject(self.domain, pytz.utc)
        self.export_filter.get_case_filter(self.group_ids_slug, False)
        assert not get_es_user_types.called
        get_locations_filter.assert_called_once_with(self.group_ids_slug)
        get_locations_ids.assert_called_once_with(self.group_ids_slug)
        get_users_filter.assert_called_once_with(self.group_ids_slug)<|MERGE_RESOLUTION|>--- conflicted
+++ resolved
@@ -30,16 +30,15 @@
         self.assertFalse(BaseFilterExportDownloadForm.skip_layout)
 
 
-<<<<<<< HEAD
 @patch('corehq.apps.reports.util.get_first_form_submission_received', lambda x: datetime.datetime(2015, 1, 1))
 class TestEmwfFilterFormExport(TestCase):
     form = EmwfFilterFormExport
     filter = form.dynamic_filter_class
 
     def setUp(self):
-        DomainObject = namedtuple('DomainObject', ['uses_locations', 'name'])
+        DomainObject = namedtuple('DomainObject', ['uses_locations', 'name', 'date_created'])
         self.domain = Domain(name="testapp", is_active=True)
-        self.project = DomainObject(False, "foo")
+        self.project = DomainObject(False, "foo", datetime.datetime(2015, 1, 1))
         self.subject = self.form
 
     def test_attributes(self):
@@ -48,13 +47,6 @@
         self.assertTrue(self.export_filter.skip_layout)
         self.assertEqual(self.subject.export_user_filter, FormSubmittedByFilter)
         self.assertEqual(self.subject.dynamic_filter_class, LocationRestrictedMobileWorkerFilter)
-=======
-class TestFilterFormESExportDownloadForm(SimpleTestCase):
-
-    def setUp(self):
-        DomainObject = namedtuple('DomainObject', ['uses_locations', 'name', 'date_created'])
-        self.project = DomainObject(False, "foo", datetime.datetime(2015, 1, 1))
->>>>>>> 83cd058c
 
     def test_get_datespan_filter(self):
         form_data = {'date_range': '2015-06-25 to 2016-02-19'}
