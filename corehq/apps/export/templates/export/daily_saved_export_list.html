--- conflicted
+++ resolved
@@ -10,20 +10,10 @@
     <script src="{% static 'hqwebapp/js/select_2_ajax_widget_v3.js' %}"></script>
 {% endblock js%}
 
-<<<<<<< HEAD
-{% block page_content %}
-    {% include 'export/partials/export_list_initial_page_data.html' %}
-
+{% block export_list %}
     <div ng-app="listExportsApp">
-        {% include 'export/partials/daily_saved_export_list_controller.html' %}
+        {% include 'export/partials/export_list_controller.html' with is_daily_saved_export=True %}
         {% include 'export/partials/export_list_create_export_modal.html' %}
         {% include 'export/partials/feed_filter_modal.html' %}
-=======
-{% block export_list %}
-    <div ng-app="listExportsApp">
-        {% include 'export/partial/export_list_controller.html' with is_daily_saved_export=True %}
-        {% include 'export/partial/export_list_create_export_modal.html' %}
-        {% include 'export/partial/feed_filter_modal.html' %}
->>>>>>> 3199f7bf
     </div>
 {% endblock %}