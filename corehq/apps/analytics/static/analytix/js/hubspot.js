--- conflicted
+++ resolved
@@ -15,14 +15,8 @@
 ) {
     'use strict';
     var _get = initialAnalytics.getFn('hubspot'),
-<<<<<<< HEAD
-        _logger,
+        _logger = logging.getLoggerForApi('Hubspot'),
         _ready;
-=======
-        _global = initialAnalytics.getFn('global'),
-        _data = {},
-        logger = logging.getLoggerForApi('Hubspot');
->>>>>>> 5ff68b66
 
     var _hsq = window._hsq = window._hsq || [];
 
