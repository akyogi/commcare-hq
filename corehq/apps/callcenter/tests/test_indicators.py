--- conflicted
+++ resolved
@@ -1,13 +1,8 @@
 from collections import namedtuple
-<<<<<<< HEAD
-from casexml.apps.case.mock import CaseBlock
-from casexml.apps.case.xml import V2
-=======
 from datetime import datetime
 from casexml.apps.case.mock import CaseBlock
 from casexml.apps.case.xml import V2
 from casexml.apps.phone.models import SyncLog, CaseState
->>>>>>> 7bc307da
 from corehq.apps.callcenter.indicator_sets import AAROHI_MOTHER_FORM, CallCenterIndicators, \
     cache_key, CachedIndicators
 from corehq.apps.callcenter.utils import sync_user_cases
@@ -144,15 +139,9 @@
         clear_data()
 
     def check_cc_indicators(self, data_set, expected):
-<<<<<<< HEAD
-        super(CallCenterTests, self)._test_indicators(self.cc_user, data_set, expected)
-        expected_no_data = expected_standard_indicators(no_data=True)
-        super(CallCenterTests, self)._test_indicators(self.cc_user_no_data, data_set, expected_no_data)
-=======
         self._test_indicators(self.cc_user, data_set, expected)
         expected_no_data = expected_standard_indicators(no_data=True)
         self._test_indicators(self.cc_user_no_data, data_set, expected_no_data)
->>>>>>> 7bc307da
 
     def test_standard_indicators(self):
         indicator_set = CallCenterIndicators(self.cc_domain, self.cc_user, custom_cache=locmem_cache)
@@ -160,7 +149,24 @@
         self.assertEqual(indicator_set.users_needing_data, set([self.cc_user.get_id, self.cc_user_no_data.get_id]))
         self.assertEqual(indicator_set.owners_needing_data, set([self.cc_user.get_id, self.cc_user_no_data.get_id]))
         self.check_cc_indicators(indicator_set.get_data(), expected_standard_indicators())
-<<<<<<< HEAD
+
+    def test_sync_log(self):
+        user_case = get_case_by_domain_hq_user_id(
+            self.cc_domain.name,
+            self.cc_user.get_id,
+            include_docs=True
+        )
+        synclog = SyncLog(
+            user_id=self.cc_user.get_id,
+            date=datetime.utcnow(),
+            cases_on_phone=[CaseState.from_case(user_case)]
+        )
+
+        indicator_set = CallCenterIndicators(self.cc_domain, self.cc_user, synclog=synclog, custom_cache=locmem_cache)
+        self.assertEqual(indicator_set.all_user_ids, set([self.cc_user.get_id]))
+        self.assertEqual(indicator_set.users_needing_data, set([self.cc_user.get_id]))
+        self.assertEqual(indicator_set.owners_needing_data, set([self.cc_user.get_id]))
+        self._test_indicators(self.cc_user, indicator_set.get_data(), expected_standard_indicators())
 
     def test_custom_indicators(self):
         expected = {'totalCases': 0L}
@@ -184,49 +190,6 @@
             expected
         )
 
-=======
-
-    def test_sync_log(self):
-        user_case = get_case_by_domain_hq_user_id(
-            self.cc_domain.name,
-            self.cc_user.get_id,
-            include_docs=True
-        )
-        synclog = SyncLog(
-            user_id=self.cc_user.get_id,
-            date=datetime.utcnow(),
-            cases_on_phone=[CaseState.from_case(user_case)]
-        )
-
-        indicator_set = CallCenterIndicators(self.cc_domain, self.cc_user, synclog=synclog, custom_cache=locmem_cache)
-        self.assertEqual(indicator_set.all_user_ids, set([self.cc_user.get_id]))
-        self.assertEqual(indicator_set.users_needing_data, set([self.cc_user.get_id]))
-        self.assertEqual(indicator_set.owners_needing_data, set([self.cc_user.get_id]))
-        self._test_indicators(self.cc_user, indicator_set.get_data(), expected_standard_indicators())
-
-    def test_custom_indicators(self):
-        expected = {'totalCases': 0L}
-        expected.update(get_indicators('formsSubmitted', [3L, 3L, 9L, 0L], is_legacy=True))
-        expected.update(get_indicators('forms_submitted', [3L, 3L, 9L, 0L]))
-        expected.update(get_indicators('casesUpdated', [0L, 0L, 0L, 0L], is_legacy=True))
-        expected.update(get_indicators('cases_total', [0L, 0L, 0L, 0L]))
-        expected.update(get_indicators('cases_opened', [0L, 0L, 0L, 0L]))
-        expected.update(get_indicators('cases_closed', [0L, 0L, 0L, 0L]))
-        expected.update(get_indicators('cases_active', [0L, 0L, 0L, 0L]))
-
-        # custom
-        expected.update(get_indicators('motherForms', [3L, 3L, 9L, 0L], is_legacy=True))
-        expected.update(get_indicators('childForms', [0L, 0L, 0L, 0L], is_legacy=True))
-        expected.update(get_indicators('motherDuration', [3L, 4L, 4L, 0L], is_legacy=True))
-
-        indicator_set = CallCenterIndicators(self.aarohi_domain, self.aarohi_user, custom_cache=locmem_cache)
-        self._test_indicators(
-            self.aarohi_user,
-            indicator_set.get_data(),
-            expected
-        )
-
->>>>>>> 7bc307da
     def test_caching(self):
         user_case = get_case_by_domain_hq_user_id(self.cc_domain.name, self.cc_user._id, include_docs=True)
         expected_indicators = {'a': 1, 'b': 2}
@@ -236,16 +199,10 @@
             domain=self.cc_domain.name,
             indicators=expected_indicators
         )
-<<<<<<< HEAD
-        locmem_cache.set(cache_key(self.cc_user.get_id), cached_data.to_json())
-
-        indicator_set = CallCenterIndicators(self.cc_domain, self.cc_user, custom_cache=locmem_cache)
-=======
 
         indicator_set = CallCenterIndicators(self.cc_domain, self.cc_user, custom_cache=locmem_cache)
         locmem_cache.set(cache_key(self.cc_user.get_id, indicator_set.reference_date), cached_data.to_json())
 
->>>>>>> 7bc307da
         self.assertEqual(indicator_set.all_user_ids, set([self.cc_user.get_id, self.cc_user_no_data.get_id]))
         self.assertEquals(indicator_set.users_needing_data, set([self.cc_user_no_data.get_id]))
         self.assertEqual(indicator_set.owners_needing_data, set([self.cc_user_no_data.get_id]))
