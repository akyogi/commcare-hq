--- conflicted
+++ resolved
@@ -23,10 +23,7 @@
 from corehq.apps.commtrack.tasks import import_locations_async
 from corehq.apps.consumption.shortcuts import get_default_monthly_consumption
 from corehq.apps.custom_data_fields import CustomDataModelMixin
-<<<<<<< HEAD
-=======
 from corehq.apps.domain.views import BaseDomainView
->>>>>>> 43ccce19
 from corehq.apps.facilities.models import FacilityRegistry
 from corehq.apps.hqwebapp.utils import get_bulk_upload_form
 from corehq.apps.products.models import Product, SQLProduct
@@ -34,14 +31,9 @@
 from corehq.util import reverse, get_document_or_404
 from custom.openlmis.tasks import bootstrap_domain_task
 
-<<<<<<< HEAD
-from .permissions import locations_access_required, is_locations_admin
-from .models import Location, LocationType, SQLLocation
-=======
 from .permissions import (locations_access_required, is_locations_admin,
                           can_edit_location, can_edit_location_types)
-from .models import Location, LocationType, SQLLocation, all_locations
->>>>>>> 43ccce19
+from .models import Location, LocationType, SQLLocation
 from .forms import LocationForm
 from .util import load_locs_json, location_hierarchy_config, dump_locations
 
@@ -97,7 +89,7 @@
             ),
             'show_inactive': self.show_inactive,
             'has_location_types': has_location_types,
-            'can_edit_root': (not loc_restricted or 
+            'can_edit_root': (not loc_restricted or
                 (loc_restricted and not self.request.couch_user.get_location(self.domain))),
         }
 
@@ -336,11 +328,7 @@
         return self.settings_form_post(request, *args, **kwargs)
 
 
-<<<<<<< HEAD
-@is_locations_admin
-=======
 @can_edit_location
->>>>>>> 43ccce19
 def archive_location(request, domain, loc_id):
     loc = Location.get(loc_id)
     if loc.domain != domain:
@@ -355,11 +343,7 @@
     })
 
 
-<<<<<<< HEAD
-@is_locations_admin
-=======
 @can_edit_location
->>>>>>> 43ccce19
 def unarchive_location(request, domain, loc_id):
     # hack for circumventing cache
     # which was found to be out of date, at least in one case
