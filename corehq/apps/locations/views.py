--- conflicted
+++ resolved
@@ -285,11 +285,8 @@
             'form': self.location_form,
             'location': self.location,
             'consumption': consumption,
-<<<<<<< HEAD
             'locations': load_locs_json(self.domain, self.parent_id),
-=======
             'form_tab': self.form_tab,
->>>>>>> e02d768e
         }
 
     def form_valid(self):
