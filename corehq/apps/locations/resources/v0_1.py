--- conflicted
+++ resolved
@@ -28,26 +28,11 @@
         parent_id = bundle.request.GET.get('parent_id', None)
         include_inactive = json.loads(bundle.request.GET.get('include_inactive', 'false'))
         user = bundle.request.couch_user
-<<<<<<< HEAD
-
-        if project.location_restriction_for_users:
-            if parent_id:
-                parent = get_object_or_not_exist(Location, parent_id, domain)
-                return [child for child in
-                        parent.sql_location.child_locations(include_archive_ancestors=include_inactive)
-                        if user_can_view_location(user, child, project)]
-            else:
-                return [child for child in
-                        root_locations(domain)
-                        if user_can_view_location(user, child.sql_location, project)]
-        elif parent_id:
-=======
         viewable = viewable_locations_ids(user, project)
 
         if not parent_id:
             locs = root_locations(domain)
         else:
->>>>>>> 9e98bd0b
             parent = get_object_or_not_exist(Location, parent_id, domain)
             locs = parent.sql_location.child_locations(include_archive_ancestors=include_inactive)
 
