--- conflicted
+++ resolved
@@ -15,15 +15,10 @@
     $(function () {
         var _post = function (elem, url, options) {
             var options = options || {};
-<<<<<<< HEAD
-            var success = options.success || '{% trans "Sync Successful" %}';
-            var error = options.error || '{% trans "Error!" %}';
-            $(elem).prop('disabled', true).html('{% trans "Syncing..." %}');
-=======
             var success = options.success || "{% trans "Sync Successful" %}";
             var error = options.error || "{% trans "Error!" %}";
-            $(elem).addClass("disabled").html("{% trans "Syncing..." %}");
->>>>>>> 8d5df80d
+            $(elem).prop('disabled', true).html("{% trans "Syncing..." %}");
+
             $.ajax({
                 type: 'POST',
                 url: url,
@@ -36,13 +31,8 @@
             });
         };
         $("#sync_lmis").click(function() {
-<<<<<<< HEAD
             var url = '{% url sync_url domain %}';
-            var successMessage = '{% trans "Sync started" %}';
-=======
-            var url = '{% url "sync_openlmis" domain %}';
             var successMessage = "{% trans "Sync started" %}";
->>>>>>> 8d5df80d
             _post(this, url, {success: successMessage});
         });
     });
