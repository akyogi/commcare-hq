--- conflicted
+++ resolved
@@ -22,7 +22,6 @@
     this.root = ko.observable();
     this.selected_path = ko.observableArray();
 
-<<<<<<< HEAD
     var initialData = null;
 
     this.reset = function() {
@@ -30,10 +29,7 @@
         this.load(initialData.locs, initialData.selected);
     };
 
-    this.location_types = $.map(hierarchy, function(e) {
-=======
     this.location_types = $.map(options.hierarchy, function(e) {
->>>>>>> 70095ab5
         return {type: e[0], allowed_parents: e[1]};
     });
 
