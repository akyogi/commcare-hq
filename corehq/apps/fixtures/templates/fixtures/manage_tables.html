{% extends 'fixtures/fixtures_base.html' %}
{% load hq_shared_tags %}
{% load report_tags %}
{% load i18n %}

<<<<<<< HEAD
{% block js-inline %}
    {# TODO: fix urllib.js #}
    {#% registerurl 'download_fixtures' domain %#}
    {#% registerurl 'fixture_interface_dispatcher' domain 'view_lookup_tables' %#}
    {#% registerurl 'fixture_data_types' domain %#}
    {#% registerurl 'update_lookup_tables' domain %#}
=======
{% block js %}{{ block.super }}
<script src="{% static 'fixtures/js/lookup-manage.js' %}"></script>
>>>>>>> f14ec89a
{% endblock %}

{% block page_title %}
    {% trans 'Manage Lookup Tables' %}
{% endblock %}

{% block requirejs_entry %}
    requirejs(["{% static 'fixtures/js/lookup-manage.js' %}"]);
{% endblock requirejs_entry %}

{% block page_content %}
{% registerurl 'download_fixtures' domain %}
{% registerurl 'fixture_interface_dispatcher' domain 'view_lookup_tables' %}
{% registerurl 'fixture_data_types' domain %}
{% registerurl 'update_lookup_tables' domain %}
<p>
    {% blocktrans %}
        Lookup tables are used in applications to provide data that is not directly stored in the application and may change over time.  For example, you can use them for a list of villages that changes over the time of your project.  They also allow you to assign certain data (ex. villages) to certain users
    {% endblocktrans %}
</p>
<p class="alert alert-info">
    <i class="fa fa-info-circle"></i>
    {% blocktrans %}
        For more info see the <a href='https://confluence.dimagi.com/pages/viewpage.action?pageId=12222793' target='_blank'>Lookup Tables</a> help page
    {% endblocktrans %}
</p>
<p class="alert fade in hide page-level-alert alert-danger" id="editFailure">
    <a class="close" href="#">×</a>
    <span id="FailText">
    {% blocktrans %}
        Something went wrong! Your edit has not been applied, please try again. If you see this error repeatedly please report it as issue.
    {% endblocktrans %}
    </span>
</p>

<div class="row" id="fixtures-ui">
    <div class="col-sm-12">
        <p class="pull-right">
            <a href="#export-download-status" class="btn btn-primary"
               data-bind="click: downloadExcels, attr: {'disabled': selectedTables().length < 1}">
                <i class="fa fa-cloud-download"></i> {% trans "Download Lookup Tables" %}
            </a>
        </p>
    </div>
    <div class="col-sm-12">
        <table class="table table-striped table-bordered">
            <thead>
                <tr>
                    <th class="col-sm-4">
                        {% trans "Table ID" %}
                    </th>
                    <th class="col-sm-2">
                        {% trans "View Table" %}
                        <i class="fa fa-share"></i>
                    </th>
                    <th class="col-sm-3">
                        {% trans "Edit or Delete Table" %}
                    </th>
                    <th class="col-sm-3">
                        {% trans "Include in Download" %}
                        <a href="#" class="btn btn-xs btn-info toggle" data-all="true" data-bind="click: updateSelectedTables">{% trans "all" %}</a>
                        <a href="#" class="btn btn-xs btn-default toggle" data-all="false" data-bind="click: updateSelectedTables">{% trans "none" %}</a>
                    </th>
                </tr>
            </thead>
            <tbody>
                <!-- ko foreach: data_types -->
                    <tr data-bind="visible: isVisible">
                        <td>
                            <span data-bind="text: tag"></span>
                        </td>
                        <td>
                            <a data-bind="attr: {href: view_link}" target='_blank'>{% trans "View Table" %}</a>
                        </td>
                        <td>
                            <button class="btn btn-default" data-bind="click: startEditing, visible: saveState() === 'saved'">
                                <i class="fa fa-edit"></i>
                                {% trans "Edit" %}
                            </button>
                            <button class="btn btn-default disabled" data-bind="visible: saveState() === 'saving'">
                                {% trans "Saving..." %}
                            </button>
                            {% include "fixtures/partials/edit_table_modal.html" %}
                            <button class="btn btn-danger" data-bind="click: $root.removeDataType">
                                <i class="fa fa-trash"></i>
                                {% trans "Delete" %}
                            </button>
                        </td>
                        <td>
                            <label>
                                <input type="checkbox" class="select-bulk" data-bind="event: {change: $root.updateSelectedTables}, value: _id" />
                            </label>
                        </td>
                    </tr>
                <!-- /ko -->
                <tr>
                    <td colspan="4">
                    <button class="btn btn-default" data-bind="click: $root.addDataType">
                        <i class="fa fa-plus"></i>
                        {% trans "Add Table" %}
                    </button>
                    </td>
                </tr>
            </tbody>
        </table>
    </div>
</div>
<div class="row">
    <div class="col-sm-12">
        <h3>
            {% blocktrans %}
                Upload Lookup Tables
            {% endblocktrans %}
        </h3>
        <p>
            {% blocktrans %}
                Create new tables or update existing ones by uploading a new or existing Excel file.
                See the
                <a href='https://confluence.dimagi.com/pages/viewpage.action?pageId=12222793' target='_blank'>
                    Lookup Tables help page
                </a> for instructions on setting up your excel file.
            {% endblocktrans %}
        </p>
    </div>
</div>
<div class="row" id="fixture-upload">
    <div class="col-sm-12">
        <form class="form-horizontal"
              id="uploadForm"
              action="{% url "upload_fixtures" domain %}"
              method="post"
              enctype="multipart/form-data">
            {% csrf_token %}
            <fieldset>
                <div class="form-group">
                    <label for="bulk_upload_file" class="control-label col-sm-3">{% trans "Lookup Tables File" %}</label>
                    <div class="col-sm-6">
                        <input id="bulk_upload_file" type="file" name="file" data-bind="value: file"/>
                    </div>
                </div>
                <div class="form-group">
                    <label for="replace" class="control-label col-sm-3">{% trans "Existing Tables" %}</label>
                    <div class="col-sm-6">
                        <div class="checkbox">
                            <label>
                                <input id="replace" type="checkbox" name="replace"/>
                                {% trans "Replace Existing Tables" %}
                            </label>
                        </div>
                    </div>
                </div>
            </fieldset>
            <div class="form-actions">
                <div class="col-sm-offset-3">
                    <button type="submit" class="btn btn-primary disable-on-submit" data-bind="attr: {'disabled': !file()}">
                        <i class="fa fa-cloud-upload"></i> {% trans 'Upload Tables' %}
                    </button>
                </div>
            </div>
        </form>
    </div>
</div>
<div class="modal fade" id="fixture-download">
    <div class="modal-dialog">
        <div class="modal-content">
            <div class="modal-header">
                <button type="button" class="close" data-dismiss="modal" aria-label="Close"><span aria-hidden="true">&times;</span></button>
                <h4 class="modal-title">{% trans "Downloading Lookup Tables" %}</h4>
            </div>
            <div class="modal-body">
                <p id="downloading">
                  <img src="{% static 'hqwebapp/images/ajax-loader.gif' %}" alt="loading indicator" />
                  {% trans 'Processing data. Please wait...' %}
                </p>
                <div class="hide" id="download-progress"></div>
                <div class="hide" id="download-complete">
                    <p class="alert alert-success">{% trans "Your file is ready." %}</p>
                        <a href="#" id="file-download-url">
                        <button type="submit" class="btn btn-primary" data-bind="attr:">
                            <i class="fa fa-cloud-download"></i> {% trans 'Download File Now' %}
                        </button>
                    </a>
                </div>
            </div>
        </div>
    </div>
</div>
{% endblock %}<|MERGE_RESOLUTION|>--- conflicted
+++ resolved
@@ -2,19 +2,6 @@
 {% load hq_shared_tags %}
 {% load report_tags %}
 {% load i18n %}
-
-<<<<<<< HEAD
-{% block js-inline %}
-    {# TODO: fix urllib.js #}
-    {#% registerurl 'download_fixtures' domain %#}
-    {#% registerurl 'fixture_interface_dispatcher' domain 'view_lookup_tables' %#}
-    {#% registerurl 'fixture_data_types' domain %#}
-    {#% registerurl 'update_lookup_tables' domain %#}
-=======
-{% block js %}{{ block.super }}
-<script src="{% static 'fixtures/js/lookup-manage.js' %}"></script>
->>>>>>> f14ec89a
-{% endblock %}
 
 {% block page_title %}
     {% trans 'Manage Lookup Tables' %}
