/* global django, ReportBuilder */
hqDefine('userreports/js/builder_view_models.js', function () {
    'use strict';

    var getOrDefault = function(options, key, default_) {
        if (options[key] === undefined) {
            return default_;
        } else {
            return options[key];
        }
    };


    /**
     * Knockout view model representing a row in the filter property list
     * @param {function} getDefaultDisplayText - a function that takes a property
     *  as an arguemnt, and returns the default display text for that property.
     * @param {function} getPropertyObject - a function that takes a property
     *  as an argument, and returns the full object representing that property.
     * @param {Boolean} hasDisplayText - whether this list has a Display Text column.
     * @constructor
     */
    var PropertyListItem = function(getDefaultDisplayText, getPropertyObject, hasDisplayText) {
        var self = this;

        self.property = ko.observable("");
        self.getPropertyObject = getPropertyObject;
        self.hasDisplayText = hasDisplayText;

        // True if the property exists in the current version of the app
        self.existsInCurrentVersion = ko.observable(true);

        // The header for the column or filter in the report
        self.displayText = ko.observable("");

        // True if the display text has been modified by the user at least once
        self.displayTextModifiedByUser = ko.observable(false);

        // True if the display text should be updated when the property changes
        self.inheritDisplayText = ko.observable(!self.displayText());
        self.property.subscribe(function(newValue) {
            if (self.inheritDisplayText()){
                var newDisplayText = getDefaultDisplayText(newValue);
                self.displayText(newDisplayText);
            }
        });
        self.displayText.subscribe(function(value){
            if (!value) {
                // If the display text has been cleared, go back to inherting
                // it from the property
                self.inheritDisplayText(true);
            }
        });

        // A proxy for displayText that will let us know when displayText
        // has been modified by the user (by updating inheritDisplayText).
        // This is useful because sometimes the displayText is changed
        // programatically when the user changes self.property.
        self.inputBoundDisplayText = ko.computed({
            read: function() {
                return self.displayText();
            },
            write: function(value) {
                // User has made changes to display text
                self.inheritDisplayText(false);
                self.displayTextModifiedByUser(true);
                self.displayText(value);
            },
            owner: self,
        });

        self.displayTextIsValid = ko.pureComputed(function(){
            // Blank display text is not allowed
            return Boolean(self.displayText() || !self.hasDisplayText);
        });
        self.showDisplayTextError = ko.pureComputed(function(){
            // This should also return true if the user has tried to submit the form
            return !self.displayTextIsValid() && (self.displayTextModifiedByUser() || self.showWarnings());
        });

        // The format of the filter. This field is not used if the
        // PropertyListItem is representing columns
<<<<<<< HEAD
        this.format = ko.observable("");

        var constants = hqImport('userreports/js/constants.js');

        this.calculationOptions = ko.pureComputed(function() {
=======
        self.format = ko.observable("");
        // The aggregation type for this column. This field is not used if
        // the PropertyListItem represents columns in a non-aggregated report
        // or a filter
        self.calculation = ko.observable(
            hqImport('userreports/js/constants.js').DEFAULT_CALCULATION_OPTIONS[0]
        );
        self.calculationOptions = ko.pureComputed(function() {
>>>>>>> 877aaa98
            var propObject = self.getPropertyObject(self.property());
            if (propObject) {
                return propObject.aggregation_options;
            }
            return constants.DEFAULT_CALCULATION_OPTIONS;
        });

        this.getDefaultCalculation = function () {
            if (_.contains(self.calculationOptions(), constants.SUM)) {
                return constants.SUM;
            } else {
                return constants.COUNT_PER_CHOICE;
            }
        };

        // The aggregation type for this column. This field is not used if
        // the PropertyListItem represents columns in a non-aggregated report
        // or a filter
        this.calculation = ko.observable(this.getDefaultCalculation());

        // A proxy for calculation that will let us know when calculation has been modified by the user.
        // This is useful because sometimes the calculation is changed programatically.
        // This implementation is a simple mirror of calculation, but subclasses may alter it.
        this.inputBoundCalculation = ko.computed({
            read: function () {
                return self.calculation();
            },
            write: function (value) {
                self.calculation(value);
            },
            owner: this
        });

        // for default filters, the value to filter by
        self.filterValue = ko.observable("");
        // for default filters, the dynamic date operator to filter by
        self.filterOperator = ko.observable("");
        // If this PropertyListItem represents a property that no longer
        // exists in the app, then dataSourceField will be the name of the
        // property that no longer exists
        self.dataSourceField = ko.observable("");
        self.isEditable = ko.pureComputed(function(){
            return !self.existsInCurrentVersion();
        });

        // True if validation messages should be shown on any and all fields
        self.showWarnings = ko.observable(false);
        self.isValid = ko.computed(function(){
            return Boolean(self.property() && self.existsInCurrentVersion() && self.displayTextIsValid());
        });
    };
    /**
     * Return a "plain" javascript object representing this view model
     * suitable for sending to the server.
     */
    PropertyListItem.prototype.toJS = function () {
        var self = this;
        return {
            property: self.property(),
            display_text: self.displayText(),
            format: self.format(),
            calculation: self.calculation(),
            pre_value: self.filterValue(),
            pre_operator: self.filterOperator(),
        };
    };
    /**
     *  Return True if the item is valid, and start showing warnings if
     *  we weren't already.
     */
    PropertyListItem.prototype.validate = function() {
        var self = this;
        self.showWarnings(true);
        return self.isValid();
    };


    /**
     * Knockout view model controlling the filter property list.
     */
    var PropertyList = function(options) {
        var self = this;
        options = options || {};

        var wrapListItem = function (item) {
            var i = self._createListItem();
            i.existsInCurrentVersion(item.exists_in_current_version);
            i.property(getOrDefault(item, 'property', ""));
            i.dataSourceField(getOrDefault(item, 'data_source_field', null));
            i.displayText(item.display_text);
            i.calculation(item.calculation);
            i.format(item.format);
            i.filterValue(item.pre_value);
            i.filterOperator(item.pre_operator);
            return i;
        };

        // A list of objects representing the properties that can be chosen from
        // for this list. Objects are js versions of ColumnOption or
        // DataSourceProperty objects.
        self.propertyOptions = options.propertyOptions;

        // The propertyOptions transformed into a shape that either the
        // select2 or questionsSelect binding can handle.
        self.selectablePropertyOptions = options.selectablePropertyOptions;

<<<<<<< HEAD
        this.reportType = ko.observable(options.reportType);
        this.buttonText = getOrDefault(options, 'buttonText', 'Add property');
=======
        self.reportType = options.reportType;
        self.buttonText = getOrDefault(options, 'buttonText', 'Add property');
>>>>>>> 877aaa98
        // True if at least one column is required.
        self.requireColumns = getOrDefault(options, 'requireColumns', false);
        self.requireColumnsText = getOrDefault(options, 'requireColumnsText', "Please select at least one property");
        // This function will be called if a user tries to submit the form with no columns.
<<<<<<< HEAD
        this.noColumnsValidationCallback = getOrDefault(options, 'noColumnsValidationCallback', null);
        this.propertyHelpText = getOrDefault(options, 'propertyHelpText', null);
        this.displayHelpText = getOrDefault(options, 'displayHelpText', null);
        this.formatHelpText = getOrDefault(options, 'formatHelpText', null);
        this.calcHelpText = getOrDefault(options, 'calcHelpText', null);
        this.filterValueHelpText = getOrDefault(options, 'filterValueHelpText', null);
        this.analyticsAction = getOrDefault(options, 'analyticsAction', null);
        this.analyticsLabel = getOrDefault(options, 'analyticsLabel', this.reportType());

        this.hasDisplayCol = getOrDefault(options, 'hasDisplayCol', true);
        this.hasFormatCol = getOrDefault(options, 'hasFormatCol', true);
        this.hasCalculationCol = getOrDefault(options, 'hasCalculationCol', false);
        this.hasFilterValueCol = getOrDefault(options, 'hasFilterValueCol', false);

        this.columns = ko.observableArray(_.map(getOrDefault(options, 'initialCols', []), function(i) {
=======
        self.noColumnsValidationCallback = getOrDefault(options, 'noColumnsValidationCallback', null);
        self.propertyHelpText = getOrDefault(options, 'propertyHelpText', null);
        self.displayHelpText = getOrDefault(options, 'displayHelpText', null);
        self.formatHelpText = getOrDefault(options, 'formatHelpText', null);
        self.calcHelpText = getOrDefault(options, 'calcHelpText', null);
        self.filterValueHelpText = getOrDefault(options, 'filterValueHelpText', null);
        self.analyticsAction = getOrDefault(options, 'analyticsAction', null);
        self.analyticsLabel = getOrDefault(options, 'analyticsLabel', self.reportType);

        self.hasDisplayCol = getOrDefault(options, 'hasDisplayCol', true);
        self.hasFormatCol = getOrDefault(options, 'hasFormatCol', true);
        self.hasCalculationCol = getOrDefault(options, 'hasCalculationCol', false);
        self.hasFilterValueCol = getOrDefault(options, 'hasFilterValueCol', false);

        self.columns = ko.observableArray(_.map(getOrDefault(options, 'initialCols', []), function(i) {
>>>>>>> 877aaa98
            return wrapListItem(i);
        }));
        self.serializedProperties = ko.computed(function(){
            return JSON.stringify(
                _.map(
                    _.filter(self.columns(), function(c){return c.existsInCurrentVersion();}),
                    function(c){return c.toJS();})
            );
        });
<<<<<<< HEAD
        this.showWarnings = ko.observable(false);
    };
    PropertyList.prototype._createListItem = function() {
        return new PropertyListItem(
            this.getDefaultDisplayText.bind(this),
            this.getPropertyObject.bind(this),
            this.hasDisplayCol
        );
    };
    PropertyList.prototype.validate = function () {
        this.showWarnings(true);
        var columnsValid = !_.contains(
            _.map(
                this.columns(),
                function(c){return c.validate();}
            ),
            false
        );
        var columnLengthValid = !(this.requireColumns && !this.columns().length);
        if (this.noColumnsValidationCallback && !columnLengthValid){
            this.noColumnsValidationCallback();
        }
        return columnsValid && columnLengthValid;
    };
    PropertyList.prototype.buttonHandler = function () {
        this.columns.push(this._createListItem());
        if (!_.isEmpty(this.analyticsAction) && !_.isEmpty(this.analyticsLabel)){
            window.analytics.usage("Report Builder", this.analyticsAction, this.analyticsLabel);
            window.analytics.workflow("Clicked " + this.analyticsAction + " in Report Builder");
        }
=======
        self.showWarnings = ko.observable(false);

        self.validate = function () {
            self.showWarnings(true);
            var columnsValid = !_.contains(
                _.map(
                    self.columns(),
                    function(c){return c.validate();}
                ),
                false
            );
            var columnLengthValid = !(self.requireColumns && !self.columns().length);
            if (self.noColumnsValidationCallback && !columnLengthValid){
                self.noColumnsValidationCallback();
            }
            return columnsValid && columnLengthValid;
        };

        self.buttonHandler = function () {
            self.columns.push(new PropertyListItem(
                self.getDefaultDisplayText.bind(self),
                self.getPropertyObject.bind(self)
            ));
            if (!_.isEmpty(self.analyticsAction) && !_.isEmpty(self.analyticsLabel)){
                window.analytics.usage("Report Builder", self.analyticsAction, self.analyticsLabel);
                window.analytics.workflow("Clicked " + self.analyticsAction + " in Report Builder");
            }
        };

>>>>>>> 877aaa98
    };


    /**
     * Return the default display text for this property. For questions, it is
     * the question label.
     * @param {string} property_id
     * @returns {string}
     */
    PropertyList.prototype.getDefaultDisplayText = function (property_id) {
        var property = this.getPropertyObject(property_id);
        if (property !== undefined) {
            // property.display will exist if the property is a ColumnOption
            // property.text will exist if the property is a DataSourceProperty
            return property.display || property.text || property_id;
        }
        return property_id;
    };
    /**
     * Return the object representing the property corresponding to the given
     * property_id.
     * @param {string} property_id
     * @returns {object}
     */
    PropertyList.prototype.getPropertyObject = function(property_id) {
        return _.find(this.propertyOptions, function (opt) {return opt.id === property_id;});
    };

<<<<<<< HEAD
=======
    /**
     * Return an object representing the given DataSourceProperty object
     * in the format expected by the select2 binding.
     * @param {object} dataSourceProperty - A js object representation of a
     *  DataSourceProperty python object.
     * @returns {object} - A js object in the format expected by the select2
     *  knockout binding.
     */
    var convertDataSourcePropertyToSelect2Format = function (dataSourceProperty) {
        return dataSourceProperty;
    };
    /**
     * Return an object representing the given DataSourceProperty object
     * in the format expected by the questionsSelect binding.
     * @param {object} dataSourceProperty - A js object representation of a
     *  DataSourceProperty python object.
     * @returns {object} - A js object in the format expected by the questionsSelect
     *  knockout binding.
     */
    var convertDataSourcePropertyToQuestionsSelectFormat = function (dataSourceProperty) {
        if (dataSourceProperty.type === 'question') {
            return dataSourceProperty.source;
        } else if (dataSourceProperty.type === 'meta') {
            return {
                value: dataSourceProperty.source[0],
                label: dataSourceProperty.text,
                type: dataSourceProperty.type,
            };
        }
    };
    /**
     * Return an object representing the given ColumnOption object in the format
     * expected by the select2 binding.
     * @param {object} columnOption - A js object representation of a
     *  ColumnOption python object.
     * @returns {object} - A js object in the format expected by the select2
     *  knockout binding.
     */
    var convertReportColumnOptionToSelect2Format = function (columnOption) {
        return {
            id: columnOption.id,
            text: columnOption.display,
        };
    };
    /**
     * Return an object representing the given ColumnOption object in the format
     * expected by the questionsSelect binding.
     * @param {object} columnOption - A js object representation of a
     *  ColumnOption python object.
     * @returns {object} - A js object in the format expected by the questionsSelect
     *  knockout binding.
     */
    var convertReportColumnOptionToQuestionsSelectFormat = function (columnOption) {
        var questionSelectRepresentation;
        if (columnOption.question_source) {
            questionSelectRepresentation = Object.assign({}, columnOption.question_source);
        } else {
            questionSelectRepresentation = {
                value: columnOption.id,
                label: columnOption.display,
            };
        }
        questionSelectRepresentation.aggregation_options = columnOption.aggregation_options;
        return questionSelectRepresentation;
    };

>>>>>>> 877aaa98
    var ConfigForm = function (
            reportType,
            sourceType,
            columns,
            userFilters,
            defaultFilters,
            dataSourceIndicators,
            reportColumnOptions,
            dateRangeOptions,
            isGroupByRequired
    ) {
<<<<<<< HEAD

        var constants = hqImport('userreports/js/constants.js');

        this.optionsContainQuestions = _.any(dataSourceIndicators, function (o) {
=======
        var self = this;
        self.optionsContainQuestions = _.any(dataSourceIndicators, function (o) {
>>>>>>> 877aaa98
            return o.type === 'question';
        });
        self.dataSourceIndicators = dataSourceIndicators;
        self.reportColumnOptions = reportColumnOptions;
        self.groupBy = ko.observable();
        self.isGroupByRequired = ko.observable(isGroupByRequired);
        self.showGroupByValidationError = ko.observable(false);

        var utils = hqImport("userreports/js/utils.js");

        // Convert the DataSourceProperty and ColumnOption passed through the template
        // context into objects with the correct format for the select2 and
        // questionsSelect knockout bindings.
<<<<<<< HEAD
        if (this.optionsContainQuestions) {
            this.selectableDataSourceIndicators = _.compact(_.map(
                this.dataSourceIndicators, utils.convertDataSourcePropertyToQuestionsSelectFormat
            ));
            this.selectableReportColumnOptions = _.compact(_.map(
                this.reportColumnOptions, utils.convertReportColumnOptionToQuestionsSelectFormat
            ));
        } else {
            this.selectableDataSourceIndicators = _.compact(_.map(
                this.dataSourceIndicators, utils.convertDataSourcePropertyToSelect2Format
            ));
            this.selectableReportColumnOptions = _.compact(_.map(
                this.reportColumnOptions, utils.convertReportColumnOptionToSelect2Format
=======
        if (self.optionsContainQuestions) {
            self.selectableDataSourceIndicators = _.compact(_.map(
                self.dataSourceIndicators, convertDataSourcePropertyToQuestionsSelectFormat
            ));
            self.selectableReportColumnOptions = _.compact(_.map(
                self.reportColumnOptions, convertReportColumnOptionToQuestionsSelectFormat
            ));
        } else {
            self.selectableDataSourceIndicators = _.compact(_.map(
                self.dataSourceIndicators, convertDataSourcePropertyToSelect2Format
            ));
            self.selectableReportColumnOptions = _.compact(_.map(
                self.reportColumnOptions, convertReportColumnOptionToSelect2Format
>>>>>>> 877aaa98
            ));
        }
        self.dateRangeOptions = dateRangeOptions;

        self.userFiltersList = new PropertyList({
            hasFormatCol: sourceType === "case",
            hasCalculationCol: false,
            initialCols: userFilters,
            buttonText: 'Add User Filter',
            analyticsAction: 'Add User Filter',
            propertyHelpText: django.gettext('Choose the property you would like to add as a filter to this report.'),
            displayHelpText: django.gettext('Web users viewing the report will see this display text instead of the property name. Name your filter something easy for users to understand.'),
            formatHelpText: django.gettext('What type of property is this filter?<br/><br/><strong>Date</strong>: Select this if the property is a date.<br/><strong>Choice</strong>: Select this if the property is text or multiple choice.'),
            reportType: reportType,
            propertyOptions: self.dataSourceIndicators,
            selectablePropertyOptions: self.selectableDataSourceIndicators,
        });
        self.defaultFiltersList = new PropertyList({
            hasFormatCol: true,
            hasCalculationCol: false,
            hasDisplayCol: false,
            hasFilterValueCol: true,
            initialCols: defaultFilters,
            buttonText: 'Add Default Filter',
            analyticsAction: 'Add Default Filter',
            propertyHelpText: django.gettext('Choose the property you would like to add as a filter to this report.'),
            formatHelpText: django.gettext('What type of property is this filter?<br/><br/><strong>Date</strong>: Select this to filter the property by a date range.<br/><strong>Value</strong>: Select this to filter the property by a single value.'),
            filterValueHelpText: django.gettext('What value or date range must the property be equal to?'),
            reportType: reportType,
            propertyOptions: self.dataSourceIndicators,
            selectablePropertyOptions: self.selectableDataSourceIndicators,
        });
        self.columnsList = new PropertyList({
            hasFormatCol: false,
            hasCalculationCol: reportType === constants.REPORT_TYPE_TABLE,
            initialCols: columns,
            buttonText: 'Add Column',
            analyticsAction: 'Add Column',
            calcHelpText: django.gettext("Column format selection will determine how each row's value is calculated."),
            requireColumns: reportType !== "chart",
            requireColumnsText: "At least one column is required",
            noColumnsValidationCallback: function(){
                window.analytics.usage(
                    'Report Builder',
                    'Click On Done (No Columns)',
                    reportType
                );
            },
            reportType: reportType,
            propertyOptions: self.reportColumnOptions,
            selectablePropertyOptions: self.selectableReportColumnOptions,
        });

        self.showValidationError = ko.observable(false);
        self.validationErrorText = ko.observable();

        self.submitHandler = function (formElement) {
            var isValid = true;
            isValid = self.userFiltersList.validate() && isValid;
            isValid = self.columnsList.validate() && isValid;
            if (self.isGroupByRequired()) {
                isValid = !_.isEmpty(self.groupBy()) && isValid;
            }
            self.showValidationError(!isValid);
            self.showGroupByValidationError(_.isEmpty(self.groupBy()) && self.isGroupByRequired());

            if (!isValid) {
                self.validationErrorText(
                    django.gettext("Please check above for any errors in your configuration.")
                );
                _.defer(function(el){
                    $(el).find('.disable-on-submit').enableButton();
                }, formElement);
            }
            return isValid;
        };
    };

    return {
        ConfigForm: ConfigForm,
        PropertyList: PropertyList,
        PropertyListItem: PropertyListItem,
    };
});<|MERGE_RESOLUTION|>--- conflicted
+++ resolved
@@ -80,22 +80,11 @@
 
         // The format of the filter. This field is not used if the
         // PropertyListItem is representing columns
-<<<<<<< HEAD
-        this.format = ko.observable("");
+
+        self.format = ko.observable("");
 
         var constants = hqImport('userreports/js/constants.js');
-
-        this.calculationOptions = ko.pureComputed(function() {
-=======
-        self.format = ko.observable("");
-        // The aggregation type for this column. This field is not used if
-        // the PropertyListItem represents columns in a non-aggregated report
-        // or a filter
-        self.calculation = ko.observable(
-            hqImport('userreports/js/constants.js').DEFAULT_CALCULATION_OPTIONS[0]
-        );
         self.calculationOptions = ko.pureComputed(function() {
->>>>>>> 877aaa98
             var propObject = self.getPropertyObject(self.property());
             if (propObject) {
                 return propObject.aggregation_options;
@@ -202,34 +191,12 @@
         // select2 or questionsSelect binding can handle.
         self.selectablePropertyOptions = options.selectablePropertyOptions;
 
-<<<<<<< HEAD
-        this.reportType = ko.observable(options.reportType);
-        this.buttonText = getOrDefault(options, 'buttonText', 'Add property');
-=======
-        self.reportType = options.reportType;
+        self.reportType = ko.observable(options.reportType);
         self.buttonText = getOrDefault(options, 'buttonText', 'Add property');
->>>>>>> 877aaa98
         // True if at least one column is required.
         self.requireColumns = getOrDefault(options, 'requireColumns', false);
         self.requireColumnsText = getOrDefault(options, 'requireColumnsText', "Please select at least one property");
         // This function will be called if a user tries to submit the form with no columns.
-<<<<<<< HEAD
-        this.noColumnsValidationCallback = getOrDefault(options, 'noColumnsValidationCallback', null);
-        this.propertyHelpText = getOrDefault(options, 'propertyHelpText', null);
-        this.displayHelpText = getOrDefault(options, 'displayHelpText', null);
-        this.formatHelpText = getOrDefault(options, 'formatHelpText', null);
-        this.calcHelpText = getOrDefault(options, 'calcHelpText', null);
-        this.filterValueHelpText = getOrDefault(options, 'filterValueHelpText', null);
-        this.analyticsAction = getOrDefault(options, 'analyticsAction', null);
-        this.analyticsLabel = getOrDefault(options, 'analyticsLabel', this.reportType());
-
-        this.hasDisplayCol = getOrDefault(options, 'hasDisplayCol', true);
-        this.hasFormatCol = getOrDefault(options, 'hasFormatCol', true);
-        this.hasCalculationCol = getOrDefault(options, 'hasCalculationCol', false);
-        this.hasFilterValueCol = getOrDefault(options, 'hasFilterValueCol', false);
-
-        this.columns = ko.observableArray(_.map(getOrDefault(options, 'initialCols', []), function(i) {
-=======
         self.noColumnsValidationCallback = getOrDefault(options, 'noColumnsValidationCallback', null);
         self.propertyHelpText = getOrDefault(options, 'propertyHelpText', null);
         self.displayHelpText = getOrDefault(options, 'displayHelpText', null);
@@ -237,7 +204,7 @@
         self.calcHelpText = getOrDefault(options, 'calcHelpText', null);
         self.filterValueHelpText = getOrDefault(options, 'filterValueHelpText', null);
         self.analyticsAction = getOrDefault(options, 'analyticsAction', null);
-        self.analyticsLabel = getOrDefault(options, 'analyticsLabel', self.reportType);
+        self.analyticsLabel = getOrDefault(options, 'analyticsLabel', this.reportType());
 
         self.hasDisplayCol = getOrDefault(options, 'hasDisplayCol', true);
         self.hasFormatCol = getOrDefault(options, 'hasFormatCol', true);
@@ -245,7 +212,6 @@
         self.hasFilterValueCol = getOrDefault(options, 'hasFilterValueCol', false);
 
         self.columns = ko.observableArray(_.map(getOrDefault(options, 'initialCols', []), function(i) {
->>>>>>> 877aaa98
             return wrapListItem(i);
         }));
         self.serializedProperties = ko.computed(function(){
@@ -255,8 +221,7 @@
                     function(c){return c.toJS();})
             );
         });
-<<<<<<< HEAD
-        this.showWarnings = ko.observable(false);
+        self.showWarnings = ko.observable(false);
     };
     PropertyList.prototype._createListItem = function() {
         return new PropertyListItem(
@@ -286,40 +251,7 @@
             window.analytics.usage("Report Builder", this.analyticsAction, this.analyticsLabel);
             window.analytics.workflow("Clicked " + this.analyticsAction + " in Report Builder");
         }
-=======
-        self.showWarnings = ko.observable(false);
-
-        self.validate = function () {
-            self.showWarnings(true);
-            var columnsValid = !_.contains(
-                _.map(
-                    self.columns(),
-                    function(c){return c.validate();}
-                ),
-                false
-            );
-            var columnLengthValid = !(self.requireColumns && !self.columns().length);
-            if (self.noColumnsValidationCallback && !columnLengthValid){
-                self.noColumnsValidationCallback();
-            }
-            return columnsValid && columnLengthValid;
-        };
-
-        self.buttonHandler = function () {
-            self.columns.push(new PropertyListItem(
-                self.getDefaultDisplayText.bind(self),
-                self.getPropertyObject.bind(self)
-            ));
-            if (!_.isEmpty(self.analyticsAction) && !_.isEmpty(self.analyticsLabel)){
-                window.analytics.usage("Report Builder", self.analyticsAction, self.analyticsLabel);
-                window.analytics.workflow("Clicked " + self.analyticsAction + " in Report Builder");
-            }
-        };
-
->>>>>>> 877aaa98
-    };
-
-
+    };
     /**
      * Return the default display text for this property. For questions, it is
      * the question label.
@@ -345,75 +277,6 @@
         return _.find(this.propertyOptions, function (opt) {return opt.id === property_id;});
     };
 
-<<<<<<< HEAD
-=======
-    /**
-     * Return an object representing the given DataSourceProperty object
-     * in the format expected by the select2 binding.
-     * @param {object} dataSourceProperty - A js object representation of a
-     *  DataSourceProperty python object.
-     * @returns {object} - A js object in the format expected by the select2
-     *  knockout binding.
-     */
-    var convertDataSourcePropertyToSelect2Format = function (dataSourceProperty) {
-        return dataSourceProperty;
-    };
-    /**
-     * Return an object representing the given DataSourceProperty object
-     * in the format expected by the questionsSelect binding.
-     * @param {object} dataSourceProperty - A js object representation of a
-     *  DataSourceProperty python object.
-     * @returns {object} - A js object in the format expected by the questionsSelect
-     *  knockout binding.
-     */
-    var convertDataSourcePropertyToQuestionsSelectFormat = function (dataSourceProperty) {
-        if (dataSourceProperty.type === 'question') {
-            return dataSourceProperty.source;
-        } else if (dataSourceProperty.type === 'meta') {
-            return {
-                value: dataSourceProperty.source[0],
-                label: dataSourceProperty.text,
-                type: dataSourceProperty.type,
-            };
-        }
-    };
-    /**
-     * Return an object representing the given ColumnOption object in the format
-     * expected by the select2 binding.
-     * @param {object} columnOption - A js object representation of a
-     *  ColumnOption python object.
-     * @returns {object} - A js object in the format expected by the select2
-     *  knockout binding.
-     */
-    var convertReportColumnOptionToSelect2Format = function (columnOption) {
-        return {
-            id: columnOption.id,
-            text: columnOption.display,
-        };
-    };
-    /**
-     * Return an object representing the given ColumnOption object in the format
-     * expected by the questionsSelect binding.
-     * @param {object} columnOption - A js object representation of a
-     *  ColumnOption python object.
-     * @returns {object} - A js object in the format expected by the questionsSelect
-     *  knockout binding.
-     */
-    var convertReportColumnOptionToQuestionsSelectFormat = function (columnOption) {
-        var questionSelectRepresentation;
-        if (columnOption.question_source) {
-            questionSelectRepresentation = Object.assign({}, columnOption.question_source);
-        } else {
-            questionSelectRepresentation = {
-                value: columnOption.id,
-                label: columnOption.display,
-            };
-        }
-        questionSelectRepresentation.aggregation_options = columnOption.aggregation_options;
-        return questionSelectRepresentation;
-    };
-
->>>>>>> 877aaa98
     var ConfigForm = function (
             reportType,
             sourceType,
@@ -425,15 +288,10 @@
             dateRangeOptions,
             isGroupByRequired
     ) {
-<<<<<<< HEAD
-
+        var self = this;
         var constants = hqImport('userreports/js/constants.js');
 
-        this.optionsContainQuestions = _.any(dataSourceIndicators, function (o) {
-=======
-        var self = this;
         self.optionsContainQuestions = _.any(dataSourceIndicators, function (o) {
->>>>>>> 877aaa98
             return o.type === 'question';
         });
         self.dataSourceIndicators = dataSourceIndicators;
@@ -447,35 +305,19 @@
         // Convert the DataSourceProperty and ColumnOption passed through the template
         // context into objects with the correct format for the select2 and
         // questionsSelect knockout bindings.
-<<<<<<< HEAD
-        if (this.optionsContainQuestions) {
-            this.selectableDataSourceIndicators = _.compact(_.map(
-                this.dataSourceIndicators, utils.convertDataSourcePropertyToQuestionsSelectFormat
-            ));
-            this.selectableReportColumnOptions = _.compact(_.map(
-                this.reportColumnOptions, utils.convertReportColumnOptionToQuestionsSelectFormat
-            ));
-        } else {
-            this.selectableDataSourceIndicators = _.compact(_.map(
-                this.dataSourceIndicators, utils.convertDataSourcePropertyToSelect2Format
-            ));
-            this.selectableReportColumnOptions = _.compact(_.map(
-                this.reportColumnOptions, utils.convertReportColumnOptionToSelect2Format
-=======
         if (self.optionsContainQuestions) {
             self.selectableDataSourceIndicators = _.compact(_.map(
-                self.dataSourceIndicators, convertDataSourcePropertyToQuestionsSelectFormat
+                self.dataSourceIndicators, utils.convertDataSourcePropertyToQuestionsSelectFormat
             ));
             self.selectableReportColumnOptions = _.compact(_.map(
-                self.reportColumnOptions, convertReportColumnOptionToQuestionsSelectFormat
+                self.reportColumnOptions, utils.convertReportColumnOptionToQuestionsSelectFormat
             ));
         } else {
             self.selectableDataSourceIndicators = _.compact(_.map(
-                self.dataSourceIndicators, convertDataSourcePropertyToSelect2Format
+                self.dataSourceIndicators, utils.convertDataSourcePropertyToSelect2Format
             ));
             self.selectableReportColumnOptions = _.compact(_.map(
-                self.reportColumnOptions, convertReportColumnOptionToSelect2Format
->>>>>>> 877aaa98
+                self.reportColumnOptions, utils.convertReportColumnOptionToSelect2Format
             ));
         }
         self.dateRangeOptions = dateRangeOptions;
