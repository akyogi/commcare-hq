--- conflicted
+++ resolved
@@ -24,14 +24,7 @@
 from pillowtop.utils import ensure_matched_revisions, ensure_document_exists
 from pillow_retry.models import PillowError
 
-
-<<<<<<< HEAD
-REBUILD_CHECK_INTERVAL = 10 * 60  # in seconds
-=======
 REBUILD_CHECK_INTERVAL = 60 * 60  # in seconds
-UCR_CHECKPOINT_ID = 'pillow-checkpoint-ucr-main'
-UCR_STATIC_CHECKPOINT_ID = 'pillow-checkpoint-ucr-static'
->>>>>>> 7d6d1514
 
 
 class ConfigurableReportTableManagerMixin(object):
