from __future__ import absolute_import
from __future__ import division
from __future__ import unicode_literals

import hashlib
from collections import defaultdict, Counter
from datetime import datetime, timedelta

import six

from corehq.apps.change_feed.consumer.feed import KafkaChangeFeed, KafkaCheckpointEventHandler
from corehq.apps.change_feed.topics import LOCATION as LOCATION_TOPIC
from corehq.apps.domain.dbaccessors import get_domain_ids_by_names
from corehq.apps.userreports.const import KAFKA_TOPICS
from corehq.apps.userreports.data_source_providers import DynamicDataSourceProvider, StaticDataSourceProvider
from corehq.apps.userreports.exceptions import (
    BadSpecError, TableRebuildError, StaleRebuildError, UserReportsWarning
)
from corehq.apps.userreports.models import AsyncIndicator
from corehq.apps.userreports.rebuild import get_table_diffs, get_tables_rebuild_migrate, migrate_tables
from corehq.apps.userreports.specs import EvaluationContext
from corehq.apps.userreports.sql import get_metadata
from corehq.apps.userreports.tasks import rebuild_indicators
from corehq.apps.userreports.util import get_indicator_adapter
from corehq.sql_db.connections import connection_manager
from corehq.util.datadog.gauges import datadog_histogram
from corehq.util.soft_assert import soft_assert
from corehq.util.timer import TimingContext
from pillowtop.checkpoints.manager import KafkaPillowCheckpoint
from pillowtop.const import DEFAULT_PROCESSOR_CHUNK_SIZE
from pillowtop.dao.exceptions import DocumentMismatchError
from pillowtop.exceptions import PillowConfigError
from pillowtop.logger import pillow_logging
from pillowtop.pillow.interface import ConstructedPillow
from pillowtop.processors import BulkPillowProcessor
from pillowtop.utils import ensure_matched_revisions, ensure_document_exists

REBUILD_CHECK_INTERVAL = 60 * 60  # in seconds
LONG_UCR_LOGGING_THRESHOLD = 0.5


def time_ucr_process_change(method):
    def timed(*args, **kw):
        ts = datetime.now()
        result = method(*args, **kw)
        te = datetime.now()
        seconds = (te - ts).total_seconds()
        if seconds > LONG_UCR_LOGGING_THRESHOLD:
            table = args[2]
            doc = args[3]
            log_message = "UCR data source {} on doc_id {} took {} seconds to process".format(
                table.config._id, doc['_id'], seconds
            )
            pillow_logging.warning(log_message)
        return result
    return timed


def _filter_by_hash(configs, ucr_division):
    ucr_start = ucr_division[0]
    ucr_end = ucr_division[-1]
    filtered_configs = []
    for config in configs:
        table_hash = hashlib.md5(config.table_id.encode('utf-8')).hexdigest()[0]
        if ucr_start <= table_hash <= ucr_end:
            filtered_configs.append(config)
    return filtered_configs


def _filter_missing_domains(configs):
    """Return a list of configs whose domain exists on this environment"""
    domain_names = [config.domain for config in configs if config.is_static]
    existing_domains = list(get_domain_ids_by_names(domain_names))
    return [
        config for config in configs
        if not config.is_static or config.domain in existing_domains
    ]


class ConfigurableReportTableManagerMixin(object):

    def __init__(self, data_source_providers, ucr_division=None,
                 include_ucrs=None, exclude_ucrs=None, bootstrap_interval=REBUILD_CHECK_INTERVAL):
        """Initializes the processor for UCRs

        Keyword Arguments:
        ucr_division -- two hexadecimal digits that are used to determine a subset of UCR
                        datasources to process. The second digit should be higher than the
                        first
        include_ucrs -- list of ucr 'table_ids' to be included in this processor
        exclude_ucrs -- list of ucr 'table_ids' to be excluded in this processor
        bootstrap_interval -- time in seconds when the pillow checks for any data source changes
        """
        self.bootstrapped = False
        self.last_bootstrapped = datetime.utcnow()
        self.data_source_providers = data_source_providers
        self.ucr_division = ucr_division
        self.include_ucrs = include_ucrs
        self.exclude_ucrs = exclude_ucrs
        self.bootstrap_interval = bootstrap_interval
        if self.include_ucrs and self.ucr_division:
            raise PillowConfigError("You can't have include_ucrs and ucr_division")

    def get_all_configs(self):
        return [
            source
            for provider in self.data_source_providers
            for source in provider.get_data_sources()
        ]

    def get_filtered_configs(self, configs=None):
        configs = configs or self.get_all_configs()

        if self.exclude_ucrs:
            configs = [config for config in configs if config.table_id not in self.exclude_ucrs]

        if self.include_ucrs:
            configs = [config for config in configs if config.table_id in self.include_ucrs]
        elif self.ucr_division:
            configs = _filter_by_hash(configs, self.ucr_division)

        configs = _filter_missing_domains(configs)

        return configs

    def needs_bootstrap(self):
        return (
            not self.bootstrapped
            or datetime.utcnow() - self.last_bootstrapped > timedelta(seconds=self.bootstrap_interval)
        )

    def bootstrap_if_needed(self):
        if self.needs_bootstrap():
            self.bootstrap()

    def bootstrap(self, configs=None):
        configs = self.get_filtered_configs(configs)
        if not configs:
            pillow_logging.warning("UCR pillow has no configs to process")

        self.table_adapters_by_domain = defaultdict(list)

        for config in configs:
            self.table_adapters_by_domain[config.domain].append(
                get_indicator_adapter(config, raise_errors=True, load_source='change_feed')
            )

        self.rebuild_tables_if_necessary()
        self.bootstrapped = True
        self.last_bootstrapped = datetime.utcnow()

    def rebuild_tables_if_necessary(self):
        self._rebuild_sql_tables([
            adapter
            for adapter_list in self.table_adapters_by_domain.values()
            for adapter in adapter_list
        ])

    def _rebuild_sql_tables(self, adapters):
        tables_by_engine = defaultdict(dict)
        all_adapters = []
        for adapter in adapters:
            if getattr(adapter, 'all_adapters', None):
                all_adapters.extend(adapter.all_adapters)
            else:
                all_adapters.append(adapter)
        for adapter in all_adapters:
            try:
                tables_by_engine[adapter.engine_id][adapter.get_table().name] = adapter
            except BadSpecError:
                _soft_assert = soft_assert(to='{}@{}'.format('jemord', 'dimagi.com'))
                _soft_assert(False, "Broken data source {}".format(adapter.config.get_id))

        _assert = soft_assert(notify_admins=True)
        _notify_rebuild = lambda msg, obj: _assert(False, msg, obj)

        for engine_id, table_map in tables_by_engine.items():
            table_names = list(table_map)
            engine = connection_manager.get_engine(engine_id)

            diffs = get_table_diffs(engine, table_names, get_metadata(engine_id))

            tables_to_act_on = get_tables_rebuild_migrate(diffs, table_names)
            for table_name in tables_to_act_on.rebuild:
                pillow_logging.debug("[rebuild] Rebuilding table: %s", table_name)
                sql_adapter = table_map[table_name]
                table_diffs = [diff for diff in diffs.formatted if diff.table_name == table_name]
                if not sql_adapter.config.is_static:
                    try:
                        self.rebuild_table(sql_adapter, table_diffs)
                    except TableRebuildError as e:
                        _notify_rebuild(six.text_type(e), sql_adapter.config.to_json())
                else:
                    self.rebuild_table(sql_adapter, table_diffs)

            self.migrate_tables(engine, diffs.raw, tables_to_act_on.migrate, table_map)

    def migrate_tables(self, engine, diffs, table_names, adapters_by_table):
        pillow_logging.debug("[rebuild] Application migrations to tables: %s", table_names)
        changes = migrate_tables(engine, diffs, table_names)
        for table, diffs in changes.items():
            adapter = adapters_by_table[table]
            adapter.log_table_migrate(source='pillowtop', diffs=diffs)

    def rebuild_table(self, adapter, diffs=None):
        config = adapter.config
        if not config.is_static:
            latest_rev = config.get_db().get_rev(config._id)
            if config._rev != latest_rev:
                raise StaleRebuildError('Tried to rebuild a stale table ({})! Ignoring...'.format(config))
<<<<<<< HEAD

        if config.disable_destructive_rebuild and adapter.table_exists:
            diff_dicts = [diff.to_dict() for diff in diffs]
            adapter.log_table_rebuild_skipped(source='pillowtop', diffs=diff_dicts)
            return

        if config.is_static:
            rebuild_indicators.delay(adapter.config.get_id)
        else:
            adapter.rebuild_table(source='pillowtop')
=======
            adapter.rebuild_table(source='pillowtop')
        else:
            rebuild_indicators.delay(adapter.config.get_id, source='pillowtop')
>>>>>>> 97d359d4


class ConfigurableReportPillowProcessor(ConfigurableReportTableManagerMixin, BulkPillowProcessor):

    domain_timing_context = Counter()

    @time_ucr_process_change
    def _save_doc_to_table(self, domain, table, doc, eval_context):
        # best effort will swallow errors in the table
        try:
            table.best_effort_save(doc, eval_context)
        except UserReportsWarning:
            # remove it until the next bootstrap call
            self.table_adapters_by_domain[domain].remove(table)

    def process_changes_chunk(self, changes):
        """
        Update UCR tables in bulk by breaking up changes per domain per UCR table.
            If an exception is raised in bulk operations of a set of changes,
            those changes are returned to pillow for serial reprocessing.
        """
        self.bootstrap_if_needed()
        # break up changes by domain
        changes_by_domain = defaultdict(list)
        for change in changes:
            # skip if no domain or no UCR tables in the domain
            if change.metadata.domain and change.metadata.domain in self.table_adapters_by_domain:
                changes_by_domain[change.metadata.domain].append(change)

        retry_changes = set()
        change_exceptions = []
        for domain, changes_chunk in six.iteritems(changes_by_domain):
            failed, exceptions = self._process_chunk_for_domain(domain, changes_chunk)
            retry_changes.update(failed)
            change_exceptions.extend(exceptions)

        return retry_changes, change_exceptions

    def _process_chunk_for_domain(self, domain, changes_chunk):
        adapters = list(self.table_adapters_by_domain[domain])
        changes_by_id = {change.id: change for change in changes_chunk}
        to_delete_by_adapter = defaultdict(list)
        rows_to_save_by_adapter = defaultdict(list)
        async_configs_by_doc_id = defaultdict(list)
        to_update = {change for change in changes_chunk if not change.deleted}
        retry_changes, docs = self.get_docs_for_changes(to_update, domain)
        change_exceptions = []

        for doc in docs:
            eval_context = EvaluationContext(doc)
            for adapter in adapters:
                if adapter.config.filter(doc, eval_context):
                    if adapter.run_asynchronous:
                        async_configs_by_doc_id[doc['_id']].append(adapter.config._id)
                    else:
                        try:
                            rows_to_save_by_adapter[adapter].extend(adapter.get_all_values(doc, eval_context))
                        except Exception as e:
                            change_exceptions.append((changes_by_id[doc["_id"]], e))
                        eval_context.reset_iteration()
                else:
                    # Delete regardless whether doc exists or not to avoid individual doc lookups
                    to_delete_by_adapter[adapter].append(doc['_id'])

        # bulk delete by adapter
        to_delete = [c.id for c in changes_chunk if c.deleted]
        for adapter in adapters:
            delete_ids = to_delete_by_adapter[adapter] + to_delete
            try:
                adapter.bulk_delete(delete_ids)
            except Exception:
                retry_changes.update([c for c in changes_chunk if c.id in delete_ids])
        # bulk update by adapter
        for adapter, rows in six.iteritems(rows_to_save_by_adapter):
            try:
                adapter.save_rows(rows)
            except Exception:
                retry_changes.update(to_update)
        if async_configs_by_doc_id:
            doc_type_by_id = {
                _id: changes_by_id[_id].metadata.document_type
                for _id in async_configs_by_doc_id.keys()
            }
            AsyncIndicator.bulk_update_records(async_configs_by_doc_id, domain, doc_type_by_id)

        return retry_changes, change_exceptions

    @staticmethod
    def get_docs_for_changes(changes, domain):
        # break up by doctype
        changes_by_doctype = defaultdict(list)
        for change in changes:
            assert change.metadata.domain == domain
            changes_by_doctype[change.metadata.data_source_name].append(change)

        # query
        docs = []
        for _, _changes in six.iteritems(changes_by_doctype):
            doc_store = _changes[0].document_store
            doc_ids_to_query = [change.id for change in _changes if change.should_fetch_document()]
            new_docs = list(doc_store.iter_documents(doc_ids_to_query))
            docs_queried_prior = [change.document for change in _changes if not change.should_fetch_document()]
            docs.extend(new_docs + docs_queried_prior)

        # catch missing docs
        retry_changes = set()
        docs_by_id = {doc['_id']: doc for doc in docs}
        for change in changes:
            if change.id not in docs_by_id:
                # we need to capture DocumentMissingError which is not possible in bulk
                #   so let pillow fall back to serial mode to capture the error for missing docs
                retry_changes.add(change)
                continue
            else:
                # set this, so that subsequent doc lookups are avoided
                change.set_document(docs_by_id[change.id])
            try:
                ensure_matched_revisions(change, docs_by_id.get(change.id))
            except DocumentMismatchError:
                retry_changes.add(change)
        return retry_changes, docs

    def process_change(self, change):
        self.bootstrap_if_needed()

        domain = change.metadata.domain
        if not domain or domain not in self.table_adapters_by_domain:
            # if no domain we won't save to any UCR table
            return

        if change.deleted:
            adapters = list(self.table_adapters_by_domain[domain])
            for table in adapters:
                table.delete({'_id': change.metadata.document_id})

        async_tables = []
        doc = change.get_document()
        ensure_document_exists(change)
        ensure_matched_revisions(change, doc)

        if doc is None:
            return

        with TimingContext() as timer:
            eval_context = EvaluationContext(doc)
            # make copy to avoid modifying list during iteration
            adapters = list(self.table_adapters_by_domain[domain])
            for table in adapters:
                if table.config.filter(doc, eval_context):
                    if table.run_asynchronous:
                        async_tables.append(table.config._id)
                    else:
                        self._save_doc_to_table(domain, table, doc, eval_context)
                        eval_context.reset_iteration()
                elif table.config.deleted_filter(doc) or table.doc_exists(doc):
                    table.delete(doc)

            if async_tables:
                AsyncIndicator.update_from_kafka_change(change, async_tables)

        self.domain_timing_context.update(**{
            domain: timer.duration
        })

    def checkpoint_updated(self):
        total_duration = sum(self.domain_timing_context.values())
        duration_seen = 0
        top_half_domains = {}
        for domain, duration in self.domain_timing_context.most_common():
            top_half_domains[domain] = duration
            duration_seen += duration
            if duration_seen >= total_duration // 2:
                break

        for domain, duration in top_half_domains.items():
            datadog_histogram('commcare.change_feed.ucr_slow_log', duration, tags=[
                'domain:{}'.format(domain)
            ])
        self.domain_timing_context.clear()


class ConfigurableReportKafkaPillow(ConstructedPillow):
    # todo; To remove after full rollout of https://github.com/dimagi/commcare-hq/pull/21329/

    def __init__(self, processor, pillow_name, topics, num_processes, process_num, retry_errors=False,
            processor_chunk_size=0):
        change_feed = KafkaChangeFeed(
            topics, client_id=pillow_name, num_processes=num_processes, process_num=process_num
        )
        checkpoint = KafkaPillowCheckpoint(pillow_name, topics)
        event_handler = KafkaCheckpointEventHandler(
            checkpoint=checkpoint, checkpoint_frequency=1000, change_feed=change_feed,
            checkpoint_callback=processor
        )
        super(ConfigurableReportKafkaPillow, self).__init__(
            name=pillow_name,
            change_feed=change_feed,
            processor=processor,
            checkpoint=checkpoint,
            change_processed_event_handler=event_handler,
            processor_chunk_size=processor_chunk_size
        )
        # set by the superclass constructor
        assert self.processors is not None
        assert len(self.processors) == 1
        self._processor = self.processors[0]
        assert self._processor.bootstrapped is not None

        # retry errors defaults to False because there is not a solution to
        # distinguish between doc save errors and data source config errors
        self.retry_errors = retry_errors

    def bootstrap(self, configs=None):
        self._processor.bootstrap(configs)

    def rebuild_table(self, sql_adapter):
        self._processor.rebuild_table(sql_adapter)


def get_kafka_ucr_pillow(pillow_id='kafka-ucr-main', ucr_division=None,
                         include_ucrs=None, exclude_ucrs=None, topics=None,
                         num_processes=1, process_num=0,
                         processor_chunk_size=DEFAULT_PROCESSOR_CHUNK_SIZE, **kwargs):
    # todo; To remove after full rollout of https://github.com/dimagi/commcare-hq/pull/21329/
    topics = topics or KAFKA_TOPICS
    topics = [t for t in topics]
    return ConfigurableReportKafkaPillow(
        processor=ConfigurableReportPillowProcessor(
            data_source_providers=[DynamicDataSourceProvider()],
            ucr_division=ucr_division,
            include_ucrs=include_ucrs,
            exclude_ucrs=exclude_ucrs,
        ),
        pillow_name=pillow_id,
        topics=topics,
        num_processes=num_processes,
        process_num=process_num,
        processor_chunk_size=processor_chunk_size,
    )


def get_kafka_ucr_static_pillow(pillow_id='kafka-ucr-static', ucr_division=None,
                                include_ucrs=None, exclude_ucrs=None, topics=None,
                                num_processes=1, process_num=0,
                                processor_chunk_size=DEFAULT_PROCESSOR_CHUNK_SIZE, **kwargs):
    # todo; To remove after full rollout of https://github.com/dimagi/commcare-hq/pull/21329/
    topics = topics or KAFKA_TOPICS
    topics = [t for t in topics]
    return ConfigurableReportKafkaPillow(
        processor=ConfigurableReportPillowProcessor(
            data_source_providers=[StaticDataSourceProvider()],
            ucr_division=ucr_division,
            include_ucrs=include_ucrs,
            exclude_ucrs=exclude_ucrs,
            bootstrap_interval=7 * 24 * 60 * 60  # 1 week
        ),
        pillow_name=pillow_id,
        topics=topics,
        num_processes=num_processes,
        process_num=process_num,
        retry_errors=True,
        processor_chunk_size=processor_chunk_size,
    )


def get_location_pillow(pillow_id='location-ucr-pillow', include_ucrs=None,
                        num_processes=1, process_num=0, ucr_configs=None, **kwargs):
    # Todo; is ucr_division needed?
    change_feed = KafkaChangeFeed(
        [LOCATION_TOPIC], client_id=pillow_id, num_processes=num_processes, process_num=process_num
    )
    ucr_processor = ConfigurableReportPillowProcessor(
        data_source_providers=[DynamicDataSourceProvider('Location'), StaticDataSourceProvider('Location')],
        include_ucrs=include_ucrs,
    )
    if ucr_configs:
        ucr_processor.bootstrap(ucr_configs)
    checkpoint = KafkaPillowCheckpoint(pillow_id, [LOCATION_TOPIC])
    event_handler = KafkaCheckpointEventHandler(
        checkpoint=checkpoint, checkpoint_frequency=1000, change_feed=change_feed,
        checkpoint_callback=ucr_processor
    )
    return ConstructedPillow(
        name=pillow_id,
        change_feed=change_feed,
        checkpoint=checkpoint,
        change_processed_event_handler=event_handler,
        processor=[ucr_processor]
    )<|MERGE_RESOLUTION|>--- conflicted
+++ resolved
@@ -208,7 +208,6 @@
             latest_rev = config.get_db().get_rev(config._id)
             if config._rev != latest_rev:
                 raise StaleRebuildError('Tried to rebuild a stale table ({})! Ignoring...'.format(config))
-<<<<<<< HEAD
 
         if config.disable_destructive_rebuild and adapter.table_exists:
             diff_dicts = [diff.to_dict() for diff in diffs]
@@ -216,14 +215,9 @@
             return
 
         if config.is_static:
-            rebuild_indicators.delay(adapter.config.get_id)
+            rebuild_indicators.delay(adapter.config.get_id, source='pillowtop')
         else:
             adapter.rebuild_table(source='pillowtop')
-=======
-            adapter.rebuild_table(source='pillowtop')
-        else:
-            rebuild_indicators.delay(adapter.config.get_id, source='pillowtop')
->>>>>>> 97d359d4
 
 
 class ConfigurableReportPillowProcessor(ConfigurableReportTableManagerMixin, BulkPillowProcessor):
