<<<<<<< HEAD
from django.contrib import messages
=======
import json
import os
import tempfile
from StringIO import StringIO
>>>>>>> 08715d8d
from django.core.urlresolvers import reverse
from django.http import HttpResponse
from django.views.generic.base import TemplateView
from braces.views import JSONResponseMixin
from corehq.apps.reports.dispatcher import cls_to_view_login_and_domain
from corehq.apps.reports.models import ReportConfig
from corehq.apps.userreports.exceptions import UserReportsError
from corehq.apps.userreports.models import ReportConfiguration
from corehq.apps.userreports.reports.factory import ReportFactory
from corehq.util.couch import get_document_or_404
from couchexport.export import export_from_tables
from couchexport.models import Format
from dimagi.utils.couch.pagination import DatatablesParams
from dimagi.utils.decorators.memoized import memoized

from dimagi.utils.web import json_request
from no_exceptions.exceptions import Http403

from corehq.apps.reports.datatables import DataTablesHeader


class ConfigurableReport(JSONResponseMixin, TemplateView):
    template_name = 'userreports/configurable_report.html'
    slug = "configurable"
    prefix = slug
    emailable = True

    @property
    @memoized
    def spec(self):
        return get_document_or_404(ReportConfiguration, self.domain, self.report_config_id)

    @property
    def title(self):
        return self.spec.title

    @property
    @memoized
    def data_source(self):
        return ReportFactory.from_spec(self.spec)

    @property
    @memoized
    def request_dict(self):
        request_dict = json_request(self.request.GET)
        request_dict['domain'] = self.domain
        return request_dict

    @property
    @memoized
    def filter_values(self):
        return {
            filter.css_id: filter.get_value(self.request_dict)
            for filter in self.filters
        }

    @property
    @memoized
    def filter_context(self):
        return {
            filter.css_id: filter.context(self.filter_values[filter.css_id])
            for filter in self.filters
        }

    @property
    @memoized
    def filters(self):
        return self.spec.ui_filters

    @cls_to_view_login_and_domain
    def dispatch(self, request, report_config_id, **kwargs):
        self.request = request
        self.domain = request.domain
        self.report_config_id = report_config_id
        user = request.couch_user
        if self.has_permissions(self.domain, user):
            if kwargs.get('render_as') == 'email':
                return self.email_response
            elif kwargs.get('render_as') == 'excel':
                return self.excel_response
            elif request.is_ajax() or request.GET.get('format', None) == 'json':
                return self.get_ajax(request, **kwargs)
            self.content_type = None
<<<<<<< HEAD
            self.add_warnings(request)
            return super(ConfigurableReport, self).dispatch(request, domain, **kwargs)
=======
            return super(ConfigurableReport, self).dispatch(request, self.domain, **kwargs)
>>>>>>> 08715d8d
        else:
            raise Http403()

    def has_permissions(self, domain, user):
        return True

    def add_warnings(self, request):
        for warning in self.data_source.column_warnings:
            messages.warning(request, warning)

    def get_context_data(self, **kwargs):
        context = {
            'domain': self.domain,
            'report': self,
            'filter_context': self.filter_context,
            'url': self.url,
            'headers': self.headers
        }
        context.update(self.saved_report_context_data)
        return context

    @property
    def saved_report_context_data(self):
        current_config_id = self.request.GET.get('config_id')
        return {
            'report_configs': ReportConfig.by_domain_and_owner(
                self.domain, self.request.couch_user._id, report_slug=self.slug
            ),
            'default_config': (
                ReportConfig.get(current_config_id)
                if current_config_id
                else ReportConfig.default()
            ),
        }

    @property
    def headers(self):
        return DataTablesHeader(*[col.data_tables_column for col in self.data_source.columns])

    def get_ajax(self, request, domain=None, **kwargs):
        try:
            data = self.data_source
            data.set_filter_values(self.filter_values)
            total_records = data.get_total_records()
        except UserReportsError as e:
            return self.render_json_response({
                'error': e.message,
            })

        # todo: this is ghetto pagination - still doing a lot of work in the database
        datatables_params = DatatablesParams.from_request_dict(request.GET)
        end = min(datatables_params.start + datatables_params.count, total_records)
        page = list(data.get_data())[datatables_params.start:end]
        return self.render_json_response({
            'aaData': page,
            "sEcho": self.request_dict.get('sEcho', 0),
            "iTotalRecords": total_records,
            "iTotalDisplayRecords": total_records,
        })

    def _get_initial(self, request, **kwargs):
        pass

    @classmethod
    def url_pattern(cls):
        from django.conf.urls import url
        pattern = r'^{slug}/(?P<report_config_id>[\w\-:]+)/$'.format(slug=cls.slug)
        return url(pattern, cls.as_view(), name=cls.slug)

    @property
    def type(self):
        """
        Used to populate ReportConfig.report_type
        """
        return self.prefix

    @property
    def sub_slug(self):
        """
        Used to populate ReportConfig.subreport_slug
        """
        return self.report_config_id

    @classmethod
    def get_report(cls, domain, slug, report_config_id):
        report = cls()
        report.domain = domain
        report.report_config_id = report_config_id
        report.name = report.title
        return report

    @property
    def url(self):
        return reverse(self.slug, args=[self.domain, self.report_config_id])

    @property
    @memoized
    def export_table(self):
        try:
            data = self.data_source
            data.set_filter_values(self.filter_values)
        except UserReportsError as e:
            return self.render_json_response({
                'error': e.message,
            })

        report_config = ReportConfiguration.get(self.report_config_id)
        raw_rows = list(data.get_data())
        headers = [column['display'] for column in report_config.columns]
        columns = [column['field'] for column in report_config.columns]
        rows = [[raw_row[column] for column in columns] for raw_row in raw_rows]
        return [
            [
                self.title,
                [headers] + rows
            ]
        ]

    @property
    @memoized
    def email_response(self):
        fd, path = tempfile.mkstemp()
        with os.fdopen(fd, 'wb') as temp:
            export_from_tables(self.export_table, temp, Format.HTML)
        with open(path) as f:
            return HttpResponse(json.dumps({
                'report': f.read(),
            }))

    @property
    @memoized
    def excel_response(self):
        file = StringIO()
        export_from_tables(self.export_table, file, Format.XLS_2007)
        return file<|MERGE_RESOLUTION|>--- conflicted
+++ resolved
@@ -1,11 +1,8 @@
-<<<<<<< HEAD
-from django.contrib import messages
-=======
 import json
 import os
 import tempfile
 from StringIO import StringIO
->>>>>>> 08715d8d
+from django.contrib import messages
 from django.core.urlresolvers import reverse
 from django.http import HttpResponse
 from django.views.generic.base import TemplateView
@@ -89,12 +86,8 @@
             elif request.is_ajax() or request.GET.get('format', None) == 'json':
                 return self.get_ajax(request, **kwargs)
             self.content_type = None
-<<<<<<< HEAD
             self.add_warnings(request)
-            return super(ConfigurableReport, self).dispatch(request, domain, **kwargs)
-=======
             return super(ConfigurableReport, self).dispatch(request, self.domain, **kwargs)
->>>>>>> 08715d8d
         else:
             raise Http403()
 
