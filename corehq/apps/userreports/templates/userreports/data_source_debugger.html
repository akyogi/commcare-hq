--- conflicted
+++ resolved
@@ -5,13 +5,8 @@
     <script src="{% static 'userreports/js/data_source_evaluator.js' %}"></script>
     <script>
         $(function () {
-<<<<<<< HEAD
             var DataSourceModel = hqImport('userreports/js/data_source_evaluator').DataSourceModel;
-            var submitUrl = hqImport("hqwebapp/js/urllib").reverse("data_source_evaluator");
-=======
-            var DataSourceModel = hqImport('userreports/js/data_source_evaluator.js').DataSourceModel;
-            var submitUrl = hqImport("hqwebapp/js/initial_page_data.js").reverse("data_source_evaluator");
->>>>>>> f14ec89a
+            var submitUrl = hqImport("hqwebapp/js/initial_page_data").reverse("data_source_evaluator");
 
             ko.applyBindings(
                 new DataSourceModel(submitUrl),
