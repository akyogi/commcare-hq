--- conflicted
+++ resolved
@@ -57,27 +57,18 @@
         except IntegrityError:
             pass  # can be due to users messing up their tables/data so don't bother logging
         except Exception as e:
-<<<<<<< HEAD
-            notify_exception(
-                None,
-                u'unexpected error saving UCR doc: {}'.format(e),
-                details={
-                    'domain': self.config.domain,
-                    'doc_id': doc.get('_id', '<unknown>'),
-                    'table': '{} ({})'.format(self.config.display_name, self.config._id)
-                }
-            )
-=======
             self.handle_exception(doc, e)
 
     def handle_exception(self, doc, exception):
-        notify_exception(None, u'unexpected error saving UCR doc: {}. domain: {}, doc: {}, table {}'.format(
-            exception,
-            self.config.domain,
-            doc.get('_id', '<unknown>'),
-            '{} ({})'.format(self.config.display_name, self.config._id)
-        ))
->>>>>>> e492b6d6
+        notify_exception(
+            None,
+            u'unexpected error saving UCR doc: {}'.format(e),
+            details={
+                'domain': self.config.domain,
+                'doc_id': doc.get('_id', '<unknown>'),
+                'table': '{} ({})'.format(self.config.display_name, self.config._id)
+            }
+        )
 
     def save(self, doc):
         """
