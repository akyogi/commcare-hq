from __future__ import absolute_import
from collections import defaultdict
from datetime import datetime, timedelta
import logging

from botocore.vendored.requests.exceptions import ReadTimeout
from botocore.vendored.requests.packages.urllib3.exceptions import ProtocolError
from celery.schedules import crontab
from celery.task import task, periodic_task
from couchdbkit import ResourceConflict, ResourceNotFound
from django.conf import settings
from django.db import InternalError, DatabaseError
from django.db.models import Count, F, Min
from django.utils.translation import ugettext as _
from elasticsearch.exceptions import ConnectionTimeout
from restkit import RequestError

from corehq import toggles
from corehq.apps.userreports.const import (
    UCR_ES_BACKEND, UCR_SQL_BACKEND, UCR_CELERY_QUEUE, UCR_INDICATOR_CELERY_QUEUE,
    ASYNC_INDICATOR_QUEUE_TIME, ASYNC_INDICATOR_CHUNK_SIZE
)
from corehq.apps.userreports.document_stores import get_document_store
from corehq.apps.userreports.exceptions import StaticDataSourceConfigurationNotFoundError
from corehq.apps.userreports.rebuild import DataSourceResumeHelper
from corehq.apps.userreports.specs import EvaluationContext
from corehq.apps.userreports.models import (
    AsyncIndicator,
    DataSourceConfiguration,
    StaticDataSourceConfiguration,
    id_is_static,
    get_report_config,
)
from corehq.apps.userreports.reports.factory import ReportFactory
from corehq.apps.userreports.util import get_indicator_adapter, get_async_indicator_modify_lock_key
from corehq.elastic import ESError
from corehq.util.context_managers import notify_someone
from corehq.util.datadog.gauges import datadog_gauge, datadog_histogram
from corehq.util.decorators import serial_task
from corehq.util.quickcache import quickcache
from corehq.util.timer import TimingContext
from dimagi.utils.couch import CriticalSection
from dimagi.utils.couch.pagination import DatatablesParams
from pillowtop.dao.couch import ID_CHUNK_SIZE

celery_task_logger = logging.getLogger('celery.task')


def _get_config_by_id(indicator_config_id):
    if id_is_static(indicator_config_id):
        return StaticDataSourceConfiguration.by_id(indicator_config_id)
    else:
        return DataSourceConfiguration.get(indicator_config_id)


def _build_indicators(config, document_store, relevant_ids, resume_helper):
    adapter = get_indicator_adapter(config, raise_errors=True, can_handle_laboratory=True)

    last_id = None
    for doc in document_store.iter_documents(relevant_ids):
        # save is a noop if the filter doesn't match
        adapter.best_effort_save(doc)
        last_id = doc.get('_id')
        resume_helper.remove_id(last_id)

    if last_id:
        resume_helper.add_id(last_id)


@task(queue=UCR_CELERY_QUEUE, ignore_result=True)
def rebuild_indicators(indicator_config_id, initiated_by=None, limit=-1):
    config = _get_config_by_id(indicator_config_id)
    success = _('Your UCR table {} has finished rebuilding').format(config.table_id)
    failure = _('There was an error rebuilding Your UCR table {}.').format(config.table_id)
    send = toggles.SEND_UCR_REBUILD_INFO.enabled(initiated_by)
    with notify_someone(initiated_by, success_message=success, error_message=failure, send=send):
        adapter = get_indicator_adapter(config, can_handle_laboratory=True)
        if not id_is_static(indicator_config_id):
            # Save the start time now in case anything goes wrong. This way we'll be
            # able to see if the rebuild started a long time ago without finishing.
            config.meta.build.initiated = datetime.utcnow()
            config.meta.build.finished = False
            config.save()

        adapter.rebuild_table()
        _iteratively_build_table(config, limit=limit)


@task(queue=UCR_CELERY_QUEUE, ignore_result=True)
def rebuild_indicators_in_place(indicator_config_id, initiated_by=None, doc_id_provider=None):
    config = _get_config_by_id(indicator_config_id)
    success = _('Your UCR table {} has finished rebuilding').format(config.table_id)
    failure = _('There was an error rebuilding Your UCR table {}.').format(config.table_id)
    send = toggles.SEND_UCR_REBUILD_INFO.enabled(initiated_by)
    with notify_someone(initiated_by, success_message=success, error_message=failure, send=send):
        adapter = get_indicator_adapter(config, can_handle_laboratory=True)
        if not id_is_static(indicator_config_id):
            config.meta.build.initiated_in_place = datetime.utcnow()
            config.meta.build.finished_in_place = False
            config.save()

        adapter.build_table()
<<<<<<< HEAD
        _iteratively_build_table(config, in_place=True)
=======
        iteratively_build_table(config, in_place=True, doc_id_provider=doc_id_provider)
>>>>>>> 942ab833


@task(queue=UCR_CELERY_QUEUE, ignore_result=True, acks_late=True)
def resume_building_indicators(indicator_config_id, initiated_by=None):
    config = _get_config_by_id(indicator_config_id)
    success = _('Your UCR table {} has finished rebuilding').format(config.table_id)
    failure = _('There was an error rebuilding Your UCR table {}.').format(config.table_id)
    send = toggles.SEND_UCR_REBUILD_INFO.enabled(initiated_by)
    with notify_someone(initiated_by, success_message=success, error_message=failure, send=send):
        resume_helper = DataSourceResumeHelper(config)

        relevant_ids = resume_helper.get_ids_to_resume_from()
        if len(relevant_ids) > 0:
            _build_indicators(config, get_document_store(config.domain, config.referenced_doc_type), relevant_ids,
                              resume_helper)
            last_id = relevant_ids[-1]
            _iteratively_build_table(config, last_id, resume_helper)


<<<<<<< HEAD
def _iteratively_build_table(config, last_id=None, resume_helper=None, in_place=False, limit=-1):
=======
@task(queue=UCR_CELERY_QUEUE, ignore_result=True)
def recalculate_indicators(indicator_config_id, initiated_by=None):
    config = _get_config_by_id(indicator_config_id)
    adapter = get_indicator_adapter(config)
    doc_id_provider = adapter.get_distinct_values('doc_id', 10000)[0]
    rebuild_indicators_in_place(indicator_config_id, initiated_by, doc_id_provider)


def iteratively_build_table(config, last_id=None, resume_helper=None, in_place=False, doc_id_provider=None):
>>>>>>> 942ab833
    resume_helper = resume_helper or DataSourceResumeHelper(config)
    indicator_config_id = config._id

    relevant_ids = []
    document_store = get_document_store(config.domain, config.referenced_doc_type)
<<<<<<< HEAD
    for i, relevant_id in enumerate(document_store.iter_document_ids(last_id)):
        if last_id is None and i >= limit > -1:
            break
=======
    if not doc_id_provider:
        doc_id_provider = document_store.iter_document_ids(last_id)

    for relevant_id in doc_id_provider:
>>>>>>> 942ab833
        relevant_ids.append(relevant_id)
        if len(relevant_ids) >= ID_CHUNK_SIZE:
            resume_helper.set_ids_to_resume_from(relevant_ids)
            _build_indicators(config, document_store, relevant_ids, resume_helper)
            relevant_ids = []

    if relevant_ids:
        resume_helper.set_ids_to_resume_from(relevant_ids)
        _build_indicators(config, document_store, relevant_ids, resume_helper)

    if not id_is_static(indicator_config_id):
        resume_helper.clear_ids()
        if in_place:
            config.meta.build.finished_in_place = True
        else:
            config.meta.build.finished = True
        try:
            config.save()
        except ResourceConflict:
            current_config = DataSourceConfiguration.get(config._id)
            # check that a new build has not yet started
            if in_place:
                if config.meta.build.initiated_in_place == current_config.meta.build.initiated_in_place:
                    current_config.meta.build.finished_in_place = True
            else:
                if config.meta.build.initiated == current_config.meta.build.initiated:
                    current_config.meta.build.finished = True
            current_config.save()
        adapter = get_indicator_adapter(config, raise_errors=True, can_handle_laboratory=True)
        adapter.after_table_build()


@task(queue=UCR_CELERY_QUEUE)
def compare_ucr_dbs(domain, report_config_id, filter_values, sort_column=None, sort_order=None, params=None):
    from corehq.apps.userreports.laboratory.experiment import UCRExperiment

    def _run_report(backend_to_use):
        data_source = ReportFactory.from_spec(spec, include_prefilters=True, backend=backend_to_use)
        data_source.set_filter_values(filter_values)
        if sort_column:
            data_source.set_order_by(
                [(data_source.top_level_columns[int(sort_column)].column_id, sort_order.upper())]
            )

        if params:
            datatables_params = DatatablesParams.from_request_dict(params)
            start = datatables_params.start
            limit = datatables_params.count
        else:
            start, limit = None, None
        page = list(data_source.get_data(start=start, limit=limit))
        total_records = data_source.get_total_records()
        json_response = {
            'aaData': page,
            "iTotalRecords": total_records,
        }
        total_row = data_source.get_total_row() if data_source.has_total_row else None
        if total_row is not None:
            json_response["total_row"] = total_row
        return json_response

    spec, is_static = get_report_config(report_config_id, domain)
    experiment_context = {
        "domain": domain,
        "report_config_id": report_config_id,
        "filter_values": filter_values,
    }
    experiment = UCRExperiment(name="UCR DB Experiment", context=experiment_context)
    with experiment.control() as c:
        c.record(_run_report(UCR_SQL_BACKEND))

    with experiment.candidate() as c:
        c.record(_run_report(UCR_ES_BACKEND))

    objects = experiment.run()
    return objects


@task(queue=UCR_CELERY_QUEUE, ignore_result=True)
def delete_data_source_task(domain, config_id):
    from corehq.apps.userreports.views import delete_data_source_shared
    delete_data_source_shared(domain, config_id)


@periodic_task(run_every=crontab(minute="*/5"), queue=settings.CELERY_PERIODIC_QUEUE)
def run_queue_async_indicators_task():
    queue_async_indicators.delay()


@serial_task('queue-async-indicators', timeout=30 * 60, queue=settings.CELERY_PERIODIC_QUEUE, max_retries=0)
def queue_async_indicators():
    start = datetime.utcnow()
    cutoff = start + ASYNC_INDICATOR_QUEUE_TIME - timedelta(seconds=30)
    day_ago = start - timedelta(days=1)
    indicators = AsyncIndicator.objects.all()[:settings.ASYNC_INDICATORS_TO_QUEUE]
    indicators_by_domain_doc_type = defaultdict(list)
    for indicator in indicators:
        # don't requeue anything that's be queued in the past day
        if not indicator.date_queued or indicator.date_queued < day_ago:
            indicators_by_domain_doc_type[(indicator.domain, indicator.doc_type)].append(indicator)

    for k, indicators in indicators_by_domain_doc_type.items():
        _queue_indicators(indicators)
        if datetime.utcnow() > cutoff:
            break


def _queue_indicators(indicators):
    def _queue_chunk(indicators):
        now = datetime.utcnow()
        indicator_doc_ids = [i.doc_id for i in indicators]
        AsyncIndicator.objects.filter(doc_id__in=indicator_doc_ids).update(date_queued=now)
        save_document.delay(indicator_doc_ids)

    to_queue = []
    for indicator in indicators:
        to_queue.append(indicator)
        if len(to_queue) >= ASYNC_INDICATOR_CHUNK_SIZE:
            _queue_chunk(to_queue)
            to_queue = []

    if to_queue:
        _queue_chunk(to_queue)


@quickcache(['config_id'])
def _get_config(config_id):
    # performance optimization for save_document. don't use elsewhere
    return _get_config_by_id(config_id)


@task(queue=UCR_INDICATOR_CELERY_QUEUE, ignore_result=True, acks_late=True)
def save_document(doc_ids):
    lock_keys = []
    for doc_id in doc_ids:
        lock_keys.append(get_async_indicator_modify_lock_key(doc_id))

    indicator_config_ids = None
    timer = TimingContext()
    with CriticalSection(lock_keys):
        indicators = AsyncIndicator.objects.filter(doc_id__in=doc_ids)
        if not indicators:
            return

        first_indicator = indicators[0]
        processed_indicators = []
        failed_indicators = []

        for i in indicators:
            assert i.domain == first_indicator.domain
            assert i.doc_type == first_indicator.doc_type

        indicator_by_doc_id = {i.doc_id: i for i in indicators}
        doc_store = get_document_store(first_indicator.domain, first_indicator.doc_type)
        indicator_config_ids = first_indicator.indicator_config_ids

        with timer:
            for doc in doc_store.iter_documents(doc_ids):
                indicator = indicator_by_doc_id[doc['_id']]
                successfully_processed = _save_document_helper(indicator, doc)
                if successfully_processed:
                    processed_indicators.append(indicator.pk)
                else:
                    failed_indicators.append(indicator.pk)

        AsyncIndicator.objects.filter(pk__in=processed_indicators).delete()
        AsyncIndicator.objects.filter(pk__in=failed_indicators).update(
            date_queued=None, unsuccessful_attempts=F('unsuccessful_attempts') + 1
        )

    datadog_histogram(
        'commcare.async_indicator.processing_time', timer.duration,
        tags=[
            u'config_ids:{}'.format(indicator_config_ids)
        ]
    )


def _save_document_helper(indicator, doc):
    eval_context = EvaluationContext(doc)
    something_failed = False
    for config_id in indicator.indicator_config_ids:
        adapter = None
        try:
            config = _get_config(config_id)
        except (ResourceNotFound, StaticDataSourceConfigurationNotFoundError):
            celery_task_logger.info("{} no longer exists, skipping".format(config_id))
            continue
        except ESError:
            celery_task_logger.info("ES errored when trying to retrieve config")
            something_failed = True
            return
        try:
            adapter = get_indicator_adapter(config, can_handle_laboratory=True)
            adapter.save(doc, eval_context)
            eval_context.reset_iteration()
        except (DatabaseError, ESError, InternalError, RequestError,
                ConnectionTimeout, ProtocolError, ReadTimeout):
            # a database had an issue so log it and go on to the next document
            celery_task_logger.info("DB error when saving config: {}".format(config_id))
            something_failed = True
            return
        except Exception as e:
            # getting the config could fail before the adapter is set
            if adapter:
                adapter.handle_exception(doc, e)
            something_failed = True
            return

    return not something_failed


@periodic_task(
    run_every=crontab(minute="*/15"),
    queue=settings.CELERY_PERIODIC_QUEUE,
)
def async_indicators_metrics():
    oldest_indicator = AsyncIndicator.objects.order_by('date_queued').first()
    if oldest_indicator and oldest_indicator.date_queued:
        lag = (datetime.utcnow() - oldest_indicator.date_queued).total_seconds()
        datadog_gauge('commcare.async_indicator.oldest_queued_indicator', lag)

    indicator = AsyncIndicator.objects.first()
    if indicator:
        lag = (datetime.utcnow() - indicator.date_created).total_seconds()
        datadog_gauge('commcare.async_indicator.oldest_created_indicator', lag)

    for config_id, metrics in _indicator_metrics().iteritems():
        tags = ["config_id:{}".format(config_id)]
        datadog_gauge('commcare.async_indicator.indicator_count', metrics['count'], tags=tags)
        datadog_gauge('commcare.async_indicator.lag', metrics['lag'], tags=tags)


def _indicator_metrics(date_created=None):
    """
    returns {
        "config_id": {
            "count": number of indicators with that config,
            "lag": number of seconds ago that the row was created
        }
    }
    """
    ret = {}
    indicator_metrics = (
        AsyncIndicator.objects
        .values('indicator_config_ids')
        .annotate(Count('indicator_config_ids'), Min('date_created'))
        .order_by()  # needed to get rid of implict ordering by date_created
    )
    now = datetime.utcnow()
    if date_created:
        indicator_metrics = indicator_metrics.filter(date_created__lt=date_created)
    for ind in indicator_metrics:
        count = ind['indicator_config_ids__count']
        lag = (now - ind['date_created__min']).total_seconds()
        for config_id in ind['indicator_config_ids']:
            if ret.get(config_id):
                ret[config_id]['count'] += ind['indicator_config_ids__count']
                ret[config_id]['lag'] = max(lag, ret[config_id]['lag'])
            else:
                ret[config_id] = {
                    "count": count,
                    "lag": lag
                }

    return ret<|MERGE_RESOLUTION|>--- conflicted
+++ resolved
@@ -100,11 +100,7 @@
             config.save()
 
         adapter.build_table()
-<<<<<<< HEAD
-        _iteratively_build_table(config, in_place=True)
-=======
-        iteratively_build_table(config, in_place=True, doc_id_provider=doc_id_provider)
->>>>>>> 942ab833
+        _iteratively_build_table(config, in_place=True, doc_id_provider=doc_id_provider)
 
 
 @task(queue=UCR_CELERY_QUEUE, ignore_result=True, acks_late=True)
@@ -124,9 +120,6 @@
             _iteratively_build_table(config, last_id, resume_helper)
 
 
-<<<<<<< HEAD
-def _iteratively_build_table(config, last_id=None, resume_helper=None, in_place=False, limit=-1):
-=======
 @task(queue=UCR_CELERY_QUEUE, ignore_result=True)
 def recalculate_indicators(indicator_config_id, initiated_by=None):
     config = _get_config_by_id(indicator_config_id)
@@ -135,23 +128,20 @@
     rebuild_indicators_in_place(indicator_config_id, initiated_by, doc_id_provider)
 
 
-def iteratively_build_table(config, last_id=None, resume_helper=None, in_place=False, doc_id_provider=None):
->>>>>>> 942ab833
+def _iteratively_build_table(config, last_id=None, resume_helper=None,
+                             in_place=False, doc_id_provider=None, limit=-1):
     resume_helper = resume_helper or DataSourceResumeHelper(config)
     indicator_config_id = config._id
 
     relevant_ids = []
     document_store = get_document_store(config.domain, config.referenced_doc_type)
-<<<<<<< HEAD
-    for i, relevant_id in enumerate(document_store.iter_document_ids(last_id)):
+
+    if not doc_id_provider:
+        doc_id_provider = document_store.iter_document_ids(last_id)
+
+    for i, relevant_id in enumerate(doc_id_provider):
         if last_id is None and i >= limit > -1:
             break
-=======
-    if not doc_id_provider:
-        doc_id_provider = document_store.iter_document_ids(last_id)
-
-    for relevant_id in doc_id_provider:
->>>>>>> 942ab833
         relevant_ids.append(relevant_id)
         if len(relevant_ids) >= ID_CHUNK_SIZE:
             resume_helper.set_ids_to_resume_from(relevant_ids)
