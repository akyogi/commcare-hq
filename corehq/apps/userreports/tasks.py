--- conflicted
+++ resolved
@@ -326,7 +326,6 @@
                 indicator.update_failure(to_remove)
                 indicator.save()
 
-<<<<<<< HEAD
     # remove any related docs that were just rebuilt
     related_docs_to_rebuild = related_docs_to_rebuild - set(doc_ids)
     # queue the docs that aren't already queued
@@ -334,10 +333,8 @@
         doc_id__in=related_docs_to_rebuild, date_queued=None
     ))
 
-=======
     datadog_counter('commcare.async_indicator.processed_success', num_processed)
     datadog_counter('commcare.async_indicator.processed_fail', num_failed)
->>>>>>> 2b270436
     datadog_histogram(
         'commcare.async_indicator.processing_time', timer.duration,
         tags=[
