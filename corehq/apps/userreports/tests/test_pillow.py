from __future__ import absolute_import
from __future__ import unicode_literals
import decimal
import mock
import uuid
from django.test import TestCase, SimpleTestCase, override_settings
from kafka.common import KafkaUnavailableError
from datetime import datetime, timedelta
from six.moves import range
from sqlalchemy.engine import reflection

from casexml.apps.case.mock import CaseBlock
from casexml.apps.case.models import CommCareCase
from casexml.apps.case.signals import case_post_save
from casexml.apps.case.tests.util import delete_all_cases, delete_all_xforms
from casexml.apps.case.util import post_case_blocks

from corehq.apps.change_feed import topics
from corehq.apps.change_feed.producer import producer
from corehq.apps.userreports.data_source_providers import MockDataSourceProvider
from corehq.apps.userreports.exceptions import StaleRebuildError
from corehq.apps.userreports.models import DataSourceConfiguration, AsyncIndicator
from corehq.apps.userreports.pillow import REBUILD_CHECK_INTERVAL, \
    ConfigurableReportTableManagerMixin, get_kafka_ucr_pillow, get_kafka_ucr_static_pillow
from corehq.apps.userreports.tasks import rebuild_indicators, queue_async_indicators
from corehq.apps.userreports.tests.utils import get_sample_data_source, get_sample_doc_and_indicators, \
    doc_to_change, get_data_source_with_related_doc_type
from corehq.apps.userreports.util import get_indicator_adapter, get_table_name
from corehq.form_processor.backends.sql.dbaccessors import CaseAccessorSQL
from corehq.util.test_utils import softer_assert, trap_extra_setup
from corehq.util.context_managers import drop_connected_signals
from pillow_retry.models import PillowError


class ConfigurableReportTableManagerTest(SimpleTestCase):

    def test_needs_bootstrap_on_initialization(self):
        table_manager = ConfigurableReportTableManagerMixin(MockDataSourceProvider())
        self.assertTrue(table_manager.needs_bootstrap())

    def test_bootstrap_sets_time(self):
        before_now = datetime.utcnow() - timedelta(microseconds=1)
        table_manager = ConfigurableReportTableManagerMixin(MockDataSourceProvider())
        table_manager.bootstrap([])
        after_now = datetime.utcnow() + timedelta(microseconds=1)
        self.assertTrue(table_manager.bootstrapped)
        self.assertTrue(before_now < table_manager.last_bootstrapped)
        self.assertTrue(after_now > table_manager.last_bootstrapped)
        self.assertFalse(table_manager.needs_bootstrap())

    def test_needs_bootstrap_window(self):
        before_now = datetime.utcnow() - timedelta(microseconds=1)
        table_manager = ConfigurableReportTableManagerMixin(MockDataSourceProvider())
        table_manager.bootstrap([])
        table_manager.last_bootstrapped = before_now - timedelta(seconds=REBUILD_CHECK_INTERVAL - 5)
        self.assertFalse(table_manager.needs_bootstrap())
        table_manager.last_bootstrapped = before_now - timedelta(seconds=REBUILD_CHECK_INTERVAL)
        self.assertTrue(table_manager.needs_bootstrap())


<<<<<<< HEAD
@override_settings(OVERRIDE_UCR_BACKEND=UCR_SQL_BACKEND)
@override_settings(TESTS_SHOULD_USE_SQL_BACKEND=True)
class ChunkedUCRProcessorTest(TestCase):
    @classmethod
    def setUpClass(cls):
        super(ChunkedUCRProcessorTest, cls).setUpClass()
        cls.config = get_sample_data_source()
        cls.config.save()
        cls.adapter = get_indicator_adapter(cls.config)
        cls.adapter.build_table()
        cls.fake_time_now = datetime(2015, 4, 24, 12, 30, 8, 24886)
        cls.pillow = get_kafka_ucr_pillow(processor_chunk_size=100)

    @classmethod
    def tearDownClass(cls):
        cls.config.delete()
        cls.adapter.drop_table()
        super(ChunkedUCRProcessorTest, cls).tearDownClass()

    def tearDown(self):
        self.adapter.clear_table()

    @mock.patch('corehq.apps.userreports.pillow.ConfigurableReportPillowProcessor.process_change')
    def test_basic_sql(self, processor_patch):
        cases = self._create_and_process_changes()
        rows = self.adapter.get_query_object().all()
        self.assertEqual(
            set([case.case_id for case in cases]),
            set([row.doc_id for row in rows])
        )
        # processor.process_change should not get called but processor.process_changes_chunk
        self.assertFalse(processor_patch.called)
        for case in cases:
            CaseAccessorSQL.hard_delete_cases(case.domain, [case.case_id])

    @mock.patch('corehq.apps.userreports.specs.datetime')
    def _create_and_process_changes(self, datetime_mock, docs=[]):
        datetime_mock.utcnow.return_value = self.fake_time_now
        docs = docs or [
            get_sample_doc_and_indicators(self.fake_time_now)[0]
            for i in range(10)
        ]

        since = self.pillow.get_change_feed().get_latest_offsets()

        # save case to DB - should also publish to kafka
        cases = [
            _save_sql_case(doc)
            for doc in docs
        ]

        # run pillow and check changes
        self.pillow.process_changes(since=since, forever=False)
        self.adapter.refresh_table()
        return cases

    @mock.patch('corehq.apps.userreports.pillow.ConfigurableReportPillowProcessor.process_changes_chunk')
    @mock.patch('corehq.apps.userreports.pillow.ConfigurableReportPillowProcessor.process_change')
    def test_fallback(self, process_change_patch, chunked_patch):

        chunked_patch.side_effect = Exception
        cases = self._create_and_process_changes()

        chunked_patch.assert_called_once()
        # since chunked processing failed, normal processing should get called
        process_change_patch.assert_has_calls([mock.call(mock.ANY, mock.ANY)] * 10)
        for case in cases:
            CaseAccessorSQL.hard_delete_cases(case.domain, [case.case_id])

    @mock.patch('corehq.form_processor.document_stores.ReadonlyCaseDocumentStore.iter_documents')
    def test_partial_failure(self, docstore_patch):
        docs = [
            get_sample_doc_and_indicators(self.fake_time_now)[0]
            for i in range(10)
        ]
        # this is equivalent to failing on last 5 docs, since they are missing in docstore
        docstore_patch.return_value = docs[0:5]
        cases = self._create_and_process_changes(docs=docs)
        query = self.adapter.get_query_object()
        # first five docs should be processed in bulk, last five serially
        self.assertEqual(query.count(), 10)
        self.assertEqual(
            set([case.case_id for case in cases]),
            set([row.doc_id for row in query.all()])
        )
        for case in cases:
            CaseAccessorSQL.hard_delete_cases(case.domain, [case.case_id])


@override_settings(OVERRIDE_UCR_BACKEND=UCR_SQL_BACKEND)
=======
>>>>>>> 07737cee
class IndicatorPillowTest(TestCase):

    @classmethod
    def setUpClass(cls):
        super(IndicatorPillowTest, cls).setUpClass()
        cls.config = get_sample_data_source()
        cls.config.save()
        cls.adapter = get_indicator_adapter(cls.config)
        cls.adapter.build_table()
        cls.fake_time_now = datetime(2015, 4, 24, 12, 30, 8, 24886)
        cls.pillow = get_kafka_ucr_pillow(processor_chunk_size=0)

    @classmethod
    def tearDownClass(cls):
        cls.config.delete()
        cls.adapter.drop_table()
        super(IndicatorPillowTest, cls).tearDownClass()

    def tearDown(self):
        self.adapter.clear_table()

    @mock.patch('corehq.apps.userreports.specs.datetime')
    def _check_sample_doc_state(self, expected_indicators, datetime_mock):
        datetime_mock.utcnow.return_value = self.fake_time_now
        self.adapter.refresh_table()
        self.assertEqual(1, self.adapter.get_query_object().count())
        row = self.adapter.get_query_object()[0]
        for k in row.keys():
            v = getattr(row, k)
            if isinstance(expected_indicators[k], decimal.Decimal):
                self.assertAlmostEqual(expected_indicators[k], v)
            else:
                self.assertEqual(
                    expected_indicators[k], v,
                    'mismatched property: {} (expected {}, was {})'.format(
                        k, expected_indicators[k], v
                    )
                )

    def test_stale_rebuild(self):
        # rebuild indicators in another test will save this
        later_config = DataSourceConfiguration.get(self.config._id)
        later_config.save()
        self.assertNotEqual(self.config._rev, later_config._rev)
        with self.assertRaises(StaleRebuildError):
            self.pillow.rebuild_table(get_indicator_adapter(self.config))

    @mock.patch('corehq.apps.userreports.specs.datetime')
    def test_change_transport(self, datetime_mock):
        datetime_mock.utcnow.return_value = self.fake_time_now
        sample_doc, expected_indicators = get_sample_doc_and_indicators(self.fake_time_now)
        self.pillow.process_change(doc_to_change(sample_doc))
        self._check_sample_doc_state(expected_indicators)

    @mock.patch('corehq.apps.userreports.specs.datetime')
    def test_rebuild_indicators(self, datetime_mock):
        datetime_mock.utcnow.return_value = self.fake_time_now
        sample_doc, expected_indicators = get_sample_doc_and_indicators(self.fake_time_now)
        CommCareCase.get_db().save_doc(sample_doc)
        self.addCleanup(lambda id: CommCareCase.get_db().delete_doc(id), sample_doc['_id'])
        rebuild_indicators(self.config._id)
        self._check_sample_doc_state(expected_indicators)

    def test_bad_integer_datatype(self):
        bad_ints = ['a', '', None]
        for bad_value in bad_ints:
            self.pillow.process_change(doc_to_change({
                '_id': uuid.uuid4().hex,
                'doc_type': 'CommCareCase',
                'domain': 'user-reports',
                'type': 'ticket',
                'priority': bad_value
            }))
        self.adapter.refresh_table()
        # make sure we saved rows to the table for everything
        self.assertEqual(len(bad_ints), self.adapter.get_query_object().count())

    @mock.patch('corehq.apps.userreports.specs.datetime')
    def test_basic_doc_processing(self, datetime_mock):
        datetime_mock.utcnow.return_value = self.fake_time_now
        sample_doc, expected_indicators = get_sample_doc_and_indicators(self.fake_time_now)
        self.pillow.process_change(doc_to_change(sample_doc))
        self._check_sample_doc_state(expected_indicators)

    @mock.patch('corehq.apps.userreports.specs.datetime')
    def test_not_relevant_to_domain(self, datetime_mock):
        datetime_mock.utcnow.return_value = self.fake_time_now
        sample_doc, expected_indicators = get_sample_doc_and_indicators(self.fake_time_now)
        sample_doc['domain'] = 'not-this-domain'
        self.pillow.process_change(doc_to_change(sample_doc))
        self.adapter.refresh_table()
        self.assertEqual(0, self.adapter.get_query_object().count())

    @mock.patch('corehq.apps.userreports.specs.datetime')
    def test_process_doc_from_couch_chunked(self, datetime_mock):
        self.pillow = get_kafka_ucr_pillow(processor_chunk_size=100)
        self._test_process_doc_from_couch(datetime_mock)
        self.pillow = get_kafka_ucr_pillow(processor_chunk_size=0)

    @mock.patch('corehq.apps.userreports.specs.datetime')
    def test_process_doc_from_couch(self, datetime_mock):
        self._test_process_doc_from_couch(datetime_mock)

    def _test_process_doc_from_couch(self, datetime_mock):
        datetime_mock.utcnow.return_value = self.fake_time_now
        sample_doc, expected_indicators = get_sample_doc_and_indicators(self.fake_time_now)

        # make sure case is in DB
        case = CommCareCase.wrap(sample_doc)
        with drop_connected_signals(case_post_save):
            case.save()

        # send to kafka
        since = self.pillow.get_change_feed().get_latest_offsets()
        producer.send_change(topics.CASE, doc_to_change(sample_doc).metadata)

        # run pillow and check changes
        self.pillow.process_changes(since=since, forever=False)
        self._check_sample_doc_state(expected_indicators)
        case.delete()

    @mock.patch('corehq.apps.userreports.specs.datetime')
    def test_process_doc_from_sql_chunked(self, datetime_mock):
        self.pillow = get_kafka_ucr_pillow(processor_chunk_size=100)
        self._test_process_doc_from_sql(datetime_mock)
        self.pillow = get_kafka_ucr_pillow(processor_chunk_size=0)

    @mock.patch('corehq.apps.userreports.specs.datetime')
    def test_process_doc_from_sql(self, datetime_mock):
        self._test_process_doc_from_sql(datetime_mock)

    @override_settings(TESTS_SHOULD_USE_SQL_BACKEND=True)
    def _test_process_doc_from_sql(self, datetime_mock):
        datetime_mock.utcnow.return_value = self.fake_time_now
        sample_doc, expected_indicators = get_sample_doc_and_indicators(self.fake_time_now)

        since = self.pillow.get_change_feed().get_latest_offsets()

        # save case to DB - should also publish to kafka
        case = _save_sql_case(sample_doc)

        # run pillow and check changes
        self.pillow.process_changes(since=since, forever=False)
        self._check_sample_doc_state(expected_indicators)

        CaseAccessorSQL.hard_delete_cases(case.domain, [case.case_id])

    @mock.patch('corehq.apps.userreports.specs.datetime')
    def test_process_deleted_doc_from_sql_chunked(self, datetime_mock):
        self.pillow = get_kafka_ucr_pillow(processor_chunk_size=100)
        self._test_process_deleted_doc_from_sql(datetime_mock)
        self.pillow = get_kafka_ucr_pillow(processor_chunk_size=0)

    @mock.patch('corehq.apps.userreports.specs.datetime')
    def test_process_deleted_doc_from_sql(self, datetime_mock):
        self._test_process_deleted_doc_from_sql(datetime_mock)

    @override_settings(TESTS_SHOULD_USE_SQL_BACKEND=True)
    def _test_process_deleted_doc_from_sql(self, datetime_mock):
        datetime_mock.utcnow.return_value = self.fake_time_now
        sample_doc, expected_indicators = get_sample_doc_and_indicators(self.fake_time_now)

        since = self.pillow.get_change_feed().get_latest_offsets()

        # save case to DB - should also publish to kafka
        case = _save_sql_case(sample_doc)

        # run pillow and check changes
        self.pillow.process_changes(since=since, forever=False)
        self._check_sample_doc_state(expected_indicators)

        # delete the case and verify it's removed
        since = self.pillow.get_change_feed().get_latest_offsets()
        CaseAccessorSQL.soft_delete_cases(case.domain, [case.case_id])
        self.pillow.process_changes(since=since, forever=False)
        self.adapter.refresh_table()
        self.assertEqual(0, self.adapter.get_query_object().count())

        CaseAccessorSQL.hard_delete_cases(case.domain, [case.case_id])

    @mock.patch('corehq.apps.userreports.specs.datetime')
    @override_settings(TESTS_SHOULD_USE_SQL_BACKEND=True)
    def test_process_filter_no_longer_pass(self, datetime_mock):
        datetime_mock.utcnow.return_value = self.fake_time_now
        sample_doc, expected_indicators = get_sample_doc_and_indicators(self.fake_time_now)

        self.pillow.process_change(doc_to_change(sample_doc))
        self._check_sample_doc_state(expected_indicators)

        sample_doc['type'] = 'wrong_type'

        self.pillow.process_change(doc_to_change(sample_doc))
        self.adapter.refresh_table()

        self.assertEqual(0, self.adapter.get_query_object().count())

    @mock.patch('corehq.apps.userreports.specs.datetime')
    @override_settings(TESTS_SHOULD_USE_SQL_BACKEND=True)
    def test_check_if_doc_exist(self, datetime_mock):
        datetime_mock.utcnow.return_value = self.fake_time_now
        sample_doc, expected_indicators = get_sample_doc_and_indicators(self.fake_time_now)

        self.assertFalse(self.adapter.doc_exists(sample_doc))

        self.pillow.process_change(doc_to_change(sample_doc))

        self.assertIs(self.adapter.doc_exists(sample_doc), True)


@override_settings(TESTS_SHOULD_USE_SQL_BACKEND=True)
class ProcessRelatedDocTypePillowTest(TestCase):
    domain = 'bug-domain'

    @softer_assert()
    def setUp(self):
        self.pillow = get_kafka_ucr_pillow(topics=['case-sql'], processor_chunk_size=0)
        self.config = get_data_source_with_related_doc_type()
        self.config.save()
        self.adapter = get_indicator_adapter(self.config)

        self.pillow.bootstrap(configs=[self.config])
        with trap_extra_setup(KafkaUnavailableError):
            self.pillow.get_change_feed().get_latest_offsets()

    def tearDown(self):
        self.config.delete()
        self.adapter.drop_table()
        delete_all_cases()
        delete_all_xforms()

    def _post_case_blocks(self, iteration=0):
        return post_case_blocks(
            [
                CaseBlock(
                    create=iteration == 0,
                    case_id='parent-id',
                    case_name='parent-name',
                    case_type='bug',
                    update={'update-prop-parent': iteration},
                ).as_xml(),
                CaseBlock(
                    create=iteration == 0,
                    case_id='child-id',
                    case_name='child-name',
                    case_type='bug-child',
                    index={'parent': ('bug', 'parent-id')},
                    update={'update-prop-child': iteration}
                ).as_xml()
            ], domain=self.domain
        )

    def test_process_doc_from_sql_stale_chunked(self):
        self.pillow = get_kafka_ucr_pillow(topics=['case-sql'], processor_chunk_size=100)
        self._test_process_doc_from_sql_stale()
        self.pillow = get_kafka_ucr_pillow(topics=['case-sql'], processor_chunk_size=0)

    def test_process_doc_from_sql_stale(self):
        self._test_process_doc_from_sql_stale()

    def _test_process_doc_from_sql_stale(self):
        '''
        Ensures that when you update a case that the changes are reflected in
        the UCR table.

        http://manage.dimagi.com/default.asp?245341
        '''

        for i in range(3):
            since = self.pillow.get_change_feed().get_latest_offsets()
            form, cases = self._post_case_blocks(i)
            with self.assertNumQueries(12):
                self.pillow.process_changes(since=since, forever=False)
            rows = self.adapter.get_query_object()
            self.assertEqual(rows.count(), 1)
            row = rows[0]
            self.assertEqual(int(row.parent_property), i)
            errors = PillowError.objects.filter(doc_id='child-id', pillow=self.pillow.pillow_id)
            self.assertEqual(errors.count(), 0)


@override_settings(TESTS_SHOULD_USE_SQL_BACKEND=True)
class ReuseEvaluationContextTest(TestCase):
    domain = 'bug-domain'

    @softer_assert()
    def setUp(self):
        config1 = get_data_source_with_related_doc_type()
        config1.save()
        config2 = get_data_source_with_related_doc_type()
        config2.table_id = 'other-config'
        config2.save()
        self.configs = [config1, config2]
        self.adapters = [get_indicator_adapter(c) for c in self.configs]

        # one pillow that has one config, the other has both configs
        self.pillow1 = get_kafka_ucr_pillow(topics=['case-sql'], processor_chunk_size=0)
        self.pillow2 = get_kafka_ucr_pillow(topics=['case-sql'], processor_chunk_size=0)
        self.pillow1.bootstrap(configs=[config1])
        self.pillow2.bootstrap(configs=self.configs)
        with trap_extra_setup(KafkaUnavailableError):
            self.pillow1.get_change_feed().get_latest_offsets()

    def tearDown(self):
        for adapter in self.adapters:
            adapter.drop_table()
            adapter.config.delete()
        delete_all_cases()
        delete_all_xforms()

    def _post_case_blocks(self, iteration=0):
        return post_case_blocks(
            [
                CaseBlock(
                    create=iteration == 0,
                    case_id='parent-id',
                    case_name='parent-name',
                    case_type='bug',
                    update={'update-prop-parent': iteration},
                ).as_xml(),
                CaseBlock(
                    create=iteration == 0,
                    case_id='child-id',
                    case_name='child-name',
                    case_type='bug-child',
                    index={'parent': ('bug', 'parent-id')},
                    update={'update-prop-child': iteration}
                ).as_xml()
            ], domain=self.domain
        )

    def _test_pillow(self, pillow, since):
        with self.assertNumQueries(12):
            pillow.process_changes(since=since, forever=False)

    def test_reuse_cache(self):
        self._test_reuse_cache()

    def test_reuse_cache_chunked(self):
        self.pillow1 = get_kafka_ucr_pillow(topics=['case-sql'], processor_chunk_size=100)
        self.pillow2 = get_kafka_ucr_pillow(topics=['case-sql'], processor_chunk_size=100)
        self._test_reuse_cache()
        self.pillow1 = get_kafka_ucr_pillow(topics=['case-sql'], processor_chunk_size=0)
        self.pillow2 = get_kafka_ucr_pillow(topics=['case-sql'], processor_chunk_size=0)

    def _test_reuse_cache(self):
        # tests that these two pillows make the same number of DB calls even
        # though pillow2 has an extra config
        since1 = self.pillow1.get_change_feed().get_latest_offsets()
        since2 = self.pillow2.get_change_feed().get_latest_offsets()
        form, cases = self._post_case_blocks()

        self._test_pillow(self.pillow1, since1)
        self._test_pillow(self.pillow2, since2)

        for a in self.adapters:
            rows = a.get_query_object()
            self.assertEqual(rows.count(), 1)
            self.assertEqual(int(rows[0].parent_property), 0)


@override_settings(TESTS_SHOULD_USE_SQL_BACKEND=True)
class AsyncIndicatorTest(TestCase):
    domain = 'bug-domain'

    @classmethod
    @softer_assert()
    def setUpClass(cls):
        super(AsyncIndicatorTest, cls).setUpClass()
        cls.pillow = get_kafka_ucr_pillow(processor_chunk_size=0)
        cls.config = get_data_source_with_related_doc_type()
        cls.config.asynchronous = True
        cls.config.save()
        cls.adapter = get_indicator_adapter(cls.config)

        cls.pillow.bootstrap(configs=[cls.config])
        with trap_extra_setup(KafkaUnavailableError):
            cls.pillow.get_change_feed().get_latest_offsets()

    @classmethod
    def tearDownClass(cls):
        cls.config.delete()
        cls.adapter.drop_table()
        delete_all_cases()
        delete_all_xforms()
        super(AsyncIndicatorTest, cls).tearDownClass()

    def tearDown(self):
        AsyncIndicator.objects.all().delete()

    def test_async_save_success(self):
        parent_id, child_id = uuid.uuid4().hex, uuid.uuid4().hex
        for i in range(3):
            since = self.pillow.get_change_feed().get_latest_offsets()
            form, cases = post_case_blocks(
                [
                    CaseBlock(
                        create=i == 0,
                        case_id=parent_id,
                        case_name='parent-name',
                        case_type='bug',
                        update={'update-prop-parent': i},
                    ).as_xml(),
                    CaseBlock(
                        create=i == 0,
                        case_id=child_id,
                        case_name='child-name',
                        case_type='bug-child',
                        index={'parent': ('bug', parent_id)},
                        update={'update-prop-child': i}
                    ).as_xml()
                ], domain=self.domain
            )
            # ensure indicator is added
            indicators = AsyncIndicator.objects.filter(doc_id=child_id)
            self.assertEqual(indicators.count(), 0)
            self.pillow.process_changes(since=since, forever=False)
            self.assertEqual(indicators.count(), 1)

            # ensure saving document produces a row
            queue_async_indicators()
            rows = self.adapter.get_query_object()
            self.assertEqual(rows.count(), 1)

            # ensure row is correct
            row = rows[0]
            self.assertEqual(int(row.parent_property), i)

            # ensure no errors or anything left in the queue
            errors = PillowError.objects.filter(doc_id=child_id, pillow=self.pillow.pillow_id)
            self.assertEqual(errors.count(), 0)
            self.assertEqual(indicators.count(), 0)

    @mock.patch('corehq.apps.userreports.tasks._get_config')
    def test_async_save_fails(self, config):
        # process_changes will generate an exception when trying to use this config
        config.return_value = None
        since = self.pillow.get_change_feed().get_latest_offsets()
        parent_id, child_id = uuid.uuid4().hex, uuid.uuid4().hex
        form, cases = post_case_blocks(
            [
                CaseBlock(
                    create=True,
                    case_id=parent_id,
                    case_name='parent-name',
                    case_type='bug',
                    update={'update-prop-parent': 0},
                ).as_xml(),
                CaseBlock(
                    create=True,
                    case_id=child_id,
                    case_name='child-name',
                    case_type='bug-child',
                    index={'parent': ('bug', parent_id)},
                    update={'update-prop-child': 0}
                ).as_xml()
            ], domain=self.domain
        )

        # ensure async indicator is added
        indicators = AsyncIndicator.objects.filter(doc_id=child_id)
        self.assertEqual(indicators.count(), 0)
        self.pillow.process_changes(since=since, forever=False)
        self.assertEqual(indicators.count(), 1)

        queue_async_indicators()

        rows = self.adapter.get_query_object()
        self.assertEqual(rows.count(), 0)

        # ensure there is not a pillow error and the async indicator is still there
        errors = PillowError.objects.filter(doc_id=child_id, pillow=self.pillow.pillow_id)
        self.assertEqual(errors.count(), 0)
        self.assertEqual(indicators.count(), 1)


<<<<<<< HEAD
@override_settings(OVERRIDE_UCR_BACKEND=UCR_SQL_BACKEND)
class ChunkedAsyncIndicatorTest(AsyncIndicatorTest):

    @classmethod
    def setUpClass(cls):
        super(ChunkedAsyncIndicatorTest, cls).setUpClass()
        cls.pillow = get_kafka_ucr_pillow(processor_chunk_size=100)


@override_settings(OVERRIDE_UCR_BACKEND=UCR_SQL_BACKEND)
=======
>>>>>>> 07737cee
class StaticKafkaIndicatorPillowTest(TestCase):

    def setUp(self):
        self.pillow = get_kafka_ucr_static_pillow()

    def tearDown(self):
        for adapter in self.pillow._processor.table_adapters_by_domain.values():
            adapter.drop_table()

    @mock.patch(
        'corehq.apps.userreports.pillow.'
        'ConfigurableReportTableManagerMixin.get_all_configs',
        mock.MagicMock(return_value=[]))
    @mock.patch(
        'corehq.apps.userreports.pillow.'
        'ConfigurableReportTableManagerMixin.rebuild_tables_if_necessary',
        mock.MagicMock(return_value=None))
    def test_bootstrap_can_be_called(self):
        self.pillow.bootstrap()


class IndicatorConfigFilterTest(SimpleTestCase):

    def setUp(self):
        self.config = get_sample_data_source()

    def test_filter(self):
        not_matching = [
            dict(doc_type="NotCommCareCase", domain='user-reports', type='ticket'),
            dict(doc_type="CommCareCase", domain='not-user-reports', type='ticket'),
            dict(doc_type="CommCareCase", domain='user-reports', type='not-ticket'),
        ]
        for document in not_matching:
            self.assertFalse(self.config.filter(document)), 'Failing dog: %s' % document

        self.assertTrue(self.config.filter(
            dict(doc_type="CommCareCase", domain='user-reports', type='ticket')
        ))

    def test_deleted_filter(self):
        not_matching = [
            dict(doc_type="CommCareCase", domain='user-reports', type='ticket'),
            dict(doc_type="CommCareCase-Deleted", domain='not-user-reports', type='ticket'),
        ]
        for document in not_matching:
            self.assertFalse(self.config.deleted_filter(document), 'Failing dog: %s' % document)

        matching = [
            dict(doc_type="CommCareCase-Deleted", domain='user-reports', type='ticket'),
            dict(doc_type="CommCareCase-Deleted", domain='user-reports', type='bot-ticket'),
            dict(doc_type="CommCareCase-Deleted", domain='user-reports'),
        ]
        for document in matching:
            self.assertTrue(self.config.deleted_filter(document), 'Failing dog: %s' % document)


def _save_sql_case(doc):
    system_props = ['_id', '_rev', 'opened_on', 'owner_id', 'doc_type', 'domain', 'type']
    with drop_connected_signals(case_post_save):
        form, cases = post_case_blocks(
            [
                CaseBlock(
                    create=True,
                    case_id=doc['_id'],
                    case_name=doc['name'],
                    case_type=doc['type'],
                    owner_id=doc['owner_id'],
                    date_opened=doc['opened_on'],
                    update={k: str(v) for k, v in doc.items() if k not in system_props}
                ).as_xml()
            ], domain=doc['domain']
        )
    return cases[0]


class RebuildTableTest(TestCase):
    """This test is pretty fragile because in UCRs we have a global metadata
    object that sqlalchemy uses to keep track of tables and indexes. I've attempted
    to work around it here, but it feels a little nasty
    """

    def tearDown(self):
        self.adapter.drop_table()
        self.config.delete()

    def _get_config(self, extra_id):
        config = get_sample_data_source()
        config.table_id = config.table_id + extra_id
        return config

    def _setup_data_source(self, extra_id):
        self.config = self._get_config(extra_id)
        self.config.save()
        pillow = get_kafka_ucr_pillow()
        pillow.bootstrap([self.config])
        self.adapter = get_indicator_adapter(self.config)
        self.engine = self.adapter.engine

    def test_add_index(self):
        # build the table without an index
        self._setup_data_source('add_index')

        insp = reflection.Inspector.from_engine(self.engine)
        table_name = get_table_name(self.config.domain, self.config.table_id)
        self.assertEqual(len(insp.get_indexes(table_name)), 0)

        # add the index to the config
        config = self._get_config('add_index')
        self.addCleanup(config.delete)
        config.configured_indicators[0]['create_index'] = True
        config.save()
        adapter = get_indicator_adapter(config)

        # mock rebuild table to ensure the table isn't rebuilt when adding index
        pillow = get_kafka_ucr_pillow()
        pillow.processors[0].rebuild_table = mock.MagicMock()
        pillow.bootstrap([config])
        self.assertFalse(pillow.processors[0].rebuild_table.called)
        engine = adapter.engine
        insp = reflection.Inspector.from_engine(engine)
        self.assertEqual(len(insp.get_indexes(table_name)), 1)

    def test_add_non_nullable_column(self):
        self._setup_data_source('add_non_nullable_col')

        # assert new date isn't in the config
        insp = reflection.Inspector.from_engine(self.engine)
        table_name = get_table_name(self.config.domain, self.config.table_id)
        self.assertEqual(
            len([c for c in insp.get_columns(table_name) if c['name'] == 'new_date']), 0
        )

        # add the column to the config
        config = self._get_config('add_non_nullable_col')
        self.addCleanup(config.delete)
        config.configured_indicators.append({
            "column_id": "new_date",
            "type": "raw",
            "display_name": "new_date opened",
            "datatype": "datetime",
            "property_name": "other_opened_on",
            "is_nullable": False
        })
        config.save()
        adapter = get_indicator_adapter(config)
        engine = adapter.engine

        # mock rebuild table to ensure the table is rebuilt
        pillow = get_kafka_ucr_pillow()
        pillow.processors[0].rebuild_table = mock.MagicMock()
        pillow.bootstrap([config])
        self.assertTrue(pillow.processors[0].rebuild_table.called)
        # column doesn't exist because rebuild table was mocked
        insp = reflection.Inspector.from_engine(engine)
        self.assertEqual(
            len([c for c in insp.get_columns(table_name) if c['name'] == 'new_date']), 0
        )

        # Another time without the mock to ensure the column is there
        pillow = get_kafka_ucr_pillow()
        pillow.bootstrap([config])
        insp = reflection.Inspector.from_engine(engine)
        self.assertEqual(
            len([c for c in insp.get_columns(table_name) if c['name'] == 'new_date']), 1
        )

    def test_add_nullable_column(self):
        self._setup_data_source('add_nullable_col')

        # assert new date isn't in the config
        insp = reflection.Inspector.from_engine(self.engine)
        table_name = get_table_name(self.config.domain, self.config.table_id)
        self.assertEqual(
            len([c for c in insp.get_columns(table_name) if c['name'] == 'new_date']), 0
        )

        # add the column to the config
        config = self._get_config('add_nullable_col')
        self.addCleanup(config.delete)
        config.configured_indicators.append({
            "column_id": "new_date",
            "type": "raw",
            "display_name": "new_date opened",
            "datatype": "datetime",
            "property_name": "other_opened_on",
            "is_nullable": True
        })
        config.save()
        adapter = get_indicator_adapter(config)
        engine = adapter.engine

        # mock rebuild table to ensure the column is added without rebuild table
        pillow = get_kafka_ucr_pillow()
        pillow.processors[0].rebuild_table = mock.MagicMock()
        pillow.bootstrap([config])
        self.assertFalse(pillow.processors[0].rebuild_table.called)
        insp = reflection.Inspector.from_engine(engine)
        self.assertEqual(
            len([c for c in insp.get_columns(table_name) if c['name'] == 'new_date']), 1
        )<|MERGE_RESOLUTION|>--- conflicted
+++ resolved
@@ -58,8 +58,6 @@
         self.assertTrue(table_manager.needs_bootstrap())
 
 
-<<<<<<< HEAD
-@override_settings(OVERRIDE_UCR_BACKEND=UCR_SQL_BACKEND)
 @override_settings(TESTS_SHOULD_USE_SQL_BACKEND=True)
 class ChunkedUCRProcessorTest(TestCase):
     @classmethod
@@ -148,9 +146,6 @@
             CaseAccessorSQL.hard_delete_cases(case.domain, [case.case_id])
 
 
-@override_settings(OVERRIDE_UCR_BACKEND=UCR_SQL_BACKEND)
-=======
->>>>>>> 07737cee
 class IndicatorPillowTest(TestCase):
 
     @classmethod
@@ -626,8 +621,6 @@
         self.assertEqual(indicators.count(), 1)
 
 
-<<<<<<< HEAD
-@override_settings(OVERRIDE_UCR_BACKEND=UCR_SQL_BACKEND)
 class ChunkedAsyncIndicatorTest(AsyncIndicatorTest):
 
     @classmethod
@@ -636,9 +629,6 @@
         cls.pillow = get_kafka_ucr_pillow(processor_chunk_size=100)
 
 
-@override_settings(OVERRIDE_UCR_BACKEND=UCR_SQL_BACKEND)
-=======
->>>>>>> 07737cee
 class StaticKafkaIndicatorPillowTest(TestCase):
 
     def setUp(self):
