--- conflicted
+++ resolved
@@ -1,13 +1,9 @@
 import datetime
 from decimal import Decimal
 from django.db import models
-<<<<<<< HEAD
-from corehq import Domain
 import mock
 from django.core import mail
-=======
 from corehq.apps.domain.models import Domain
->>>>>>> 40730f7e
 
 from corehq.apps.accounting import generator, tasks
 from corehq.apps.accounting.generator import FakeStripeCard, FakeStripeCustomer
