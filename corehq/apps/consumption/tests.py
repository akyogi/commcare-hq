from decimal import Decimal
from django.test import TestCase

from corehq.apps.consumption.const import DAYS_IN_MONTH
from corehq.apps.consumption.shortcuts import (
    get_default_monthly_consumption,
    set_default_consumption_for_product,
    set_default_monthly_consumption_for_domain,
)

from .models import (
    TYPE_DOMAIN,
    TYPE_PRODUCT,
    TYPE_SUPPLY_POINT,
    TYPE_SUPPLY_POINT_TYPE,
    SQLDefaultConsumption,
)

domain = 'consumption-test'
product_id = 'test-product'
type_id = 'facilities'
supply_point_id = 'test-facility'


class ConsumptionTestBase(TestCase):

    def setUp(self):
        _delete_all_consumptions()
        self.assertEqual(0, _count_consumptions())

    def tearDown(self):
        _delete_all_consumptions()
        self.assertEqual(0, _count_consumptions())


class GetDefaultConsumptionTestCase(ConsumptionTestBase):

    def get_default_consumption(self, domain, product_id, location_type, case_id):
        consumption = get_default_monthly_consumption(domain, product_id, location_type, case_id)

        if consumption:
            return consumption / Decimal(DAYS_IN_MONTH)
        else:
            return None

    def testGetNoDefault(self):
        self.assertEqual(None, self.get_default_consumption(domain, 'whatever', 'goes', 'here'))

    def testGetDomainOnly(self):
        _create_domain_consumption(5)
        self.assertEqual(5, self.get_default_consumption(domain, 'whatever', 'goes', 'here'))
        self.assertEqual(None, self.get_default_consumption('wrong', 'whatever', 'goes', 'here'))

    def testGetForProduct(self):
        _create_product_consumption(5)
        self.assertEqual(5, self.get_default_consumption(domain, product_id, 'doesnt', 'matter'))
        self.assertEqual(None, self.get_default_consumption(domain, 'wrong', 'doesnt', 'matter'))
        self.assertEqual(None, self.get_default_consumption('wrong', product_id, 'doesnt', 'matter'))

        _create_domain_consumption(3)
        self.assertEqual(5, self.get_default_consumption(domain, product_id, 'doesnt', 'matter'))
        self.assertEqual(3, self.get_default_consumption(domain, 'wrong', 'doesnt', 'matter'))
        self.assertEqual(None, self.get_default_consumption('wrong', product_id, 'doesnt', 'matter'))

    def testGetForType(self):
        _create_type_consumption(5)
        self.assertEqual(5, self.get_default_consumption(domain, product_id, type_id, 'useless'))
        self.assertEqual(None, self.get_default_consumption(domain, product_id, 'wrong', 'useless'))
        self.assertEqual(None, self.get_default_consumption(domain, 'wrong', type_id, 'useless'))
        self.assertEqual(None, self.get_default_consumption('wrong', product_id, type_id, 'useless'))

        _create_product_consumption(3)
        self.assertEqual(5, self.get_default_consumption(domain, product_id, type_id, 'useless'))
        self.assertEqual(3, self.get_default_consumption(domain, product_id, 'wrong', 'useless'))
        self.assertEqual(None, self.get_default_consumption(domain, 'wrong', type_id, 'useless'))
        self.assertEqual(None, self.get_default_consumption('wrong', product_id, type_id, 'useless'))

        _create_domain_consumption(2)
        self.assertEqual(5, self.get_default_consumption(domain, product_id, type_id, 'useless'))
        self.assertEqual(3, self.get_default_consumption(domain, product_id, 'wrong', 'useless'))
        self.assertEqual(2, self.get_default_consumption(domain, 'wrong', type_id, 'useless'))
        self.assertEqual(None, self.get_default_consumption('wrong', product_id, type_id, 'useless'))

    def testGetForId(self):
        _create_id_consumption(5)
        self.assertEqual(5, self.get_default_consumption(domain, product_id, type_id, supply_point_id))
        self.assertEqual(5, self.get_default_consumption(domain, product_id, 'useless', supply_point_id))
        self.assertEqual(None, self.get_default_consumption(domain, product_id, type_id, 'wrong'))
        self.assertEqual(None, self.get_default_consumption(domain, product_id, 'wrong', 'wrong'))
        self.assertEqual(None, self.get_default_consumption(domain, 'wrong', type_id, supply_point_id))
        self.assertEqual(None, self.get_default_consumption('wrong', product_id, type_id, supply_point_id))

        _create_type_consumption(4)
        self.assertEqual(5, self.get_default_consumption(domain, product_id, type_id, supply_point_id))
        self.assertEqual(5, self.get_default_consumption(domain, product_id, 'useless', supply_point_id))
        self.assertEqual(4, self.get_default_consumption(domain, product_id, type_id, 'wrong'))
        self.assertEqual(None, self.get_default_consumption(domain, product_id, 'wrong', 'wrong'))
        self.assertEqual(None, self.get_default_consumption(domain, 'wrong', type_id, supply_point_id))
        self.assertEqual(None, self.get_default_consumption('wrong', product_id, type_id, supply_point_id))

        _create_product_consumption(3)
        self.assertEqual(5, self.get_default_consumption(domain, product_id, type_id, supply_point_id))
        self.assertEqual(5, self.get_default_consumption(domain, product_id, 'useless', supply_point_id))
        self.assertEqual(4, self.get_default_consumption(domain, product_id, type_id, 'wrong'))
        self.assertEqual(3, self.get_default_consumption(domain, product_id, 'wrong', 'wrong'))
        self.assertEqual(None, self.get_default_consumption(domain, 'wrong', type_id, supply_point_id))
        self.assertEqual(None, self.get_default_consumption('wrong', product_id, type_id, supply_point_id))

        _create_domain_consumption(2)
        self.assertEqual(5, self.get_default_consumption(domain, product_id, type_id, supply_point_id))
        self.assertEqual(5, self.get_default_consumption(domain, product_id, 'useless', supply_point_id))
        self.assertEqual(4, self.get_default_consumption(domain, product_id, type_id, 'wrong'))
        self.assertEqual(3, self.get_default_consumption(domain, product_id, 'wrong', 'wrong'))
        self.assertEqual(2, self.get_default_consumption(domain, 'wrong', type_id, supply_point_id))
        self.assertEqual(None, self.get_default_consumption('wrong', product_id, type_id, supply_point_id))


class ConsumptionShortcutsTestCase(ConsumptionTestBase):

    def testSetForDomain(self):
        self.assertEqual(None, SQLDefaultConsumption.get_domain_default(domain))
        default = set_default_monthly_consumption_for_domain(domain, 50)
        self.assertEqual(50, SQLDefaultConsumption.get_domain_default(domain).default_consumption)
        self.assertEqual(1, _count_consumptions())
        updated = set_default_monthly_consumption_for_domain(domain, 40)
        self.assertEqual(default.id, updated.id)
        self.assertEqual(40, SQLDefaultConsumption.get_domain_default(domain).default_consumption)
        self.assertEqual(1, _count_consumptions())

    def testSetForProduct(self):
        self.assertEqual(None, SQLDefaultConsumption.get_product_default(domain, product_id))
        default = set_default_consumption_for_product(domain, product_id, 50)
        self.assertEqual(50, SQLDefaultConsumption.get_product_default(domain, product_id).default_consumption)
        self.assertEqual(1, _count_consumptions())
        updated = set_default_consumption_for_product(domain, product_id, 40)
        self.assertEqual(default.id, updated.id)
        self.assertEqual(40, SQLDefaultConsumption.get_product_default(domain, product_id).default_consumption)
        self.assertEqual(1, _count_consumptions())

<<<<<<< HEAD
    def testSetForSupplyPoint(self):
        self.assertEqual(None, SQLDefaultConsumption.get_supply_point_default(domain, product_id, supply_point_id))
        default = set_default_consumption_for_supply_point(domain, product_id, supply_point_id, 50)
        self.assertEqual(
            50,
            SQLDefaultConsumption.get_supply_point_default(domain, product_id, supply_point_id).default_consumption
        )
        self.assertEqual(1, _count_consumptions())
        updated = set_default_consumption_for_supply_point(domain, product_id, supply_point_id, 40)
        self.assertEqual(default.id, updated.id)
        self.assertEqual(
            40,
            SQLDefaultConsumption.get_supply_point_default(
                domain,
                product_id,
                supply_point_id
            ).default_consumption
        )
        self.assertEqual(1, _count_consumptions())

=======
>>>>>>> 7e657c4d

def _create_domain_consumption(amt, domain=domain):
    SQLDefaultConsumption(domain=domain, default_consumption=amt * DAYS_IN_MONTH, type=TYPE_DOMAIN).save()


def _create_product_consumption(amt, domain=domain, product_id=product_id):
    SQLDefaultConsumption(
        domain=domain,
        default_consumption=amt * DAYS_IN_MONTH,
        type=TYPE_PRODUCT,
        product_id=product_id
    ).save()


def _create_type_consumption(amt, domain=domain, product_id=product_id, type_id=type_id):
    SQLDefaultConsumption(
        domain=domain,
        default_consumption=amt * DAYS_IN_MONTH,
        type=TYPE_SUPPLY_POINT_TYPE,
        product_id=product_id,
        supply_point_type=type_id
    ).save()


def _create_id_consumption(amt, domain=domain, product_id=product_id, supply_point_id=supply_point_id):
    SQLDefaultConsumption(
        domain=domain,
        default_consumption=amt * DAYS_IN_MONTH,
        type=TYPE_SUPPLY_POINT,
        product_id=product_id,
        supply_point_id=supply_point_id
    ).save()


def _count_consumptions():
    return SQLDefaultConsumption.objects.count()


def _delete_all_consumptions():
    SQLDefaultConsumption.objects.all().delete()<|MERGE_RESOLUTION|>--- conflicted
+++ resolved
@@ -137,29 +137,6 @@
         self.assertEqual(40, SQLDefaultConsumption.get_product_default(domain, product_id).default_consumption)
         self.assertEqual(1, _count_consumptions())
 
-<<<<<<< HEAD
-    def testSetForSupplyPoint(self):
-        self.assertEqual(None, SQLDefaultConsumption.get_supply_point_default(domain, product_id, supply_point_id))
-        default = set_default_consumption_for_supply_point(domain, product_id, supply_point_id, 50)
-        self.assertEqual(
-            50,
-            SQLDefaultConsumption.get_supply_point_default(domain, product_id, supply_point_id).default_consumption
-        )
-        self.assertEqual(1, _count_consumptions())
-        updated = set_default_consumption_for_supply_point(domain, product_id, supply_point_id, 40)
-        self.assertEqual(default.id, updated.id)
-        self.assertEqual(
-            40,
-            SQLDefaultConsumption.get_supply_point_default(
-                domain,
-                product_id,
-                supply_point_id
-            ).default_consumption
-        )
-        self.assertEqual(1, _count_consumptions())
-
-=======
->>>>>>> 7e657c4d
 
 def _create_domain_consumption(amt, domain=domain):
     SQLDefaultConsumption(domain=domain, default_consumption=amt * DAYS_IN_MONTH, type=TYPE_DOMAIN).save()
