from functools import wraps
import hashlib
from django.http import Http404
import math
from toggle.shortcuts import toggle_enabled, set_toggle


class StaticToggle(object):
    def __init__(self, slug, label, namespaces=None):
        self.slug = slug
        self.label = label
        if namespaces:
            self.namespaces = [None if n == NAMESPACE_USER else n for n in namespaces]
        else:
            self.namespaces = [None]

    def enabled(self, item, **kwargs):
        return any([toggle_enabled(self.slug, item, namespace=n, **kwargs) for n in self.namespaces])

    def set(self, item, enabled, namespace=None):
        set_toggle(self.slug, item, enabled, namespace)

    def required_decorator(self):
        """
        Returns a view function decorator that checks to see if the domain
        or user in the request has the appropriate toggle enabled.
        """
        def decorator(view_func):
            @wraps(view_func)
            def wrapped_view(request, *args, **kwargs):
                if (
                    (hasattr(request, 'user') and self.enabled(request.user.username))
                    or (hasattr(request, 'domain') and self.enabled(request.domain))
                ):
                    return view_func(request, *args, **kwargs)
                raise Http404()
            return wrapped_view
        return decorator


def deterministic_random(input_string):
    """
    Returns a deterministically random number between 0 and 1 based on the
    value of the string. The same input should always produce the same output.
    """
    return float.fromhex(hashlib.md5(input_string).hexdigest()) / math.pow(2, 128)


class PredicatablyRandomToggle(StaticToggle):
    """
    A toggle that is predictably random based off some axis. Useful for for doing
    a randomized rollout of a feature. E.g. "turn this on for 5% of domains", or
    "turn this on for 40% of users".

    It extends StaticToggle, so individual domains/users can also be explicitly added.
    """

    def __init__(self, slug, label, namespace, randomness):
        super(PredicatablyRandomToggle, self).__init__(slug, label, [namespace])
        assert namespace, 'namespace must be defined!'
        self.namespace = namespace
        assert 0 <= randomness <= 1, 'randomness must be between 0 and 1!'
        self.randomness = randomness

    @property
    def randomness_percent(self):
        return "{:.0f}".format(self.randomness * 100)

    def _get_identifier(self, item):
        return '{}:{}:{}'.format(self.namespace, self.slug, item)

    def enabled(self, item, **kwargs):
        return (
            (item and deterministic_random(self._get_identifier(item)) < self.randomness)
            or super(PredicatablyRandomToggle, self).enabled(item, **kwargs)
        )

# if no namespaces are specified the user namespace is assumed
NAMESPACE_USER = object()
NAMESPACE_DOMAIN = 'domain'


def all_toggles():
    """
    Loads all toggles
    """
    # trick for listing the attributes of the current module.
    # http://stackoverflow.com/a/990450/8207
    for toggle_name, toggle in globals().items():
        if not toggle_name.startswith('__'):
            if isinstance(toggle, StaticToggle):
                yield toggle


def toggles_dict(username=None, domain=None):
    """
    Loads all toggles into a dictonary for use in JS
    """
    return {t.slug: True for t in all_toggles() if (t.enabled(username) or
                                                    t.enabled(domain))}


APP_BUILDER_CUSTOM_PARENT_REF = StaticToggle(
    'custom-parent-ref',
    'Custom case parent reference'
)

APP_BUILDER_CAREPLAN = StaticToggle(
    'careplan',
    'Careplan module'
)

APP_BUILDER_ADVANCED = StaticToggle(
    'advanced-app-builder',
    'Advanced Module in App-Builder'
)

APP_BUILDER_INCLUDE_MULTIMEDIA_ODK = StaticToggle(
    'include-multimedia-odk',
    'Include multimedia in ODK deploy'
)

PRBAC_DEMO = StaticToggle(
    'prbacdemo',
    'Roles and permissions'
)

BOOTSTRAP3_PREVIEW = StaticToggle(
    'bootstrap3_preview',
    'Bootstrap 3 Preview',
    [NAMESPACE_USER]
)

CASE_LIST_CUSTOM_XML = StaticToggle(
    'case_list_custom_xml',
    'Show text area for entering custom case list xml',
)

DETAIL_LIST_TABS = StaticToggle(
    'detail-list-tabs',
    'Tabs in the case detail list',
    [NAMESPACE_DOMAIN, NAMESPACE_USER]

)

GRAPH_CREATION = StaticToggle(
    'graph-creation',
    'Case list/detail graph creation',
    [NAMESPACE_DOMAIN, NAMESPACE_USER]
)

OFFLINE_CLOUDCARE = StaticToggle(
    'offline-cloudcare',
    'Offline Cloudcare'
)

REMINDERS_UI_PREVIEW = StaticToggle(
    'reminders_ui_preview',
    'New reminders UI'
)

CASE_REBUILD = StaticToggle(
    'case_rebuild',
    'Show UI-based case rebuild option',
)

IS_DEVELOPER = StaticToggle(
    'is_developer',
    'Is developer'
)

PATHWAYS_PREVIEW = StaticToggle(
    'pathways_preview',
    'Is Pathways preview'
)

MM_CASE_PROPERTIES = StaticToggle(
    'mm_case_properties',
    'Multimedia Case Properties',
)

VISIT_SCHEDULER = StaticToggle(
    'app_builder_visit_scheduler',
    'Visit Scheduler',
    [NAMESPACE_DOMAIN, NAMESPACE_USER]
)

EDIT_SUBMISSIONS = StaticToggle(
    'edit_submissions',
    'Submission Editing on HQ',
    [NAMESPACE_DOMAIN, NAMESPACE_USER],
)

USER_CONFIGURABLE_REPORTS = StaticToggle(
    'user_reports',
    'User configurable reports UI',
    [NAMESPACE_DOMAIN, NAMESPACE_USER]
)


VIEW_SYNC_HISTORY = StaticToggle(
    'sync_history_report',
    'Enable sync history report'
)


STOCK_TRANSACTION_EXPORT = StaticToggle(
    'ledger_export',
    'Show "export transactions" link on case details page',
)

SYNC_ALL_LOCATIONS = StaticToggle(
    'sync_all_locations',
    'Sync the full location hierarchy when syncing location fixtures',
    [NAMESPACE_DOMAIN]
)

NO_VELLUM = StaticToggle(
    'no_vellum',
    'Allow disabling Form Builder per form '
    '(for custom forms that Vellum breaks)',
    [NAMESPACE_DOMAIN, NAMESPACE_USER]
)

BATCHED_RESTORE = StaticToggle(
    'batched_restore',
    'Batch OTA restore response generation',
    [NAMESPACE_DOMAIN, NAMESPACE_USER]
)

SPLIT_MULTISELECT_EXPORT = StaticToggle(
    'split_multiselect_export',
    'Split multiselect columns in custom exports',
    [NAMESPACE_DOMAIN, NAMESPACE_USER]
)

CAN_EDIT_EULA = StaticToggle(
    'can_edit_eula',
    "Whether this user can set the custom eula and data sharing internal project options. "
    "This should be a small number of DIMAGI ONLY users",
)

VELLUM_HELP_TEXT = StaticToggle(
    'add_help_text',
    "Adds a help text in the form builder"
)

STOCK_AND_RECEIPT_SMS_HANDLER = StaticToggle(
    'stock_and_sms_handler',
    "Enable the stock report handler to accept both stock and receipt values "
    "in the format 'soh abc 100.20'",
    [NAMESPACE_DOMAIN]
)

COMMCARE_LOGO_UPLOADER = StaticToggle(
    'commcare_logo_uploader',
    'CommCare logo uploader',
)

LOOSE_SYNC_TOKEN_VALIDATION = StaticToggle(
    'loose_sync_token_validation',
    "Don't fail hard on missing or deleted sync tokens.",
    [NAMESPACE_DOMAIN]
)

<<<<<<< HEAD
ALLOW_CASE_ATTACHMENTS_VIEW = StaticToggle(
    'allow_case_attachments_view',
    "Explicitly allow user to access case attachments, even if they can't view the case list report.",
=======
CASEDETAILS_IN_CLOUDCARE_FORMS = StaticToggle(
    'case_details_in_cloudcare_forms',
    'Shows case-details of the selected case if a form uses Case Management',
>>>>>>> e4e3d756
    [NAMESPACE_DOMAIN, NAMESPACE_USER]
)<|MERGE_RESOLUTION|>--- conflicted
+++ resolved
@@ -263,14 +263,14 @@
     [NAMESPACE_DOMAIN]
 )
 
-<<<<<<< HEAD
 ALLOW_CASE_ATTACHMENTS_VIEW = StaticToggle(
     'allow_case_attachments_view',
     "Explicitly allow user to access case attachments, even if they can't view the case list report.",
-=======
+    [NAMESPACE_DOMAIN, NAMESPACE_USER]
+)
+
 CASEDETAILS_IN_CLOUDCARE_FORMS = StaticToggle(
     'case_details_in_cloudcare_forms',
     'Shows case-details of the selected case if a form uses Case Management',
->>>>>>> e4e3d756
     [NAMESPACE_DOMAIN, NAMESPACE_USER]
 )