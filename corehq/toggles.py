--- conflicted
+++ resolved
@@ -397,16 +397,6 @@
     namespace=[NAMESPACE_DOMAIN, NAMESPACE_USER],
 )
 
-<<<<<<< HEAD
-=======
-GLOBAL_SMS_RATES = StaticToggle(
-    'global_sms_rates',
-    'Global SMS Rates page',
-    TAG_PRODUCT_PATH,
-    [NAMESPACE_USER]
-)
-
->>>>>>> d7004568
 BULK_SMS_VERIFICATION = StaticToggle(
     'bulk_sms_verification',
     'Allow initiating the SMS phone verification workflow for all users in a group.',
