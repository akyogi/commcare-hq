from collections import namedtuple
from functools import wraps
import hashlib
from django.http import Http404
import math

from django.conf import settings
from corehq.util.quickcache import quickcache
from toggle.shortcuts import toggle_enabled, set_toggle

Tag = namedtuple('Tag', 'name css_class description')
TAG_ONE_OFF = Tag(
    name='One-Off',
    css_class='danger',
    description="This feature flag was created for one specific use-case. "
    "Please don't enable it for your project without first talking to the tech "
    "team. This is not fully supported and may break other features.",
)
TAG_EXPERIMENTAL = Tag(
    name='Experimental',
    css_class='warning',
    description="This feature flag is a proof-of-concept that we're currently "
    "testing out. It may be changed before it is released or it may be dropped.",
)
TAG_PRODUCT_PATH = Tag(
    name='Product Path',
    css_class='info',
    description="We intend to release this feature.  It may still be in QA or "
    "we may have a few changes to make before it's ready for general use.",
)
TAG_PRODUCT_CORE = Tag(
    name='Core Product',
    css_class='success',
    description="This is a core-product feature that you should feel free to "
    "use.  We've feature-flagged it probably because it is an advanced "
    "workflow we'd like more control over.",
)
TAG_PREVIEW = Tag(
    name='Preview',
    css_class='default',
    description="",  # I'm not sure...
)
ALL_TAGS = [TAG_ONE_OFF, TAG_EXPERIMENTAL, TAG_PRODUCT_PATH, TAG_PRODUCT_CORE, TAG_PREVIEW]


class StaticToggle(object):

    def __init__(self, slug, label, tag, namespaces=None, help_link=None,
                 description=None, save_fn=None, always_enabled=None):
        self.slug = slug
        self.label = label
        self.tag = tag
        self.help_link = help_link
        self.description = description
        # Optionally provide a callable to be called whenever the toggle is
        # updated.  This is only applicable to domain toggles.  It must accept
        # two parameters, `domain_name` and `toggle_is_enabled`
        self.save_fn = save_fn
        self.always_enabled = always_enabled or set()
        if namespaces:
            self.namespaces = [None if n == NAMESPACE_USER else n for n in namespaces]
        else:
            self.namespaces = [None]

    def enabled(self, item, **kwargs):
        if item in self.always_enabled:
            return True
        return any([toggle_enabled(self.slug, item, namespace=n, **kwargs) for n in self.namespaces])

    def enabled_for_request(self, request):
        return (
            None in self.namespaces
            and hasattr(request, 'user')
            and toggle_enabled(self.slug, request.user.username, None)
        ) or (
            NAMESPACE_DOMAIN in self.namespaces
            and hasattr(request, 'domain')
            and toggle_enabled(self.slug, request.domain, NAMESPACE_DOMAIN)
        )

    def set(self, item, enabled, namespace=None):
        set_toggle(self.slug, item, enabled, namespace)

    def required_decorator(self):
        """
        Returns a view function decorator that checks to see if the domain
        or user in the request has the appropriate toggle enabled.
        """
        def decorator(view_func):
            @wraps(view_func)
            def wrapped_view(request, *args, **kwargs):
                if (
                    (hasattr(request, 'user') and self.enabled(request.user.username))
                    or (hasattr(request, 'domain') and self.enabled(request.domain))
                ):
                    return view_func(request, *args, **kwargs)
                raise Http404()
            return wrapped_view
        return decorator


def deterministic_random(input_string):
    """
    Returns a deterministically random number between 0 and 1 based on the
    value of the string. The same input should always produce the same output.
    """
    if isinstance(input_string, unicode):
        input_string = input_string.encode('utf-8')
    return float.fromhex(hashlib.md5(input_string).hexdigest()) / math.pow(2, 128)


class PredictablyRandomToggle(StaticToggle):
    """
    A toggle that is predictably random based off some axis. Useful for for doing
    a randomized rollout of a feature. E.g. "turn this on for 5% of domains", or
    "turn this on for 40% of users".

    It extends StaticToggle, so individual domains/users can also be explicitly added.
    """

    def __init__(self,
            slug,
            label,
            tag,
            namespaces,
            randomness,
            help_link=None,
            description=None,
            always_disabled=None):
        super(PredictablyRandomToggle, self).__init__(slug, label, tag, list(namespaces),
                                                      help_link=help_link, description=description)
        assert namespaces, 'namespaces must be defined!'
        assert 0 <= randomness <= 1, 'randomness must be between 0 and 1!'
        self.randomness = randomness
        self.always_disabled = always_disabled or set()

    @property
    def randomness_percent(self):
        return "{:.0f}".format(self.randomness * 100)

    def _get_identifier(self, item):
        return '{}:{}:{}'.format(self.namespaces, self.slug, item)

    def enabled(self, item, **kwargs):
        if settings.UNIT_TESTING:
            return False
        elif item in self.always_disabled:
            return False
        return (
            (item and deterministic_random(self._get_identifier(item)) < self.randomness)
            or super(PredictablyRandomToggle, self).enabled(item, **kwargs)
        )

# if no namespaces are specified the user namespace is assumed
NAMESPACE_USER = 'user'
NAMESPACE_DOMAIN = 'domain'
ALL_NAMESPACES = [NAMESPACE_USER, NAMESPACE_DOMAIN]


def any_toggle_enabled(*toggles):
    """
    Return a view decorator for allowing access if any of the given toggles are
    enabled. Example usage:

    @toggles.any_toggle_enabled(REPORT_BUILDER, USER_CONFIGURABLE_REPORTS)
    def delete_custom_report():
        pass

    """
    def decorator(view_func):
        @wraps(view_func)
        def wrapped_view(request, *args, **kwargs):
            for t in toggles:
                if t.enabled_for_request(request):
                    return view_func(request, *args, **kwargs)
            raise Http404()
        return wrapped_view
    return decorator


@quickcache([])
def all_toggles():
    """
    Loads all toggles
    """
    return all_toggles_by_name_in_scope(globals()).values()


def all_toggles_by_name():
    # trick for listing the attributes of the current module.
    # http://stackoverflow.com/a/990450/8207
    return all_toggles_by_name_in_scope(globals())


def all_toggles_by_name_in_scope(scope_dict):
    result = {}
    for toggle_name, toggle in scope_dict.items():
        if not toggle_name.startswith('__'):
            if isinstance(toggle, StaticToggle):
                result[toggle_name] = toggle
    return result


def toggles_dict(username=None, domain=None):
    """
    Loads all toggles into a dictionary for use in JS

    (only enabled toggles are included)
    """
    return {t.slug: True for t in all_toggles() if (t.enabled(username) or
                                                    t.enabled(domain))}


def toggle_values_by_name(username=None, domain=None):
    """
    Loads all toggles into a dictionary for use in JS

    all toggles (including those not enabled) are included
    """
    return {toggle_name: (toggle.enabled(username) or toggle.enabled(domain))
            for toggle_name, toggle in all_toggles_by_name().items()}


APP_BUILDER_CUSTOM_PARENT_REF = StaticToggle(
    'custom-parent-ref',
    'Custom case parent reference',
    TAG_ONE_OFF
)

APP_BUILDER_CAREPLAN = StaticToggle(
    'careplan',
    'Careplan module',
    TAG_EXPERIMENTAL
)

APP_BUILDER_ADVANCED = StaticToggle(
    'advanced-app-builder',
    'Advanced Module in App-Builder',
    TAG_EXPERIMENTAL,
    [NAMESPACE_DOMAIN],
)

APP_BUILDER_SHADOW_MODULES = StaticToggle(
    'shadow-app-builder',
    'Shadow Modules',
    TAG_EXPERIMENTAL,
    [NAMESPACE_DOMAIN],
    help_link='https://confluence.dimagi.com/display/internal/Shadow+Modules',
)

CASE_LIST_CUSTOM_XML = StaticToggle(
    'case_list_custom_xml',
    'Show text area for entering custom case list xml',
    TAG_EXPERIMENTAL,
    [NAMESPACE_DOMAIN]
)

CASE_LIST_CUSTOM_VARIABLES = StaticToggle(
    'case_list_custom_variables',
    'Show text area for entering custom variables',
    TAG_EXPERIMENTAL,
    [NAMESPACE_DOMAIN]
)

CASE_LIST_TILE = StaticToggle(
    'case_list_tile',
    'Allow configuration of case list tiles',
    TAG_EXPERIMENTAL,
    [NAMESPACE_DOMAIN, NAMESPACE_USER]
)

SHOW_PERSIST_CASE_CONTEXT_SETTING = StaticToggle(
    'show_persist_case_context_setting',
    'Allow toggling the persistent case context tile',
    TAG_PRODUCT_PATH,
    [NAMESPACE_DOMAIN],
)

CASE_LIST_LOOKUP = StaticToggle(
    'case_list_lookup',
    'Allow external android callouts to search the caselist',
    TAG_EXPERIMENTAL,
    [NAMESPACE_DOMAIN, NAMESPACE_USER]
)

ADD_USERS_FROM_LOCATION = StaticToggle(
    'add_users_from_location',
    "Allow users to add new mobile workers from the locations page",
    TAG_PRODUCT_CORE,
    [NAMESPACE_DOMAIN]
)

DETAIL_LIST_TAB_NODESETS = StaticToggle(
    'detail-list-tab-nodesets',
    'Associate a nodeset with a case detail tab',
    TAG_PRODUCT_PATH,
    [NAMESPACE_DOMAIN],
    help_link='https://confluence.dimagi.com/display/internal/Case+Detail+Nodesets',
)

DHIS2_INTEGRATION = StaticToggle(
    'dhis2_integration',
    'DHIS2 Integration',
    TAG_EXPERIMENTAL,
    [NAMESPACE_DOMAIN]
)

GRAPH_CREATION = StaticToggle(
    'graph-creation',
    'Case list/detail graph creation',
    TAG_EXPERIMENTAL,
    [NAMESPACE_DOMAIN]
)

IS_DEVELOPER = StaticToggle(
    'is_developer',
    'Is developer',
    TAG_EXPERIMENTAL
)

MM_CASE_PROPERTIES = StaticToggle(
    'mm_case_properties',
    'Multimedia Case Properties',
    TAG_PRODUCT_PATH,
    [NAMESPACE_DOMAIN, NAMESPACE_USER]
)

VISIT_SCHEDULER = StaticToggle(
    'app_builder_visit_scheduler',
    'Visit Scheduler',
    TAG_EXPERIMENTAL,
    [NAMESPACE_DOMAIN, NAMESPACE_USER]
)


USER_CONFIGURABLE_REPORTS = StaticToggle(
    'user_reports',
    'User configurable reports UI',
    TAG_PRODUCT_PATH,
    [NAMESPACE_DOMAIN, NAMESPACE_USER],
    description=(
        "A feature which will allow your domain to create User Configurable Reports."
    ),
    help_link='https://confluence.dimagi.com/display/RD/User+Configurable+Reporting', 
)

LOCATIONS_IN_UCR = StaticToggle(
    'locations_in_ucr',
    'Add Locations as one of the Source Types for User Configurable Reports',
    TAG_ONE_OFF,
    [NAMESPACE_DOMAIN]
)

REPORT_BUILDER = StaticToggle(
    'report_builder',
    'Report Builder',
    TAG_PRODUCT_PATH,
    [NAMESPACE_DOMAIN]
)

ASYNC_RESTORE = StaticToggle(
    'async_restore',
    'Generate restore response in an asynchronous task to prevent timeouts',
    TAG_EXPERIMENTAL,
    [NAMESPACE_DOMAIN],
)

REPORT_BUILDER_BETA_GROUP = StaticToggle(
    'report_builder_beta_group',
    'RB beta group',
    TAG_ONE_OFF,
    [NAMESPACE_DOMAIN],
)

SYNC_ALL_LOCATIONS = StaticToggle(
    'sync_all_locations',
    '(Deprecated) Sync the full location hierarchy when syncing location fixtures',
    TAG_ONE_OFF,
    [NAMESPACE_DOMAIN],
    description="Do not turn this feature flag. It is only used for providing compatability for old projects. "
    "We are actively trying to remove projects from this list. This functionality is now possible by using the "
    "Advanced Settings on the Organization Levels page and setting the Level to Expand From option."
)

FLAT_LOCATION_FIXTURE = StaticToggle(
    'flat_location_fixture',
    'Sync the location fixture in a flat format. ',
    TAG_ONE_OFF,
    [NAMESPACE_DOMAIN]
)

HIERARCHICAL_LOCATION_FIXTURE = StaticToggle(
    'hierarchical_location_fixture',
    'Display Settings To Get Hierarchical Location Fixture',
    TAG_ONE_OFF,
    [NAMESPACE_DOMAIN],
    description=(
        "Do not turn this feature flag.  It is only used for providing compatability for old projects.  We are actively trying to remove projects from this list."
    ),
)

EXTENSION_CASES_SYNC_ENABLED = StaticToggle(
    'extension_sync',
    'Enable extension syncing',
    TAG_EXPERIMENTAL,
    [NAMESPACE_DOMAIN]
)

SYNC_SEARCH_CASE_CLAIM = StaticToggle(
    'search_claim',
    'Enable synchronous mobile searching and case claiming',
    TAG_PRODUCT_PATH,
    [NAMESPACE_DOMAIN]
)

NO_VELLUM = StaticToggle(
    'no_vellum',
    'Allow disabling Form Builder per form '
    '(for custom forms that Vellum breaks)',
    TAG_EXPERIMENTAL,
    [NAMESPACE_DOMAIN, NAMESPACE_USER]
)

HIPAA_COMPLIANCE_CHECKBOX = StaticToggle(
    'hipaa_compliance_checkbox',
    'Show HIPAA compliance checkbox',
    TAG_ONE_OFF,
    [NAMESPACE_USER],
)

CAN_EDIT_EULA = StaticToggle(
    'can_edit_eula',
    "Whether this user can set the custom eula and data sharing internal project options. "
    "This should be a small number of DIMAGI ONLY users",
    TAG_EXPERIMENTAL,
)

STOCK_AND_RECEIPT_SMS_HANDLER = StaticToggle(
    'stock_and_sms_handler',
    "Enable the stock report handler to accept both stock and receipt values "
    "in the format 'soh abc 100.20'",
    TAG_ONE_OFF,
    [NAMESPACE_DOMAIN]
)

LOOSE_SYNC_TOKEN_VALIDATION = StaticToggle(
    'loose_sync_token_validation',
    "Don't fail hard on missing or deleted sync tokens.",
    TAG_EXPERIMENTAL,
    [NAMESPACE_DOMAIN]
)

# This toggle offers the "multiple_apps_unlimited" mobile flag to non-Dimagi users
MOBILE_PRIVILEGES_FLAG = StaticToggle(
    'mobile_privileges_flag',
    'Offer "Enable Privileges on Mobile" flag.',
    TAG_EXPERIMENTAL,
    [NAMESPACE_USER]
)

PRODUCTS_PER_LOCATION = StaticToggle(
    'products_per_location',
    "Products Per Location: Specify products stocked at individual locations.  "
    "This doesn't actually do anything yet.",
    TAG_ONE_OFF,
    [NAMESPACE_DOMAIN]
)

ALLOW_CASE_ATTACHMENTS_VIEW = StaticToggle(
    'allow_case_attachments_view',
    "Explicitly allow user to access case attachments, even if they can't view the case list report.",
    TAG_ONE_OFF,
    [NAMESPACE_DOMAIN, NAMESPACE_USER]
)

LOCATION_TYPE_STOCK_RATES = StaticToggle(
    'location_type_stock_rates',
    "Specify stock rates per location type.",
    TAG_PRODUCT_PATH,
    [NAMESPACE_DOMAIN]
)

BULK_ARCHIVE_FORMS = StaticToggle(
    'bulk_archive_forms',
    'Bulk archive forms with excel',
    TAG_PRODUCT_PATH
)

TRANSFER_DOMAIN = StaticToggle(
    'transfer_domain',
    'Transfer domains to different users',
    TAG_PRODUCT_PATH,
    [NAMESPACE_DOMAIN]
)

PRIME_RESTORE = StaticToggle(
    'prime_restore',
    'Prime restore cache',
    TAG_PRODUCT_PATH,
    [NAMESPACE_DOMAIN, NAMESPACE_USER]
)

FORM_LINK_WORKFLOW = StaticToggle(
    'form_link_workflow',
    'Form linking workflow available on forms',
    TAG_EXPERIMENTAL,
    [NAMESPACE_DOMAIN],
)

# not referenced in code directly but passed through to vellum
# see toggles_dict

VELLUM_SAVE_TO_CASE = StaticToggle(
    'save_to_case',
    "Adds save to case as a question to the form builder",
    TAG_EXPERIMENTAL,
    [NAMESPACE_DOMAIN]
)

VELLUM_PRINTING = StaticToggle(
    'printing',
    "Enables the Print Android App Callout",
    TAG_PRODUCT_PATH,
    [NAMESPACE_DOMAIN]
)

VELLUM_DATA_IN_SETVALUE = StaticToggle(
    'allow_data_reference_in_setvalue',
    "Allow data references in a setvalue",
    TAG_EXPERIMENTAL,
    [NAMESPACE_DOMAIN]
)

CACHE_AND_INDEX = StaticToggle(
    'cache_and_index',
    'Enable the "Cache and Index" format option when choosing sort properties '
    'in the app builder',
    TAG_EXPERIMENTAL,
    [NAMESPACE_DOMAIN],
)

CUSTOM_PROPERTIES = StaticToggle(
    'custom_properties',
    'Allow users to add arbitrary custom properties to their application',
    TAG_EXPERIMENTAL,
    [NAMESPACE_DOMAIN]
)

ENABLE_LOADTEST_USERS = StaticToggle(
    'enable_loadtest_users',
    'Enable creating loadtest users on HQ',
    TAG_EXPERIMENTAL,
    namespaces=[NAMESPACE_DOMAIN],
    help_link='https://confluence.dimagi.com/display/internal/Loadtest+Users',
)

MOBILE_UCR = StaticToggle(
    'mobile_ucr',
    ('Mobile UCR: Configure viewing user configurable reports on the mobile '
     'through the app builder'),
    TAG_EXPERIMENTAL,
    namespaces=[NAMESPACE_DOMAIN],
)

RESTRICT_WEB_USERS_BY_LOCATION = StaticToggle(
    'restrict_web_users_by_location',
    "(Deprecated) Allow project to restrict web user permissions by location",
    TAG_ONE_OFF,
    namespaces=[NAMESPACE_DOMAIN],
    description="Don't enable this flag."
)

API_THROTTLE_WHITELIST = StaticToggle(
    'api_throttle_whitelist',
    ('API throttle whitelist'),
    TAG_EXPERIMENTAL,
    namespaces=[NAMESPACE_USER],
)

API_BLACKLIST = StaticToggle(
    'API_BLACKLIST',
    ("Blacklist API access to a user or domain that spams us"),
    TAG_EXPERIMENTAL,
    namespaces=[NAMESPACE_DOMAIN, NAMESPACE_USER],
    description="For temporary, emergency use only. If a partner doesn't properly "
    "throttle their API requests, it can hammer our infrastructure, causing "
    "outages. This will cut off the tide, but we should communicate with them "
    "immediately.",
)

FORM_SUBMISSION_BLACKLIST = StaticToggle(
    'FORM_SUBMISSION_BLACKLIST',
    ("Blacklist form submissions from a domain that spams us"),
    TAG_EXPERIMENTAL,
    namespaces=[NAMESPACE_DOMAIN],
    description="This is a temporary solution to an unusually high volume of "
    "form submissions from a domain.  We have some projects that automatically "
    "send forms. If that ever causes problems, we can use this to cut them off.",
)


def _commtrackify(domain_name, toggle_is_enabled):
    from corehq.apps.domain.models import Domain
    domain = Domain.get_by_name(domain_name, strict=True)
    if domain and domain.commtrack_enabled != toggle_is_enabled:
        if toggle_is_enabled:
            domain.convert_to_commtrack()
        else:
            domain.commtrack_enabled = False
            domain.save()


COMMTRACK = StaticToggle(
    'commtrack',
    "CommCare Supply",
    TAG_PRODUCT_CORE,
    description=(
        '<a href="http://www.commtrack.org/home/">CommCare Supply</a> '
        "is a logistics and supply chain management module. It is designed "
        "to improve the management, transport, and resupply of a variety of "
        "goods and materials, from medication to food to bednets. <br/>"
    ),
    help_link='https://help.commcarehq.org/display/commtrack/CommTrack+Home',
    namespaces=[NAMESPACE_DOMAIN],
    save_fn=_commtrackify,
)

INSTANCE_VIEWER = StaticToggle(
    'instance_viewer',
    'CloudCare Form Debugging Tool',
    TAG_PRODUCT_PATH,
    namespaces=[NAMESPACE_USER, NAMESPACE_DOMAIN],
)

CUSTOM_INSTANCES = StaticToggle(
    'custom_instances',
    'Inject custom instance declarations',
    TAG_EXPERIMENTAL,
    namespaces=[NAMESPACE_USER, NAMESPACE_DOMAIN],
)

CLOUDCARE_CACHE = StaticToggle(
    'cloudcare_cache',
    'Aggresively cache case list, can result in stale data',
    TAG_EXPERIMENTAL,
    namespaces=[NAMESPACE_DOMAIN],
)

APPLICATION_ERROR_REPORT = StaticToggle(
    'application_error_report',
    'Show Application Error Report',
    TAG_EXPERIMENTAL,
    namespaces=[NAMESPACE_USER],
)

OPENCLINICA = StaticToggle(
    'openclinica',
    'Offer OpenClinica settings and CDISC ODM export',
    TAG_ONE_OFF,
    namespaces=[NAMESPACE_DOMAIN],
)

CUSTOM_MENU_BAR = StaticToggle(
    'custom_menu_bar',
    "Hide Dashboard and Applications from top menu bar "
    "for non-admin users",
    TAG_ONE_OFF,
    namespaces=[NAMESPACE_DOMAIN],
)

ICDS_REPORTS = StaticToggle(
    'icds_reports',
    'Enable access to the Tableau dashboard for ICDS',
    TAG_ONE_OFF,
    [NAMESPACE_DOMAIN]
)

NINETYNINE_DOTS = StaticToggle(
    '99dots_integration',
    'Enable access to 99DOTS',
    TAG_ONE_OFF,
    [NAMESPACE_DOMAIN]
)

NIKSHAY_INTEGRATION = StaticToggle(
    'nikshay_integration',
    'Enable patient registration in Nikshay',
    TAG_ONE_OFF,
    [NAMESPACE_DOMAIN]
)

MULTIPLE_CHOICE_CUSTOM_FIELD = StaticToggle(
    'multiple_choice_custom_field',
    'Allow project to use multiple choice field in custom fields',
    TAG_PRODUCT_PATH,
    namespaces=[NAMESPACE_DOMAIN]
)

RESTRICT_FORM_EDIT_BY_LOCATION = StaticToggle(
    'restrict_form_edit_by_location',
    "(Deprecated) Restrict ability to edit/archive forms by the web user's location",
    TAG_ONE_OFF,
    namespaces=[NAMESPACE_DOMAIN],
    description="Don't enable this flag."
)

SUPPORT = StaticToggle(
    'support',
    'General toggle for support features',
    TAG_EXPERIMENTAL,
)

BASIC_CHILD_MODULE = StaticToggle(
    'child_module',
    'Basic modules can be child modules',
    TAG_PRODUCT_PATH,
    [NAMESPACE_DOMAIN]
)

HSPH_HACK = StaticToggle(
    'hsph_hack',
    'Optmization hack for HSPH',
    TAG_ONE_OFF,
    [NAMESPACE_DOMAIN],
)

USE_OLD_CLOUDCARE = StaticToggle(
    'use_old_cloudcare',
    'Use Old CloudCare',
    TAG_ONE_OFF,
    [NAMESPACE_DOMAIN],
)

FIXTURE_CASE_SELECTION = StaticToggle(
    'fixture_case',
    'Allow a configurable case list that is filtered based on a fixture type and fixture selection (Due List)',
    TAG_PRODUCT_PATH,
    [NAMESPACE_DOMAIN],
)

EWS_INVALID_REPORT_RESPONSE = StaticToggle(
    'ews_invalid_report_response',
    'Send response about invalid stock on hand',
    TAG_ONE_OFF,
    [NAMESPACE_DOMAIN]
)


BROADCAST_TO_LOCATIONS = StaticToggle(
    'broadcast_to_locations',
    'Send broadcasts to locations',
    TAG_PRODUCT_PATH,
    [NAMESPACE_DOMAIN],
)

MOBILE_WORKER_SELF_REGISTRATION = StaticToggle(
    'mobile_worker_self_registration',
    'Allow mobile workers to self register',
    TAG_PRODUCT_PATH,
    [NAMESPACE_DOMAIN],
)

MESSAGE_LOG_METADATA = StaticToggle(
    'message_log_metadata',
    'Include message id in Message Log export.',
    TAG_ONE_OFF,
    [NAMESPACE_USER],
)

ABT_REMINDER_RECIPIENT = StaticToggle(
    'abt_reminder_recipient',
    "Ability to send a reminder to the case owner's location's parent location",
    TAG_ONE_OFF,
    [NAMESPACE_DOMAIN],
)

AUTO_CASE_UPDATE_ENHANCEMENTS = StaticToggle(
    'auto_case_updates',
    'Enable enhancements to the Auto Case Update feature.',
    TAG_PRODUCT_PATH,
    [NAMESPACE_DOMAIN],
)

RUN_AUTO_CASE_UPDATES_ON_SAVE = StaticToggle(
    'run_auto_case_updates_on_save',
    'Run Auto Case Update rules on each case save.',
    TAG_PRODUCT_PATH,
    [NAMESPACE_DOMAIN],
)

EWS_BROADCAST_BY_ROLE = StaticToggle(
    'ews_broadcast_by_role',
    'EWS: Filter broadcast recipients by role',
    TAG_ONE_OFF,
    [NAMESPACE_DOMAIN],
)

SMS_PERFORMANCE_FEEDBACK = StaticToggle(
    'sms_performance_feedback',
    'Enable SMS-based performance feedback',
    TAG_PRODUCT_PATH,
    [NAMESPACE_DOMAIN],
    help_link='https://docs.google.com/document/d/1YvbYLV4auuf8gVdYZ6jFZTsOLfJdxm49XhvWkska4GE/edit#',
)

LEGACY_SYNC_SUPPORT = StaticToggle(
    'legacy_sync_support',
    "Support mobile sync bugs in older projects (2.9 and below).",
    TAG_EXPERIMENTAL,
    [NAMESPACE_DOMAIN]
)

EWS_WEB_USER_EXTENSION = StaticToggle(
    'ews_web_user_extension',
    'Enable EWSGhana web user extension',
    TAG_ONE_OFF,
    [NAMESPACE_DOMAIN]
)

CALL_CENTER_LOCATION_OWNERS = StaticToggle(
    'call_center_location_owners',
    'Enable the use of locations as owners of call center cases',
    TAG_PRODUCT_PATH,
    [NAMESPACE_DOMAIN]
)

OLD_EXPORTS = StaticToggle(
    'old_exports',
    'Use old backend export infrastructure',
    TAG_ONE_OFF,
    [NAMESPACE_DOMAIN]
)

TF_DOES_NOT_USE_SQLITE_BACKEND = StaticToggle(
    'not_tf_sql_backend',
    'Domains that do not use a SQLite backend for Touchforms',
    TAG_ONE_OFF,
    [NAMESPACE_DOMAIN],
)

CUSTOM_APP_BASE_URL = StaticToggle(
    'custom_app_base_url',
    'Allow specifying a custom base URL for an application. Main use case is to allow migrating ICDS to a new cluster.',
    TAG_ONE_OFF,
    [NAMESPACE_DOMAIN]
)


PHONE_NUMBERS_REPORT = StaticToggle(
    'phone_numbers_report',
    "Shows information related to the phone numbers owned by a project's contacts",
    TAG_PRODUCT_PATH,
    [NAMESPACE_DOMAIN]
)


INBOUND_SMS_LENIENCY = StaticToggle(
    'inbound_sms_leniency',
    "Inbound SMS leniency on domain-owned gateways. "
    "WARNING: This wil be rolled out slowly; do not enable on your own.",
    TAG_PRODUCT_PATH,
    [NAMESPACE_DOMAIN]
)


UNLIMITED_REPORT_BUILDER_REPORTS = StaticToggle(
    'unlimited_report_builder_reports',
    'Allow unlimited reports created in report builder',
    TAG_PRODUCT_PATH,
    [NAMESPACE_DOMAIN]
)

MOBILE_USER_DEMO_MODE = StaticToggle(
    'mobile_user_demo_mode',
    'Ability to make a mobile worker into Demo only mobile worker',
    TAG_PRODUCT_PATH,
    [NAMESPACE_DOMAIN]
)


EXPORT_ZIPPED_APPS = StaticToggle(
    'export-zipped-apps',
    'Export+Import Zipped Applications',
    TAG_EXPERIMENTAL,
    [NAMESPACE_USER]
)


SEND_UCR_REBUILD_INFO = StaticToggle(
    'send_ucr_rebuild_info',
    'Notify when UCR rebuilds finish or error.',
    TAG_EXPERIMENTAL,
    [NAMESPACE_USER]
)

EMG_AND_REC_SMS_HANDLERS = StaticToggle(
    'emg_and_rec_sms_handlers',
    'Enable emergency and receipt sms handlers used in ILSGateway',
    TAG_EXPERIMENTAL,
    [NAMESPACE_DOMAIN]
)

ALLOW_USER_DEFINED_EXPORT_COLUMNS = StaticToggle(
    'allow_user_defined_export_columns',
    'Allows users to specify their own export columns',
    TAG_ONE_OFF,
    [NAMESPACE_DOMAIN],
)


CUSTOM_CALENDAR_FIXTURE = StaticToggle(
    'custom_calendar_fixture',
    'Send a calendar fixture down to all users (R&D)',
    TAG_EXPERIMENTAL,
    [NAMESPACE_DOMAIN],
)

EDIT_FORMPLAYER = PredictablyRandomToggle(
    'edit_formplayer',
    'Edit forms on Formplayer',
    TAG_PRODUCT_PATH,
    [NAMESPACE_DOMAIN, NAMESPACE_USER],
    randomness=0.5,
)

PREVIEW_APP = PredictablyRandomToggle(
    'preview_app',
    'Preview an application in the app builder',
    TAG_PRODUCT_PATH,
    [NAMESPACE_DOMAIN, NAMESPACE_USER],
    randomness=1.0,
)

DISABLE_COLUMN_LIMIT_IN_UCR = StaticToggle(
    'disable_column_limit_in_ucr',
    'Disable column limit in UCR',
    TAG_ONE_OFF,
    [NAMESPACE_DOMAIN]
)

CLOUDCARE_LATEST_BUILD = StaticToggle(
    'use_latest_build_cloudcare',
    'Uses latest build for cloudcare instead of latest starred',
    TAG_ONE_OFF,
    [NAMESPACE_DOMAIN, NAMESPACE_USER]
)

VELLUM_BETA = StaticToggle(
    'vellum_beta',
    'Use Vellum beta version',
    TAG_PRODUCT_PATH,
    [NAMESPACE_USER]
)

APP_MANAGER_V2 = StaticToggle(
    'app_manager_v2',
    'Prototype for case management onboarding (App Manager V2)',
    TAG_PRODUCT_PATH,
    [NAMESPACE_DOMAIN]
)

USER_TESTING_SIMPLIFY = StaticToggle(
    'user_testing_simplify',
    'Simplify the UI for user testing experiments',
    TAG_EXPERIMENTAL,
    [NAMESPACE_DOMAIN]
)

DATA_MIGRATION = StaticToggle(
    'data_migration',
    'Disable submissions and restores during a data migration',
    TAG_ONE_OFF,
    [NAMESPACE_DOMAIN]
)

EMWF_WORKER_ACTIVITY_REPORT = StaticToggle(
    'emwf_worker_activity_report',
    'Make the Worker Activity Report use the Groups or Users (EMWF) filter',
    TAG_ONE_OFF,
    namespaces=[NAMESPACE_DOMAIN],
    description=(
        "This flag allows you filter the users to display in the same way as the "
        "other reports - by individual user, group, or location.  Note that this "
        "will also force the report to always display by user."
    ),
)

DATA_DICTIONARY = StaticToggle(
    'data_dictionary',
    'Domain level data dictionary of cases',
    TAG_PRODUCT_PATH,
    [NAMESPACE_DOMAIN]
)

LINKED_APPS = StaticToggle(
    'linked_apps',
    'Allows master and linked apps',
    TAG_PRODUCT_PATH,
    [NAMESPACE_DOMAIN]
)

FORMTRANSLATE_FORM_VALIDATION = StaticToggle(
    'formtranslate_form_validation',
    'Use formtranslate to validate XForms',
    TAG_PRODUCT_PATH,
    [NAMESPACE_DOMAIN]
)

USER_PROPERTY_EASY_REFS = StaticToggle(
    'user_property_easy_refs',
    'Easy-reference user properties in the form builder.',
    TAG_PRODUCT_PATH,
    [NAMESPACE_DOMAIN]
)

SORT_CALCULATION_IN_CASE_LIST = StaticToggle(
    'sort_calculation_in_case_list',
    'Configure a custom xpath calculation for Sort Property in Case Lists',
    TAG_ONE_OFF,
    [NAMESPACE_DOMAIN]
)

ANONYMOUS_WEB_APPS_USAGE = StaticToggle(
    'anonymous_web_apps_usage',
    'Allow anonymous users to access web apps applications',
    TAG_EXPERIMENTAL,
    [NAMESPACE_DOMAIN],
)

INCLUDE_METADATA_IN_UCR_EXCEL_EXPORTS = StaticToggle(
    'include_metadata_in_ucr_excel_exports',
    'Include metadata in UCR excel exports',
    TAG_PRODUCT_PATH,
    [NAMESPACE_DOMAIN]
)

COUCH_SQL_MIGRATION_BLACKLIST = StaticToggle(
    'couch_sql_migration_blacklist',
    "Domains to exclude from migrating to SQL backend. Includes the folling"
    "by default: 'ews-ghana', 'ils-gateway', 'ils-gateway-train'",
    TAG_ONE_OFF,
    [NAMESPACE_DOMAIN],
    always_enabled={
        'ews-ghana', 'ils-gateway', 'ils-gateway-train'
    }
)

<<<<<<< HEAD
DASHBOARD_GRAPHS = StaticToggle(
    'dashboard_graphs',
    'Show submission graph on dashboard',
    TAG_EXPERIMENTAL,
    [NAMESPACE_DOMAIN, NAMESPACE_USER]
)
=======
SHOW_DEV_TOGGLE_INFO = StaticToggle(
    'highlight_feature_flags',
    'Highlight / Mark Feature Flags in the UI',
    TAG_ONE_OFF,
    [NAMESPACE_USER]
)
>>>>>>> 6ed9fec9
<|MERGE_RESOLUTION|>--- conflicted
+++ resolved
@@ -1045,18 +1045,16 @@
     }
 )
 
-<<<<<<< HEAD
+SHOW_DEV_TOGGLE_INFO = StaticToggle(
+    'highlight_feature_flags',
+    'Highlight / Mark Feature Flags in the UI',
+    TAG_ONE_OFF,
+    [NAMESPACE_USER]
+)
+
 DASHBOARD_GRAPHS = StaticToggle(
     'dashboard_graphs',
     'Show submission graph on dashboard',
     TAG_EXPERIMENTAL,
     [NAMESPACE_DOMAIN, NAMESPACE_USER]
-)
-=======
-SHOW_DEV_TOGGLE_INFO = StaticToggle(
-    'highlight_feature_flags',
-    'Highlight / Mark Feature Flags in the UI',
-    TAG_ONE_OFF,
-    [NAMESPACE_USER]
-)
->>>>>>> 6ed9fec9
+)