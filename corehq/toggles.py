--- conflicted
+++ resolved
@@ -282,15 +282,14 @@
     [NAMESPACE_DOMAIN, NAMESPACE_USER]
 )
 
-<<<<<<< HEAD
 LOCATION_TYPE_STOCK_RATES = StaticToggle(
     'location_type_stock_rates',
     "Specify stock rates per location type.",
     [NAMESPACE_DOMAIN]
-=======
+)
+
 APP_SUMMARY = StaticToggle(
     'app_summary',
     'Form and Case summary of an application',
     [NAMESPACE_DOMAIN, NAMESPACE_USER]
->>>>>>> f848e908
 )