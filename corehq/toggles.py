from collections import namedtuple
from functools import wraps
import hashlib
from django.http import Http404
import math
from toggle.shortcuts import toggle_enabled, set_toggle

Tag = namedtuple('Tag', 'name css_class')
TAG_ONE_OFF = Tag(name='One-Off', css_class='important')
TAG_EXPERIMENTAL = Tag(name='Experimental', css_class='warning')
TAG_PRODUCT_PATH = Tag(name='Product Path', css_class='info')
TAG_PRODUCT_CORE = Tag(name='Core Product', css_class='success')
TAG_PREVIEW = Tag(name='Preview', css_class='default')
TAG_UNKNOWN = Tag(name='Unknown', css_class='inverse')
ALL_TAGS = [TAG_ONE_OFF, TAG_EXPERIMENTAL, TAG_PRODUCT_PATH, TAG_PRODUCT_CORE, TAG_PREVIEW, TAG_UNKNOWN]


class StaticToggle(object):
    def __init__(self, slug, label, tag, namespaces=None, help_link=None,
                 description=None, save_fn=None):
        self.slug = slug
        self.label = label
        self.tag = tag
        self.help_link = help_link
        self.description = description
        # Optionally provide a callable to be called whenever the toggle is
        # updated.  This is only applicable to domain toggles.  It must accept
        # two parameters, `domain_name` and `toggle_is_enabled`
        self.save_fn = save_fn
        if namespaces:
            self.namespaces = [None if n == NAMESPACE_USER else n for n in namespaces]
        else:
            self.namespaces = [None]

    def enabled(self, item, **kwargs):
        return any([toggle_enabled(self.slug, item, namespace=n, **kwargs) for n in self.namespaces])

    def set(self, item, enabled, namespace=None):
        set_toggle(self.slug, item, enabled, namespace)

    def required_decorator(self):
        """
        Returns a view function decorator that checks to see if the domain
        or user in the request has the appropriate toggle enabled.
        """
        def decorator(view_func):
            @wraps(view_func)
            def wrapped_view(request, *args, **kwargs):
                if (
                    (hasattr(request, 'user') and self.enabled(request.user.username))
                    or (hasattr(request, 'domain') and self.enabled(request.domain))
                ):
                    return view_func(request, *args, **kwargs)
                raise Http404()
            return wrapped_view
        return decorator


def deterministic_random(input_string):
    """
    Returns a deterministically random number between 0 and 1 based on the
    value of the string. The same input should always produce the same output.
    """
    return float.fromhex(hashlib.md5(input_string).hexdigest()) / math.pow(2, 128)


class PredictablyRandomToggle(StaticToggle):
    """
    A toggle that is predictably random based off some axis. Useful for for doing
    a randomized rollout of a feature. E.g. "turn this on for 5% of domains", or
    "turn this on for 40% of users".

    It extends StaticToggle, so individual domains/users can also be explicitly added.
    """

    def __init__(self, slug, label, tag, namespaces, randomness, help_link=None, description=None):
        super(PredictablyRandomToggle, self).__init__(slug, label, tag, list(namespaces),
                                                      help_link=help_link, description=description)
        assert namespaces, 'namespaces must be defined!'
        assert 0 <= randomness <= 1, 'randomness must be between 0 and 1!'
        self.randomness = randomness

    @property
    def randomness_percent(self):
        return "{:.0f}".format(self.randomness * 100)

    def _get_identifier(self, item):
        return '{}:{}:{}'.format(self.namespaces, self.slug, item)

    def enabled(self, item, **kwargs):
        return (
            (item and deterministic_random(self._get_identifier(item)) < self.randomness)
            or super(PredictablyRandomToggle, self).enabled(item, **kwargs)
        )

# if no namespaces are specified the user namespace is assumed
NAMESPACE_USER = 'user'
NAMESPACE_DOMAIN = 'domain'
ALL_NAMESPACES = [NAMESPACE_USER, NAMESPACE_DOMAIN]


def any_toggle_enabled(*toggles):
    """
    Return a view decorator for allowing access if any of the given toggles are
    enabled. Example usage:

    @toggles.any_toggle_enabled(REPORT_BUILDER, USER_CONFIGURABLE_REPORTS)
    def delete_custom_report():
        pass

    """
    def decorator(view_func):
        @wraps(view_func)
        def wrapped_view(request, *args, **kwargs):
            for t in toggles:
                if (
                    (hasattr(request, 'user') and t.enabled(request.user.username))
                    or (hasattr(request, 'domain') and t.enabled(request.domain))
                ):
                    return view_func(request, *args, **kwargs)
            raise Http404()
        return wrapped_view
    return decorator


def all_toggles():
    """
    Loads all toggles
    """
    # trick for listing the attributes of the current module.
    # http://stackoverflow.com/a/990450/8207
    for toggle_name, toggle in globals().items():
        if not toggle_name.startswith('__'):
            if isinstance(toggle, StaticToggle):
                yield toggle


def toggles_dict(username=None, domain=None):
    """
    Loads all toggles into a dictionary for use in JS
    """
    return {t.slug: True for t in all_toggles() if (t.enabled(username) or
                                                    t.enabled(domain))}


APP_BUILDER_CUSTOM_PARENT_REF = StaticToggle(
    'custom-parent-ref',
    'Custom case parent reference',
    TAG_ONE_OFF
)

APP_BUILDER_CAREPLAN = StaticToggle(
    'careplan',
    'Careplan module',
    TAG_EXPERIMENTAL
)

APP_BUILDER_ADVANCED = StaticToggle(
    'advanced-app-builder',
    'Advanced Module in App-Builder',
    TAG_EXPERIMENTAL
)

APP_BUILDER_SHADOW_MODULES = StaticToggle(
    'shadow-app-builder',
    'Shadow Modules',
    TAG_EXPERIMENTAL,
    [NAMESPACE_DOMAIN],
    help_link='https://confluence.dimagi.com/display/ccinternal/Shadow+Modules',
)

BOOTSTRAP3_PREVIEW = StaticToggle(
    'bootstrap3_preview',
    'Bootstrap 3 Preview',
    TAG_PRODUCT_PATH,
    [NAMESPACE_USER]
)

CASE_LIST_CUSTOM_XML = StaticToggle(
    'case_list_custom_xml',
    'Show text area for entering custom case list xml',
    TAG_EXPERIMENTAL,
    [NAMESPACE_DOMAIN]
)

CASE_LIST_TILE = StaticToggle(
    'case_list_tile',
    'Allow configuration of case list tiles',
    TAG_EXPERIMENTAL,
    [NAMESPACE_DOMAIN, NAMESPACE_USER]
)

SHOW_PERSIST_CASE_CONTEXT_SETTING = StaticToggle(
    'show_persist_case_context_setting',
    'Allow toggling the persistent case context tile',
    TAG_PRODUCT_PATH,
    [NAMESPACE_DOMAIN],
)

CASE_LIST_LOOKUP = StaticToggle(
    'case_list_lookup',
    'Allow external android callouts to search the caselist',
    TAG_EXPERIMENTAL,
    [NAMESPACE_DOMAIN, NAMESPACE_USER]
)

ADD_USERS_FROM_LOCATION = StaticToggle(
    'add_users_from_location',
    "Allow users to add new mobile workers from the locations page",
    TAG_PRODUCT_CORE,
    [NAMESPACE_DOMAIN]
)

DEMO_REPORTS = StaticToggle(
    'demo-reports',
    'Access to map-based demo reports',
    TAG_PREVIEW,
    [NAMESPACE_DOMAIN, NAMESPACE_USER]
)

SUPPLY_REPORTS = StaticToggle(
    'supply_reports',
    "Early stages reports for CommCare Supply",
    TAG_EXPERIMENTAL,
    [NAMESPACE_DOMAIN],
)

DETAIL_LIST_TABS = StaticToggle(
    'detail-list-tabs',
    'Tabs in the case detail list',
    TAG_PRODUCT_PATH,
    [NAMESPACE_DOMAIN, NAMESPACE_USER]
)

DETAIL_LIST_TAB_NODESETS = StaticToggle(
    'detail-list-tab-nodesets',
    'Associate a nodeset with a case detail tab',
    TAG_PRODUCT_PATH,
    [NAMESPACE_DOMAIN],
    help_link='https://confluence.dimagi.com/display/ccinternal/Case+Detail+Nodesets',
)

GRAPH_CREATION = StaticToggle(
    'graph-creation',
    'Case list/detail graph creation',
    TAG_EXPERIMENTAL,
    [NAMESPACE_DOMAIN]
)

OFFLINE_CLOUDCARE = StaticToggle(
    'offline-cloudcare',
    'Offline Cloudcare',
    TAG_EXPERIMENTAL
)

IS_DEVELOPER = StaticToggle(
    'is_developer',
    'Is developer',
    TAG_EXPERIMENTAL
)

MM_CASE_PROPERTIES = StaticToggle(
    'mm_case_properties',
    'Multimedia Case Properties',
    TAG_PRODUCT_PATH
)

VISIT_SCHEDULER = StaticToggle(
    'app_builder_visit_scheduler',
    'Visit Scheduler',
    TAG_EXPERIMENTAL,
    [NAMESPACE_DOMAIN, NAMESPACE_USER]
)


USER_CONFIGURABLE_REPORTS = StaticToggle(
    'user_reports',
    'User configurable reports UI',
    TAG_PRODUCT_PATH,
    [NAMESPACE_DOMAIN, NAMESPACE_USER]
)

LOCATIONS_IN_UCR = StaticToggle(
    'locations_in_ucr',
    'Add Locations as one of the Source Types for User Configurable Reports',
    TAG_ONE_OFF,
    [NAMESPACE_DOMAIN]
)

REPORT_BUILDER = StaticToggle(
    'report_builder',
    'Report Builder',
    TAG_PRODUCT_PATH,
    [NAMESPACE_DOMAIN]
)

REPORT_BUILDER_BETA_GROUP = StaticToggle(
    'report_builder_beta_group',
    'RB beta group',
    TAG_ONE_OFF,
    [NAMESPACE_DOMAIN],
)

STOCK_TRANSACTION_EXPORT = StaticToggle(
    'ledger_export',
    'Show "export transactions" link on case details page',
    TAG_PRODUCT_PATH
)

SYNC_ALL_LOCATIONS = StaticToggle(
    'sync_all_locations',
    'Sync the full location hierarchy when syncing location fixtures',
    TAG_PRODUCT_PATH,
    [NAMESPACE_DOMAIN]
)

EXTENSION_CASES_SYNC_ENABLED = StaticToggle(
    'extension_sync',
    'Enable extension syncing',
    TAG_EXPERIMENTAL,
    [NAMESPACE_DOMAIN]
)

NO_VELLUM = StaticToggle(
    'no_vellum',
    'Allow disabling Form Builder per form '
    '(for custom forms that Vellum breaks)',
    TAG_EXPERIMENTAL,
    [NAMESPACE_DOMAIN, NAMESPACE_USER]
)

HIPAA_COMPLIANCE_CHECKBOX = StaticToggle(
    'hipaa_compliance_checkbox',
    'Show HIPAA compliance checkbox',
    TAG_ONE_OFF,
    [NAMESPACE_USER],
)

REMOTE_APPS = StaticToggle(
    'remote-apps',
    'Allow creation of remote applications',
    TAG_EXPERIMENTAL,
    [NAMESPACE_DOMAIN],
)

CAN_EDIT_EULA = StaticToggle(
    'can_edit_eula',
    "Whether this user can set the custom eula and data sharing internal project options. "
    "This should be a small number of DIMAGI ONLY users",
    TAG_EXPERIMENTAL,
)

STOCK_AND_RECEIPT_SMS_HANDLER = StaticToggle(
    'stock_and_sms_handler',
    "Enable the stock report handler to accept both stock and receipt values "
    "in the format 'soh abc 100.20'",
    TAG_ONE_OFF,
    [NAMESPACE_DOMAIN]
)

LOOSE_SYNC_TOKEN_VALIDATION = StaticToggle(
    'loose_sync_token_validation',
    "Don't fail hard on missing or deleted sync tokens.",
    TAG_EXPERIMENTAL,
    [NAMESPACE_DOMAIN]
)

MULTIPLE_LOCATIONS_PER_USER = StaticToggle(
    'multiple_locations',
    "Enable multiple locations per user on domain.",
    TAG_ONE_OFF,
    [NAMESPACE_DOMAIN]
)

PRODUCTS_PER_LOCATION = StaticToggle(
    'products_per_location',
    "Products Per Location: Specify products stocked at individual locations.  "
    "This doesn't actually do anything yet.",
    TAG_PRODUCT_CORE,
    [NAMESPACE_DOMAIN]
)

ALLOW_CASE_ATTACHMENTS_VIEW = StaticToggle(
    'allow_case_attachments_view',
    "Explicitly allow user to access case attachments, even if they can't view the case list report.",
    TAG_ONE_OFF,
    [NAMESPACE_DOMAIN, NAMESPACE_USER]
)

LOCATION_TYPE_STOCK_RATES = StaticToggle(
    'location_type_stock_rates',
    "Specify stock rates per location type.",
    TAG_PRODUCT_PATH,
    [NAMESPACE_DOMAIN]
)

BULK_ARCHIVE_FORMS = StaticToggle(
    'bulk_archive_forms',
    'Bulk archive forms with excel',
    TAG_PRODUCT_PATH
)

TRANSFER_DOMAIN = StaticToggle(
    'transfer_domain',
    'Transfer domains to different users',
    TAG_PRODUCT_PATH,
    [NAMESPACE_DOMAIN]
)

DHIS2_DOMAIN = StaticToggle(
    'dhis2_domain',
    'Enable DHIS2 integration for this domain',
    TAG_ONE_OFF,
    [NAMESPACE_DOMAIN]
)

PRIME_RESTORE = StaticToggle(
    'prime_restore',
    'Prime restore cache',
    TAG_PRODUCT_PATH,
    [NAMESPACE_DOMAIN, NAMESPACE_USER]
)

FORM_LINK_WORKFLOW = StaticToggle(
    'form_link_workflow',
    'Form linking workflow available on forms',
    TAG_EXPERIMENTAL,
    [NAMESPACE_DOMAIN],
)

# not referenced in code directly but passed through to vellum
# see toggles_dict

VELLUM_SAVE_TO_CASE = StaticToggle(
    'save_to_case',
    "Adds save to case as a question to the form builder",
    TAG_UNKNOWN,
    [NAMESPACE_DOMAIN]
)

VELLUM_EXPERIMENTAL_UI = StaticToggle(
    'experimental_ui',
    "Enables some experimental UI enhancements for the form builder",
    TAG_EXPERIMENTAL,
    [NAMESPACE_DOMAIN]
)

VELLUM_PRINTING = StaticToggle(
    'printing',
    "Enables the Print Android App Callout",
    TAG_PRODUCT_PATH,
    [NAMESPACE_DOMAIN]
)

VELLUM_RICH_TEXT = StaticToggle(
    'rich_text',
    "Enables rich text for the form builder",
    TAG_EXPERIMENTAL,
    [NAMESPACE_DOMAIN]
)

CACHE_AND_INDEX = StaticToggle(
    'cache_and_index',
    'Enable the "Cache and Index" format option when choosing sort properties '
    'in the app builder',
    TAG_UNKNOWN,
    [NAMESPACE_DOMAIN],
)

CUSTOM_PROPERTIES = StaticToggle(
    'custom_properties',
    'Allow users to add arbitrary custom properties to their application',
    TAG_EXPERIMENTAL,
    [NAMESPACE_DOMAIN]
)

BULK_SMS_VERIFICATION = StaticToggle(
    'bulk_sms_verification',
    'Allow initiating the SMS phone verification workflow for all users in a group.',
    TAG_ONE_OFF,
    [NAMESPACE_USER, NAMESPACE_DOMAIN],
)

BULK_PAYMENTS = StaticToggle(
    'bulk_payments',
    'Enable payment of invoices by bulk credit payments and invoice generation for wire transfers',
    TAG_PRODUCT_CORE
)


ENABLE_LOADTEST_USERS = StaticToggle(
    'enable_loadtest_users',
    'Enable creating loadtest users on HQ',
    TAG_EXPERIMENTAL,
    namespaces=[NAMESPACE_DOMAIN],
    help_link='https://confluence.dimagi.com/display/ccinternal/Loadtest+Users',
)

MOBILE_UCR = StaticToggle(
    'mobile_ucr',
    ('Mobile UCR: Configure viewing user configurable reports on the mobile '
     'through the app builder'),
    TAG_EXPERIMENTAL,
    namespaces=[NAMESPACE_DOMAIN],
)

RESTRICT_WEB_USERS_BY_LOCATION = StaticToggle(
    'restrict_web_users_by_location',
    "Allow project to restrict web user permissions by location",
    TAG_PRODUCT_CORE,
    namespaces=[NAMESPACE_DOMAIN],
)

API_THROTTLE_WHITELIST = StaticToggle(
    'api_throttle_whitelist',
    ('API throttle whitelist'),
    TAG_EXPERIMENTAL,
    namespaces=[NAMESPACE_USER],
)


def _commtrackify(domain_name, toggle_is_enabled):
    from corehq.apps.domain.models import Domain
    domain = Domain.get_by_name(domain_name, strict=True)
    if domain and domain.commtrack_enabled != toggle_is_enabled:
        if toggle_is_enabled:
            domain.convert_to_commtrack()
        else:
            domain.commtrack_enabled = False
            domain.save()


COMMTRACK = StaticToggle(
    'commtrack',
    "CommCare Supply",
    TAG_PRODUCT_CORE,
    description=(
        '<a href="http://www.commtrack.org/home/">CommCare Supply</a> '
        "is a logistics and supply chain management module. It is designed "
        "to improve the management, transport, and resupply of a variety of "
        "goods and materials, from medication to food to bednets. <br/>"
    ),
    help_link='https://help.commcarehq.org/display/commtrack/CommTrack+Home',
    namespaces=[NAMESPACE_DOMAIN],
    save_fn=_commtrackify,
)

INSTANCE_VIEWER = StaticToggle(
    'instance_viewer',
    'CloudCare Form Debugging Tool',
    TAG_PRODUCT_PATH,
    namespaces=[NAMESPACE_USER],
)

LOCATIONS_IN_REPORTS = StaticToggle(
    'LOCATIONS_IN_REPORTS',
    "Include locations in report filters",
    TAG_PRODUCT_PATH,
    namespaces=[NAMESPACE_DOMAIN],
)

CLOUDCARE_CACHE = StaticToggle(
    'cloudcare_cache',
    'Aggresively cache case list, can result in stale data',
    TAG_EXPERIMENTAL,
    namespaces=[NAMESPACE_DOMAIN],
)

OPENLMIS = StaticToggle(
    'openlmis',
    'Offer OpenLMIS settings',
    TAG_UNKNOWN,
    namespaces=[NAMESPACE_DOMAIN],
)

CUSTOM_MENU_BAR = StaticToggle(
    'custom_menu_bar',
    "Hide Dashboard and Applications from top menu bar "
    "for non-admin users",
    TAG_ONE_OFF,
    namespaces=[NAMESPACE_DOMAIN],
)

LINK_SUPPLY_POINT = StaticToggle(
    'link_supply_point',
    'Add a "Supply Point" tab to location pages.  This is feature flagged '
    'because this is not a great way to display additional information.',
    TAG_EXPERIMENTAL,
    namespaces=[NAMESPACE_DOMAIN],
)

MULTIPLE_CHOICE_CUSTOM_FIELD = StaticToggle(
    'multiple_choice_custom_field',
    'Allow project to use multiple choice field in custom fields',
    TAG_PRODUCT_PATH,
    namespaces=[NAMESPACE_DOMAIN]
)

RESTRICT_FORM_EDIT_BY_LOCATION = StaticToggle(
    'restrict_form_edit_by_location',
    "Restrict ability to edit/archive forms by the web user's location",
    TAG_ONE_OFF,
    namespaces=[NAMESPACE_DOMAIN],
)

SUPPORT = StaticToggle(
    'support',
    'General toggle for support features',
    TAG_EXPERIMENTAL,
)

BASIC_CHILD_MODULE = StaticToggle(
    'child_module',
    'Basic modules can be child modules',
    TAG_PRODUCT_PATH,
    [NAMESPACE_DOMAIN]
)

HSPH_HACK = StaticToggle(
    'hsph_hack',
    'Optmization hack for HSPH',
    TAG_ONE_OFF,
    [NAMESPACE_DOMAIN],
)

FIXTURE_CASE_SELECTION = StaticToggle(
    'fixture_case',
    'Allow a configurable case list that is filtered based on a fixture type and fixture selection (Due List)',
    TAG_PRODUCT_PATH,
    [NAMESPACE_DOMAIN],
)

EWS_INVALID_REPORT_RESPONSE = StaticToggle(
    'ews_invalid_report_response',
    'Send response about invalid stock on hand',
    TAG_ONE_OFF,
    [NAMESPACE_DOMAIN]
)


BROADCAST_TO_LOCATIONS = StaticToggle(
    'broadcast_to_locations',
    'Send broadcasts to locations',
    TAG_PRODUCT_PATH,
    [NAMESPACE_DOMAIN],
)

MOBILE_WORKER_SELF_REGISTRATION = StaticToggle(
    'mobile_worker_self_registration',
    'Allow mobile workers to self register',
    TAG_PRODUCT_PATH,
    [NAMESPACE_DOMAIN],
)

EWS_BROADCAST_BY_ROLE = StaticToggle(
    'ews_broadcast_by_role',
    'EWS: Filter broadcast recipients by role',
    TAG_ONE_OFF,
    [NAMESPACE_DOMAIN],
)


AUTOMATIC_CASE_CLOSURE = StaticToggle(
    'automatic_case_closure',
    'Automatically Close Cases',
    TAG_PRODUCT_PATH,
    [NAMESPACE_DOMAIN],
)


SMS_PERFORMANCE_FEEDBACK = StaticToggle(
    'sms_performance_feedback',
    'Enable SMS-based performance feedback',
    TAG_PRODUCT_PATH,
    [NAMESPACE_DOMAIN],
)

LEGACY_SYNC_SUPPORT = StaticToggle(
    'legacy_sync_support',
    "Support mobile sync bugs in older projects (2.9 and below).",
    TAG_EXPERIMENTAL,
    [NAMESPACE_DOMAIN]
)

VIEW_BUILD_SOURCE = StaticToggle(
    'diff_builds',
    'Allow users to view and diff build source files',
    TAG_EXPERIMENTAL,
    [NAMESPACE_DOMAIN, NAMESPACE_USER]
)

# Removed until ready for production
# USE_SQL_BACKEND = StaticToggle(
#     'sql_backend',
#     'Uses a sql backend instead of a couch backend for form processing',
#     TAG_PRODUCT_CORE,
#     [NAMESPACE_DOMAIN]
# )

EWS_WEB_USER_EXTENSION = StaticToggle(
    'ews_web_user_extension',
    'Enable EWSGhana web user extension',
    TAG_ONE_OFF,
    [NAMESPACE_DOMAIN]
)

CALL_CENTER_LOCATION_OWNERS = StaticToggle(
    'call_center_location_owners',
    'Enable the use of locations as owners of call center cases',
    TAG_PRODUCT_PATH,
    [NAMESPACE_DOMAIN]
)

GRID_MENUS = StaticToggle(
    'grid_menus',
    'Allow using grid menus on Android',
    TAG_ONE_OFF,
    [NAMESPACE_DOMAIN]
)

<<<<<<< HEAD
TF_USES_SQLITE_BACKEND = StaticToggle(
    'tf_sql_backend',
    'Use a SQLite backend for Touchforms',
=======
GUIDED_TOUR = StaticToggle(
    'guided_tour',
    'Show Guided Tour on new application',
>>>>>>> 0263b4dc
    TAG_PRODUCT_PATH,
    [NAMESPACE_DOMAIN]
)<|MERGE_RESOLUTION|>--- conflicted
+++ resolved
@@ -718,15 +718,16 @@
     [NAMESPACE_DOMAIN]
 )
 
-<<<<<<< HEAD
 TF_USES_SQLITE_BACKEND = StaticToggle(
     'tf_sql_backend',
     'Use a SQLite backend for Touchforms',
-=======
+        TAG_PRODUCT_PATH,
+    [NAMESPACE_DOMAIN]
+)
+
 GUIDED_TOUR = StaticToggle(
     'guided_tour',
     'Show Guided Tour on new application',
->>>>>>> 0263b4dc
     TAG_PRODUCT_PATH,
     [NAMESPACE_DOMAIN]
 )