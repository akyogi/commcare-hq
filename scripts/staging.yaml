########################
#   STAGING WORKFLOW   #
########################

# GENERAL PROCESS
# From your commcare-hq directory with the virtualenv turned on and master
# checked out to safely push your changes to scripts/staging.yaml
#     $ scripts/commit-staging --push
# to check if your branch causes any conflicts before rebuilding
#     $ scripts/rebuildstaging --no-push
# to rebuild from your new spec and deploy
#     $ scripts/rebuildstaging --deploy
# Above commands commands can be run without the flag as well.

# CONFLICT RESOLUTION
# First, determine where the conflict lies.
# a). branch `foo` conflicts with `master`
#       $ git checkout -b foo origin/foo
#       $ git pull origin master
#     try to resolve conflict
#       $ git push origin foo
# b). branch `foo` conflicts with branch `bar`
#     you can't just merge foo into bar or vice versa, otherwise the PR
#     for foo will contain commits from bar.  Instead make a third,
#     conflict-resolution branch:
#       $ git checkout -b foo+bar --no-track origin/foo
#       $ git pull origin bar
#     try to resolve conflict
#       $ git push origin foo+bar
#     add the branch `foo+bar` to staging.yaml and move branches foo and
#     bar to right below it
#
#     Later on branch B gets merged into master and removed from staging.yaml.
#     Perhaps the person who removes it also notices the A+B and does the
#     following. Otherwise anyone who comes along and sees A+B but not both
#     branches can feel free to assume the following need to be done.
#       * Merge A+B into A. Since B is now gone, you want to merge the
#         resolution into A, otherwise A will conflict with master.
#       * Remove A+B from staging.yaml. It's no longer necessary since it's
#         now a subset of A.
#
# If you are unsure of how to resolve a conflict, notify the branch owner.


trunk: master
name: autostaging
branches:
  - server-side-xpath-validation  # Danny 1/22
  - kill-x_over_time  # Danny 12/11
  - vellum-staging # J$ 11/13
  #- fix-toggle+two-factor-otp-only #wsp 11/17
  #- two-factor-otp-only+add-tableau-dashboard  # Ethan 11/24
  #- two-factor-otp-only # j$ 10/2
  - requests #Simon 11/3
  - add-tableau-dashboard # TS 11/5
  - location-delete+location-cases  # Ethan 1/19
  - location-delete # Cal 12/16
  - new-footer-nav # Biyeun 1/4
  #- tabular-reports-b3-migrate  # Biyeun 1/15
  - location-cases  # Ethan 1/19
  - b3-app-manager # Jenny 1/20
<<<<<<< HEAD
  - validate-xpath  # Danny 12/05
  - formplayer-toggle # Ben/Will 1/21/16
  - java-tf-deploy # Ben/Will 1/21/16
=======
#  - formplayer-toggle # Ben/Will 1/21/16
#  - java-tf-deploy # Ben/Will 1/21/16
  # B3 Report Migration branches
  - b3-reports-worker-monitoring  # Biyeun 1/21
  - b3-reports-inspect-data  # Biyeun 1/21
  - b3-reports-manage-deployments  # Biyeun 1/21
  - b3-reports-messaging  # Biyeun 1/21
  - finish-two-factor # Cal 1/21
  - lazy-jar # Nick P 1/25
>>>>>>> 4089b467
submodules:
  submodules/touchforms-src:
    # let's leave this here even when empty
    # just so we always get latest master
    branches: []
  submodules/formtranslate-src:
    # let's leave this here even when empty
    # just so we always get latest master
    branches: []
  submodules/ctable-src:
    branches: []
  submodules/django-digest-src:
    branches: []
  submodules/dimagi-utils-src:
    branches: []
  submodules/django-prbac-src:
    branches: []<|MERGE_RESOLUTION|>--- conflicted
+++ resolved
@@ -59,11 +59,6 @@
   #- tabular-reports-b3-migrate  # Biyeun 1/15
   - location-cases  # Ethan 1/19
   - b3-app-manager # Jenny 1/20
-<<<<<<< HEAD
-  - validate-xpath  # Danny 12/05
-  - formplayer-toggle # Ben/Will 1/21/16
-  - java-tf-deploy # Ben/Will 1/21/16
-=======
 #  - formplayer-toggle # Ben/Will 1/21/16
 #  - java-tf-deploy # Ben/Will 1/21/16
   # B3 Report Migration branches
@@ -73,7 +68,6 @@
   - b3-reports-messaging  # Biyeun 1/21
   - finish-two-factor # Cal 1/21
   - lazy-jar # Nick P 1/25
->>>>>>> 4089b467
 submodules:
   submodules/touchforms-src:
     # let's leave this here even when empty
