########################
#   STAGING WORKFLOW   #
########################

# GENERAL PROCESS
# From your commcare-hq directory with the virtualenv turned on
# to safely push your changes to scripts/staging.yaml
#     $ scripts/commit-staging --push
# to rebuild from your new spec and deploy
#     $ scripts/rebuildstaging --deploy
# Both commands commands can be run without the flag as well.

# CONFLICT RESOLUTION
# First, determine where the conflict lies.
# a). branch `foo` conflicts with `master`
#       $ git checkout -b foo origin/foo
#       $ git pull origin master
#     try to resolve conflict
#       $ git push origin foo
# b). branch `foo` conflicts with branch `bar`
#     you can't just merge foo into bar or vice versa, otherwise the PR
#     for foo will contain commits from bar.  Instead make a third,
#     conflict-resolution branch:
#       $ git checkout -b foo+bar origin/foo
#       $ git pull origin bar
#     try to resolve conflict
#       $ git push origin foo+bar
#     add the branch `foo+bar` to staging.yaml and move branches foo and
#     bar to right below it
#
#     Later on branch B gets merged into master and removed from staging.yaml.
#     Perhaps the person who removes it also notices the A+B and does the
#     following. Otherwise anyone who comes along and sees A+B but not both
#     branches can feel free to assume the following need to be done.
#       * Merge A+B into A. Since B is now gone, you want to merge the
#         resolution into A, otherwise A will conflict with master.
#       * Remove A+B from staging.yaml. It's no longer necessary since it's
#         now a subset of A.
#
# If you are unsure of how to resolve a conflict, notify the branch owner.


trunk: master
name: autostaging
branches:
  - fix-time-ago-sort  # danny 5/15
  - process-timezone  # danny 5/7
  - subscription-no-contact-info # bb 8/4
  - vellum-staging # J$ 11/13
  - locations-as-groups # tw 1/20
  - fixtures-spike  # cz 1/29
  - usercase # Norman 3/27
  - case-list-menu-icons # TS 5/4
  - update-submodules # TS 5/6
  - locations-for-robber-barons  # Ethan 5/7
  - form-context-simple # Ben 5/13
<<<<<<< HEAD
  - abt-report-2 # Noah 5/14
=======
  # - langMedia+fix-time-ago-sort # daniel 5/21
  # - langMedia # Sravan 5/20
  - form-view-ajax # Jenny 5/21
>>>>>>> 1ef38bc3
submodules:
  submodules/touchforms-src:
    # let's leave this here even when empty
    # just so we always get latest master
    branches:
    #  - tf-persistence  # wsp 3/10
      - tf-persistence  # wsp 5/7
      - use-classes # ben 5/7
      - form-context-simple # ben 5/13
<<<<<<< HEAD
=======
      - 221-jars # wsp 5/20
>>>>>>> 1ef38bc3

  submodules/formtranslate-src:
    # let's leave this here even when empty
    # just so we always get latest master
    branches: []
  submodules/django-digest-src:
    branches:
      - atomic  # Ethan 4/22
  submodules/pillowtop-src:
    branches:
      - atomic  # Ethan 4/22<|MERGE_RESOLUTION|>--- conflicted
+++ resolved
@@ -54,13 +54,9 @@
   - update-submodules # TS 5/6
   - locations-for-robber-barons  # Ethan 5/7
   - form-context-simple # Ben 5/13
-<<<<<<< HEAD
-  - abt-report-2 # Noah 5/14
-=======
   # - langMedia+fix-time-ago-sort # daniel 5/21
   # - langMedia # Sravan 5/20
   - form-view-ajax # Jenny 5/21
->>>>>>> 1ef38bc3
 submodules:
   submodules/touchforms-src:
     # let's leave this here even when empty
@@ -70,10 +66,7 @@
       - tf-persistence  # wsp 5/7
       - use-classes # ben 5/7
       - form-context-simple # ben 5/13
-<<<<<<< HEAD
-=======
       - 221-jars # wsp 5/20
->>>>>>> 1ef38bc3
 
   submodules/formtranslate-src:
     # let's leave this here even when empty
