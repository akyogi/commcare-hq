--- conflicted
+++ resolved
@@ -55,8 +55,6 @@
   - jls/turn-off-cdn-for-requirejs # Jenny Sept 16
   - nh/dhis2/te  # Norman Oct 2
   - bmb/odata-permissions  # Biyeun Oct 4
-<<<<<<< HEAD
-=======
   - MC/SL-229  # Norman Oct 9
   - bmb/odata-release  # Biyeun Oct 9
   - bmb/new-plans  # Biyeun Oct 9
@@ -65,5 +63,4 @@
   - dmr/update-django-security-fix  # Danny Oct 22
   - bmb/odata-duplicate-labels # Biyeun Oct 24
   - jls/kill-uses_master_app_form_ids # Jenny Oct 25
->>>>>>> 6f2a7909
 submodules: {}