--- conflicted
+++ resolved
@@ -646,17 +646,11 @@
 	list-style-type:None;
 }
 
-<<<<<<< HEAD
-div.pagination {
-	float:left;
-	}
-=======
 div.pagination 
 {
 	float:none;
 	clear:both;
 }
->>>>>>> 7a6d21f5
 
 div.container
 {
