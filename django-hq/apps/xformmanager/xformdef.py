--- conflicted
+++ resolved
@@ -1,4 +1,3 @@
-<<<<<<< HEAD
 from xformmanager.util import *
 from lxml import etree
 import re
@@ -78,6 +77,24 @@
                     next_name_prefix = join_if_exists( name_prefix, name )
                     name = next_name_prefix
                     self.__populateElementFields(child_element, input_node, element.xpath, name )
+Auto-merging django-hq/apps/hqwebapp/static/stylesheets/style.css
+CONFLICT (content): Merge conflict in django-hq/apps/hqwebapp/static/stylesheets/style.css
+Auto-merging django-hq/apps/receiver/models.py
+CONFLICT (content): Merge conflict in django-hq/apps/receiver/models.py
+Auto-merging django-hq/apps/receiver/submitprocessor.py
+CONFLICT (content): Merge conflict in django-hq/apps/receiver/submitprocessor.py
+Auto-merging django-hq/apps/transformers/csv_.py
+CONFLICT (content): Merge conflict in django-hq/apps/transformers/csv_.py
+Auto-merging django-hq/apps/xformmanager/manager.py
+CONFLICT (content): Merge conflict in django-hq/apps/xformmanager/manager.py
+Auto-merging django-hq/apps/xformmanager/templates/data.html
+CONFLICT (content): Merge conflict in django-hq/apps/xformmanager/templates/data.html
+Auto-merging django-hq/apps/xformmanager/tests/meta.py
+CONFLICT (content): Merge conflict in django-hq/apps/xformmanager/tests/meta.py
+Auto-merging django-hq/apps/xformmanager/views.py
+Auto-merging django-hq/apps/xformmanager/xformdef.py
+CONFLICT (content): Merge conflict in django-hq/apps/xformmanager/xformdef.py
+Automatic merge failed; fix conflicts and then commit the result.
                 element.addChild(child_element)
                 #theoretically, simpleType enumerations and list values can be defined inside of elements
                 #in practice, this isn't how things are currently generated in the schema generator,
@@ -115,124 +132,4 @@
     def __init__(self, name=''):
         self.allowable_values = []
         self.multiselect_values = []
-        self.name = name
-=======
-from xformmanager.util import *
-from lxml import etree
-import re
-import logging
-
-class ElementDef(object):
-    """ Stores metadata about simple and complex types """
- 
-    def __init__(self, target_namespace='', is_repeatable=False):
-        self.child_elements = []
-        self.allowable_values = []
-        self.name = target_namespace
-        self.type = ''
-        self.is_repeatable = is_repeatable
-        #the xpath field is deprecated (unused)
-        self.xpath = ''
-        #self.attributes - not supported yet
-      
-    def isValid(): # to do: place restriction functions in here
-        pass
-
-    def addChild(self, element_def):
-        self.child_elements.append(element_def)
-
-    def __str__(self, depth=0, string='', ):
-        indent = ' '*depth
-        string = indent + "xpath=" + str(self.name) + "\n"
-        string = string + indent + "name=" + str(self.name) + ", type=" + str(self.type) + ", repeatable=" + str(self.is_repeatable)  + "\n"
-        for child in self.child_elements:
-            string = string + child.__str__(depth+1, string)
-        return string
-
-class FormDef(ElementDef):
-    """ Stores metadata about forms """
-
-    def __init__(self, stream_pointer=None):
-        self.types = {}
-        if stream_pointer is not None:
-            skip_junk(stream_pointer)
-            self.parseStream(stream_pointer)
-          
-    def __str__(self):
-        string =  "DEFINITION OF " + str(self.name) + "\n"
-        string = string + "TYPES: \n"
-        for t in self.types:
-            string = string + self.types[t].name + "\n" 
-            for allowable_value in self.types[t].allowable_values:
-                string = string + " allowable_value: " + allowable_value + "\n"                 
-            for multiselect_value in self.types[t].multiselect_values:
-                string = string + " multiselect_value: " + multiselect_value + "\n"                 
-        string = string + "ELEMENTS: \n"
-        return string + ElementDef.__str__(self)
-
-    def parseStream(self, stream_pointer):
-        tree = etree.parse(stream_pointer)
-
-        root = tree.getroot()
-        target_namespace = root.get('targetNamespace')
-        if target_namespace is None:
-            logging.error("Target namespace is not found in xsd schema")
-        self.target_namespace = target_namespace
-        ElementDef.__init__(self, target_namespace)
-
-        self.xpath = ""
-        self.__addAttributesAndChildElements(self, root, '', '')
-      
-    def __addAttributesAndChildElements(self, element, input_tree, xpath, name_prefix):
-        for input_node in etree.ElementChildIterator(input_tree):
-            name = str(input_node.get('name'))
-            if (str(input_node.tag)).find("element") > -1 and ( name.find('root') == -1 ):
-                next_name_prefix = ''
-                if input_node.get('maxOccurs') > 1:
-                    child_element = ElementDef(is_repeatable=True)
-                    self.__populateElementFields(child_element, input_node, element.xpath, name )
-                else:
-                    child_element = ElementDef()
-                    #discard parent_name
-                    next_name_prefix = join_if_exists( name_prefix, name )
-                    name = next_name_prefix
-                    self.__populateElementFields(child_element, input_node, element.xpath, name )
-                element.addChild(child_element)
-                #theoretically, simpleType enumerations and list values can be defined inside of elements
-                #in practice, this isn't how things are currently generated in the schema generator,
-                #so we don't support that (yet)
-                self.__addAttributesAndChildElements(child_element, input_node, element.xpath, next_name_prefix )
-            elif (str(input_node.tag)).find("simpleType") > -1:
-                simpleType = SimpleType( str(input_node.get('name')) )
-                child = input_node[0]
-                if (str(child.tag)).find("restriction") > -1:
-                    for enum in child:
-                        if (str(enum.tag)).find("enumeration") > -1:
-                            simpleType.allowable_values.append( sanitize(enum.get("value")) )
-                elif (str(child.tag)).find("list") > -1:
-                    multiselect_name = child.get("itemType")
-                    if self.types[multiselect_name] is not None:
-                        simpleType.multiselect_values = self.types[multiselect_name].allowable_values
-                # add new type definition
-                self.types[simpleType.name] = simpleType
-            else:
-                # Skip non-elements (e.g. <sequence>, <complex-type>
-                self.__addAttributesAndChildElements(element, input_node, element.xpath, name_prefix)
-    
-    def __populateElementFields(self, element, input_node, xpath, full_name):
-        if not element.name: element.name = full_name
-        element.type = input_node.get('type')
-        if element.type is not None: element.type = element.type
-        element.min_occurs = input_node.get('minOccurs')
-        element.tag = input_node.tag
-        name = input_node.get('name')
-        if xpath: element.xpath = xpath + "/x:" + name
-        else: element.xpath = "x:" + name
-        
-class SimpleType(object):
-    """ Stores type definition for simple types """
-    def __init__(self, name=''):
-        self.allowable_values = []
-        self.multiselect_values = []
-        self.name = name
->>>>>>> 34c3ccec
+        self.name = name