#!/usr/bin/env python
# -*- coding: utf-8 -*-
"""
Server layout:
    ~/services/
        This contains two subfolders
            /apache/
            /supervisor/
        which hold the configurations for these applications
        for each environment (staging, production, etc) running on the server.
        Theses folders are included in the global /etc/apache2 and
        /etc/supervisor configurations.

    ~/www/
        This folder contains the code, python environment, and logs
        for each environment (staging, production, etc) running on the server.
        Each environment has its own subfolder named for its evironment
        (i.e. ~/www/staging/log and ~/www/production/log).

    ~/www/<environment>/releases/<YYYY-MM-DD-HH.SS>
        This folder contains a release of commcarehq. Each release has its own virtual environment that can be
        found in `python_env`.

    ~/www/<environment>/current
        This path is a symlink to the release that is being run
        (~/www/<environment>/releases<YYYY-MM-DD-HH.SS>).
"""
import datetime
import json
import os
import posixpath
import sh
import sys
import time
import yaml
from collections import defaultdict
from distutils.util import strtobool

from fabric import utils
from fabric.api import run, roles, execute, task, sudo, env, parallel
from fabric.colors import blue, red
from fabric.context_managers import settings, cd, shell_env
from fabric.contrib import files, console
from fabric.operations import require, local, prompt


ROLES_ALL_SRC = ['pg', 'django_monolith', 'django_app', 'django_celery', 'django_pillowtop', 'formsplayer', 'staticfiles']
ROLES_ALL_SERVICES = ['django_monolith', 'django_app', 'django_celery', 'django_pillowtop', 'formsplayer']
ROLES_CELERY = ['django_monolith', 'django_celery']
ROLES_PILLOWTOP = ['django_monolith', 'django_pillowtop']
ROLES_DJANGO = ['django_monolith', 'django_app']
ROLES_TOUCHFORMS = ['django_monolith', 'formsplayer']
ROLES_STATIC = ['django_monolith', 'staticfiles']
ROLES_SMS_QUEUE = ['django_monolith', 'sms_queue']
ROLES_REMINDER_QUEUE = ['django_monolith', 'reminder_queue']
ROLES_PILLOW_RETRY_QUEUE = ['django_monolith', 'pillow_retry_queue']
ROLES_DB_ONLY = ['pg', 'django_monolith']

if env.ssh_config_path and os.path.isfile(os.path.expanduser(env.ssh_config_path)):
    env.use_ssh_config = True

PROJECT_ROOT = os.path.dirname(__file__)
RSYNC_EXCLUDE = (
    '.DS_Store',
    '.git',
    '*.pyc',
    '*.example',
    '*.db',
    )
RELEASE_RECORD = 'RELEASES.txt'
env.linewise = True
env.colorize_errors = True

if not hasattr(env, 'code_branch'):
    print ("code_branch not specified, using 'master'. "
           "You can set it with '--set code_branch=<branch>'")
    env.code_branch = 'master'

env.roledefs = {
    'django_celery': [],
    'django_app': [],
    # for now combined with celery
    'django_pillowtop': [],
    'sms_queue': [],
    'reminder_queue': [],
    'pillow_retry_queue': [],
    # 'django_celery, 'django_app', and 'django_pillowtop' all in one
    # use this ONLY for single server config,
    # otherwise deploy() will run multiple times in parallel causing issues
    'django_monolith': [],

    'formsplayer': [],
    'staticfiles': [],

    # package level configs that are not quite config'ed yet in this fabfile
    'couch': [],
    'pg': [],
    'rabbitmq': [],
    'lb': [],
    # need a special 'deploy' role to make deploy only run once
    'deploy': [],
}


def _require_target():
    require('root', 'code_root', 'hosts', 'environment',
            provided_by=('staging', 'preview', 'production', 'india', 'zambia'))


def format_env(current_env, extra=None):
    """
    formats the current env to be a foo=bar,sna=fu type paring
    this is used for the make_supervisor_conf management command
    to pass current environment to make the supervisor conf files remotely
    instead of having to upload them from the fabfile.

    This is somewhat hacky in that we're going to
    cherry pick the env vars we want and make a custom dict to return
    """
    ret = dict()
    important_props = [
        'environment',
        'code_root',
        'code_current',
        'log_dir',
        'sudo_user',
        'host_string',
        'project',
        'es_endpoint',
        'jython_home',
        'virtualenv_root',
        'virtualenv_current',
        'django_port',
        'django_bind',
        'flower_port',
    ]

    host = current_env.get('host_string')
    if host in current_env.get('new_relic_enabled', []):
        ret['new_relic_command'] = '%(virtualenv_root)s/bin/newrelic-admin run-program ' % env
        ret['supervisor_env_vars'] = {
            'NEW_RELIC_CONFIG_FILE': '%(root)s/newrelic.ini' % env,
            'NEW_RELIC_ENVIRONMENT': '%(environment)s' % env
        }
    else:
        ret['new_relic_command'] = ''
        ret['supervisor_env_vars'] = []

    for prop in important_props:
        ret[prop] = current_env.get(prop, '')

    if extra:
        ret.update(extra)

    return json.dumps(ret)


@task
def _setup_path():
    # using posixpath to ensure unix style slashes.
    # See bug-ticket: http://code.fabfile.org/attachments/61/posixpath.patch
    env.root = posixpath.join(env.home, 'www', env.environment)
    env.log_dir = posixpath.join(env.home, 'www', env.environment, 'log')
    env.releases = posixpath.join(env.root, 'releases')
    env.code_current = posixpath.join(env.root, 'current')
    env.code_root = posixpath.join(env.releases, time.strftime('%Y-%m-%d_%H.%M', time.gmtime(time.time())))
    env.project_root = posixpath.join(env.code_root, env.project)
    env.project_media = posixpath.join(env.code_root, 'media')
    env.virtualenv_current = posixpath.join(env.code_current, 'python_env')
    env.virtualenv_root = posixpath.join(env.code_root, 'python_env')
    env.services = posixpath.join(env.home, 'services')
    env.jython_home = '/usr/local/lib/jython'
    env.db = '%s_%s' % (env.project, env.environment)


@roles(ROLES_ALL_SRC)
def setup_dirs():
    """
    create uploaded media, log, etc. directories (if needed) and make writable

    """
    sudo('mkdir -p %(log_dir)s' % env)
    sudo('chmod a+w %(log_dir)s' % env)
    sudo('mkdir -p %(services)s/supervisor' % env)


def load_env(env_name):
    def get_env_dict(path):
        if os.path.isfile(path):
            with open(path) as f:
                try:
                    return yaml.load(f)
                except Exception:
                    print 'Error in file {}'.format(path)
                    raise
        else:
            raise Exception("Environment file not found: {}".format(path))

    env_dict = get_env_dict(os.path.join('fab', 'environments.yml'))
    env.update(env_dict['base'])
    env.update(env_dict[env_name])


@task
def india():
    env.inventory = os.path.join('fab', 'inventory', 'india')
    load_env('india')
    execute(env_common)


@task
def zambia():
    """Our production server in wv zambia."""
    load_env('zambia')
    env.hosts = ['41.72.118.18']

    _setup_path()

    env.roledefs = {
        'couch': [],
        'pg': [],
        'rabbitmq': [],
        'django_celery': [],
        'sms_queue': [],
        'reminder_queue': [],
        'pillow_retry_queue': [],
        'django_app': [],
        'django_pillowtop': [],
        'formsplayer': [],
        'staticfiles': [],
        'lb': [],
        'deploy': [],

        'django_monolith': ['41.72.118.18'],
    }
    env.roles = ['django_monolith']


@task
def production():
    """www.commcarehq.org"""
    if env.code_branch != 'master':
        branch_message = (
            "Woah there bud! You're using branch {env.code_branch}. "
            "ARE YOU DOING SOMETHING EXCEPTIONAL THAT WARRANTS THIS?"
        ).format(env=env)
        if not console.confirm(branch_message, default=False):
            utils.abort('Action aborted.')

    load_env('production')
    env.inventory = os.path.join('fab', 'inventory', 'production')
    execute(env_common)


@task
def staging():
    """staging.commcarehq.org"""
    if env.code_branch == 'master':
        env.code_branch = 'autostaging'
        print ("using default branch of autostaging. you can override this with --set code_branch=<branch>")

    env.inventory = os.path.join('fab', 'inventory', 'staging')
    load_env('staging')
    execute(env_common)


@task
def preview():
    """
    preview.commcarehq.org

    production data in a safe preview environment on remote host

    """
    env.inventory = os.path.join('fab', 'inventory', 'preview')
    load_env('preview')
    execute(env_common)


def read_inventory_file(filename):
    """
    filename is a path to an ansible inventory file

    returns a mapping of group names ("webworker", "proxy", etc.)
    to lists of hosts (ip addresses)

    """
    from ansible.inventory import InventoryParser

    return {name: [host.name for host in group.get_hosts()]
            for name, group in InventoryParser(filename).groups.items()}


@task
def development():
    """
    Must pass in the 'inventory' env variable,
    which is the path to an ansible inventory file
    and an 'environment' env variable,
    which is the name of the directory to be used under /home/cchq/www/

    Example command:

        fab development awesome_deploy \
        --set inventory=/path/to/commcarehq-ansible/ansible/inventories/development,environment=dev

    """
    load_env('development')
    execute(env_common)


def env_common():
    require('inventory', 'environment')
    servers = read_inventory_file(env.inventory)

    _setup_path()

    proxy = servers['proxy']
    webworkers = servers['webworkers']
    postgresql = servers['postgresql']
    couchdb = servers['couchdb']
    touchforms = servers['touchforms']
    elasticsearch = servers['elasticsearch']
    celery = servers['celery']
    rabbitmq = servers['rabbitmq']
    # if no server specified, just don't run pillowtop
    pillowtop = servers.get('pillowtop', [])

    deploy = servers.get('deploy', servers['postgresql'])[:1]

    env.roledefs = {
        'couch': couchdb,
        'pg': postgresql,
        'rabbitmq': rabbitmq,
        'django_celery': celery,
        'sms_queue': celery,
        'reminder_queue': celery,
        'pillow_retry_queue': celery,
        'django_app': webworkers,
        'django_pillowtop': pillowtop,
        'formsplayer': touchforms,
        'staticfiles': proxy,
        'lb': [],
        # having deploy here makes it so that
        # we don't get prompted for a host or run deploy too many times
        'deploy': deploy,
        # fab complains if this doesn't exist
        'django_monolith': [],
    }
    env.roles = ['deploy']
    env.hosts = env.roledefs['deploy']
    env.supervisor_roles = ROLES_ALL_SRC


@task
def webworkers():
    env.supervisor_roles = ROLES_DJANGO


<<<<<<< HEAD
@roles(ROLES_ALL_SRC)
@parallel
def create_virtualenvs():
    """set up virtualenv on remote host"""
    require('virtualenv_root', provided_by=('staging', 'production', 'india'))

    args = '--distribute --no-site-packages'
    sudo('cd && virtualenv %s %s' % (args, env.virtualenv_root), shell=True)
=======
@task
@roles(ROLES_ALL_SRC)
@parallel
def install_npm_packages():
    """Install required NPM packages for server"""
    with cd(os.path.join(env.code_root, 'submodules/touchforms-src/touchforms')):
        with shell_env(HOME=env.home):
            sudo("npm install")
>>>>>>> 47b9c07d


@task
def remove_submodule_source(path):
    """
    Remove submodule source folder.
    :param path: the name of the submodule source folder

    Example usage:
    > fab realstaging remove_submodule_source:ctable-src

    """
    if not console.confirm(
            ('Are you sure you want to delete submodules/{path} on '
             '{env.environment}?').format(path=path, env=env), default=False):
        utils.abort('Action aborted.')

    _require_target()

    execute(_remove_submodule_source_main, path)


@roles(ROLES_ALL_SRC)
@parallel
def _remove_submodule_source_main(path, use_current_release=False):
    with cd(env.code_root if not use_current_release else env.code_current):
        sudo('rm -rf submodules/%s' % path)


@task
@roles(ROLES_DB_ONLY)
def preindex_views():
    """
    Creates a new release that runs preindex_everything. Clones code from `current` release and updates it.
    """
    setup_release()
    _preindex_views()


def _preindex_views():
    if not env.should_migrate:
        utils.abort((
            'Skipping preindex_views for "%s" because should_migrate = False'
        ) % env.environment)

    with cd(env.code_root):
        sudo((
            'echo "%(virtualenv_root)s/bin/python '
            '%(code_root)s/manage.py preindex_everything '
            '8 %(user)s" --mail | at -t `date -d "5 seconds" '
            '+%%m%%d%%H%%M.%%S`'
        ) % env)
        version_static()



@roles(ROLES_ALL_SRC)
@parallel
def update_code(use_current_release=False):
    # If not updating current release,  we are making a new release and thus have to do cloning
    # we should only ever not make a new release when doing a hotfix deploy
    if not use_current_release:
        if files.exists(env.code_current):
            with cd(env.code_current):
                submodules = sudo("git submodule | awk '{ print $2 }'").split()
        with cd(env.code_root):
            if files.exists(env.code_current):
                local_submodule_clone = []
                for submodule in submodules:
                    local_submodule_clone.append('-c')
                    local_submodule_clone.append(
                        'submodule.{submodule}.url={code_current}/.git/modules/{submodule}'.format(
                            submodule=submodule,
                            code_current=env.code_current
                        )
                    )

                sudo('git clone --recursive {} {}/.git {}'.format(
                    ' '.join(local_submodule_clone),
                    env.code_current,
                    env.code_root
                ))
                sudo('git remote set-url origin {}'.format(env.code_repo))
            else:
                sudo('git clone {} {}'.format(env.code_repo, env.code_root))

    with cd(env.code_root if not use_current_release else env.code_current):
        sudo('git remote prune origin')
        sudo('git fetch')
        sudo("git submodule foreach 'git fetch'")
        sudo('git checkout %(code_branch)s' % env)
        sudo('git reset --hard origin/%(code_branch)s' % env)
        sudo('git submodule sync')
        sudo('git submodule update --init --recursive')
        # remove all untracked files, including submodules
        sudo("git clean -ffd")
        # remove all .pyc files in the project
        sudo("find . -name '*.pyc' -delete")


@roles(ROLES_DB_ONLY)
def mail_admins(subject, message):
    with cd(env.code_root):
        sudo((
            '%(virtualenv_root)s/bin/python manage.py '
            'mail_admins --subject "%(subject)s" "%(message)s"'
        ) % {
            'virtualenv_root': env.virtualenv_root,
            'subject': subject,
            'message': message,
        })


@roles(ROLES_DB_ONLY)
def record_successful_deploy(url):
    with cd(env.code_current):
        sudo((
            '%(virtualenv_current)s/bin/python manage.py '
            'record_deploy_success --user "%(user)s" --environment '
            '"%(environment)s" --url %(url)s --mail_admins'
        ) % {
            'virtualenv_current': env.virtualenv_current,
            'user': env.user,
            'environment': env.environment,
            'url': url,
        })


@roles(ROLES_ALL_SRC)
@parallel
def record_successful_release():
    with cd(env.root):
        files.append(RELEASE_RECORD, str(env.code_root), use_sudo=True)


@task
def hotfix_deploy():
    """
    deploy ONLY the code with no extra cleanup or syncing

    for small python-only hotfixes

    """
    if not console.confirm('Are you sure you want to deploy to {env.environment}?'.format(env=env), default=False) or \
       not console.confirm('Did you run "fab {env.environment} preindex_views"? '.format(env=env), default=False) or \
       not console.confirm('HEY!!!! YOU ARE ONLY DEPLOYING CODE. THIS IS NOT A NORMAL DEPLOY. COOL???', default=False):
        utils.abort('Deployment aborted.')

    _require_target()
    run('echo ping!')  # workaround for delayed console response
    try:
        execute(update_code, True)
    except Exception:
        execute(mail_admins, "Deploy failed", "You had better check the logs.")
        # hopefully bring the server back to life
        execute(services_restart)
        raise
    else:
        execute(services_restart)
        url = _tag_commit()
        execute(record_successful_deploy, url)


def _confirm_translated():
    if datetime.datetime.now().isoweekday() != 2 or env.environment != 'production':
        return True
    return console.confirm(
        "It's Tuesday, did you update the translations from transifex? "
        "\n(https://confluence.dimagi.com/display/commcarehq/"
        "Internationalization+and+Localization+-+Transifex+Translations)"
    )


@task
def setup_release():
    _execute_with_timing(create_code_dir)
    _execute_with_timing(update_code)
    _execute_with_timing(update_virtualenv)

    # Update localsettings
    _execute_with_timing(copy_localsettings)
    _execute_with_timing(copy_tf_localsettings)


def _deploy_without_asking():
    try:
        setup_release()

        _execute_with_timing(_preindex_views)

        max_wait = datetime.timedelta(minutes=5)
        pause_length = datetime.timedelta(seconds=5)
        start = datetime.datetime.utcnow()

        @roles(ROLES_DB_ONLY)
        def preindex_complete():
            with settings(warn_only=True):
                return sudo(
                    '%(virtualenv_root)s/bin/python '
                    '%(code_root)s/manage.py preindex_everything '
                    '--check' % env,
                    user=env.sudo_user,
                ).succeeded

        done = False
        while not done and datetime.datetime.utcnow() - start < max_wait:
            time.sleep(pause_length.seconds)
            if preindex_complete():
                done = True
            pause_length *= 2

        if not done:
            raise PreindexNotFinished()

        # handle static files
        _execute_with_timing(version_static)
        _execute_with_timing(_do_collectstatic)
        _execute_with_timing(_do_compress)

        _execute_with_timing(clear_services_dir)
        _set_supervisor_config()

        do_migrate = env.should_migrate
        if do_migrate:
            _execute_with_timing(stop_pillows)
            _execute_with_timing(stop_celery_tasks)
            _execute_with_timing(_migrate)
        else:
            print(blue("No migration required, skipping."))
        _execute_with_timing(do_update_translations)
        if do_migrate:
            _execute_with_timing(flip_es_aliases)

        # hard update of manifest.json since we're about to force restart
        # all services
        _execute_with_timing(update_manifest)
        _execute_with_timing(clean_releases)
    except PreindexNotFinished:
        mail_admins(
            " You can't deploy yet",
            ("Preindexing is taking a while, so hold tight "
             "and wait for an email saying it's done. "
             "Thank you for using AWESOME DEPLOY.")
        )
    except Exception:
        _execute_with_timing(mail_admins, "Deploy failed", "You had better check the logs.")
        # hopefully bring the server back to life
        _execute_with_timing(services_restart)
        raise
    else:
        _execute_with_timing(update_current)
        _execute_with_timing(services_restart)
        _execute_with_timing(record_successful_release)
        url = _tag_commit()
        _execute_with_timing(record_successful_deploy, url)


@task
@roles(ROLES_ALL_SRC)
@parallel
def update_current(release=None):
    """
    Updates the current release to the one specified or to the code_root
    """
    if not files.exists(env.code_root):
        utils.abort('About to update current to non-existant release')

    sudo('ln -nfs {} {}'.format(release or env.code_root, env.code_current))


@task
@roles(ROLES_ALL_SRC)
@parallel
def unlink_current():
    """
    Unlinks the current code directory. Use with caution.
    """
    message = 'Are you sure you want to unlink the current release of {env.environment}?'.format(env=env)

    if not console.confirm(message, default=False):
        utils.abort('Deployment aborted.')

    if files.exists(env.code_current):
        sudo('unlink {}'.format(env.code_current))


@task
@roles(ROLES_ALL_SRC)
@parallel
def create_code_dir():
    sudo('mkdir -p {}'.format(env.code_root))


@roles(ROLES_ALL_SRC)
def copy_localsettings():
    sudo('cp {}/localsettings.py {}/localsettings.py'.format(env.code_current, env.code_root))


@roles(ROLES_TOUCHFORMS)
def copy_tf_localsettings():
    sudo(
        'cp {}/submodules/touchforms-src/touchforms/backend/localsettings.py '
        '{}/submodules/touchforms-src/touchforms/backend/localsettings.py'.format(
            env.code_current, env.code_root
        ))


@task
def rollback():
    """
    Rolls back the servers to the previous release if it exists and is same across servers. Note this will not
    rollback the supervisor services.
    """
    number_of_releases = execute(get_number_of_releases)
    if not all(map(lambda n: n > 1, number_of_releases)):
        print red('Aborting because there are not enough previous releases.')
        exit()

    releases = execute(get_previous_release)

    unique_releases = set(releases.values())
    if len(unique_releases) != 1:
        print red('Aborting because not all hosts would rollback to same release')
        exit()

    unique_release = unique_releases.pop()

    if not unique_release:
        print red('Aborting because release path is empty. '
            'This probably means there are no releases to rollback to.')
        exit()

    if not console.confirm('Do you wish to rollback to release: {}'.format(unique_release), default=False):
        print blue('Exiting.')
        exit()

    exists = execute(ensure_release_exists, unique_release)

    if all(exists.values()):
        print blue('Updating current and restarting services')
        execute(update_current, unique_release)
        execute(services_restart)
        execute(mark_last_release_unsuccessful)
    else:
        print red('Aborting because not all hosts have release')
        exit()


@roles(ROLES_ALL_SRC)
@parallel
def get_number_of_releases():
    with cd(env.root):
        return int(sudo("wc -l {} | awk '{{ print $1 }}'".format(RELEASE_RECORD)))


@roles(ROLES_ALL_SRC)
@parallel
def mark_last_release_unsuccessful():
    # Removes last line from RELEASE_RECORD file
    with cd(env.root):
        sudo("sed -i .bak '$d' {}".format(RELEASE_RECORD))


@roles(ROLES_ALL_SRC)
@parallel
def ensure_release_exists(release):
    return files.exists(release)


@roles(ROLES_ALL_SRC)
@parallel
def get_previous_release():
    # Gets second to last line in RELEASES.txt
    with cd(env.root):
        return sudo('tail -2 {} | head -n 1'.format(RELEASE_RECORD))


@task
@roles(ROLES_ALL_SRC)
@parallel
def clean_releases(keep=3):
    """
    Cleans old and failed deploys from the ~/www/<environment>/releases/ directory
    """
    releases = sudo('ls {}'.format(env.releases)).split()
    current_release = os.path.basename(sudo('readlink {}'.format(env.code_current)))

    to_remove = []
    valid_releases = 0
    with cd(env.root):
        for index, release in enumerate(reversed(releases)):
            if (release == current_release or release == os.path.basename(env.code_root)):
                valid_releases += 1
            elif (files.contains(RELEASE_RECORD, release)):
                valid_releases += 1
                if valid_releases > keep:
                    to_remove.append(release)
            else:
                # cleans all releases that were not successful deploys
                to_remove.append(release)

    if len(to_remove) == len(releases):
        print red('Aborting clean_releases, about to remove every release')
        return

    if os.path.basename(env.code_root) in to_remove:
        print red('Aborting clean_releases, about to remove current release')
        return

    for release in to_remove:
        sudo('rm -rf {}/{}'.format(env.releases, release))


@task
def force_update_static():
    _require_target()
    execute(_do_collectstatic, use_current_release=True)
    execute(_do_compress, use_current_release=True)
    execute(update_manifest, use_current_release=True)
    execute(services_restart)


def _tag_commit():
    sh.git.fetch("origin", env.code_branch)
    deploy_time = datetime.datetime.utcnow()
    tag_name = "{:%Y-%m-%d_%H.%M}-{}-deploy".format(deploy_time, env.environment)
    pattern = "*{}*".format(env.environment)
    last_tag = sh.tail(sh.git.tag("-l", pattern), "-1").strip()
    branch = "origin/{}".format(env.code_branch)
    msg = getattr(env, "message", "")
    msg += "\n{} deploy at {}".format(env.environment, deploy_time.isoformat())
    sh.git.tag(tag_name, "-m", msg, branch)
    sh.git.push("origin", tag_name)
    diff_url = "https://github.com/dimagi/commcare-hq/compare/{}...{}".format(
        last_tag,
        tag_name
    )
    print "Here's a link to the changes you just deployed:\n{}".format(diff_url)
    return diff_url


@task
def awesome_deploy(confirm="yes"):
    """preindex and deploy if it completes quickly enough, otherwise abort"""
    _require_target()
    if strtobool(confirm) and (
        not _confirm_translated() or
        not console.confirm(
            'Are you sure you want to preindex and deploy to '
            '{env.environment}?'.format(env=env), default=False)
    ):
        utils.abort('Deployment aborted.')

    if datetime.datetime.now().isoweekday() == 5:
        print('')
        print('┓┏┓┏┓┃')
        print('┛┗┛┗┛┃＼○／')
        print('┓┏┓┏┓┃  /      Friday')
        print('┛┗┛┗┛┃ノ)')
        print('┓┏┓┏┓┃         deploy,')
        print('┛┗┛┗┛┃')
        print('┓┏┓┏┓┃         good')
        print('┛┗┛┗┛┃')
        print('┓┏┓┏┓┃         luck!')
        print('┃┃┃┃┃┃')
        print('┻┻┻┻┻┻')

    _deploy_without_asking()


<<<<<<< HEAD
=======
@task
@roles(ROLES_ALL_SRC)
@parallel
def update_touchforms():
    # npm bin allows you to specify the locally installed version instead of having to install grunt globally
    with cd(os.path.join(env.code_root, 'submodules/touchforms-src/touchforms')):
        sudo('PATH=$(npm bin):$PATH grunt build --force')


>>>>>>> 47b9c07d
@roles(ROLES_ALL_SRC)
@parallel
def update_virtualenv():
    """
    update external dependencies on remote host

    assumes you've done a code update

    """
    _require_target()
    requirements = posixpath.join(env.code_root, 'requirements')

    # Optimization if we have current setup (i.e. not the first deploy)
    if files.exists(env.virtualenv_current):
        print 'Cloning virtual env'
        # There's a bug in virtualenv-clone that doesn't allow us to clone envs from symlinks
        current_virtualenv = sudo('readlink -f {}'.format(env.virtualenv_current))
        sudo("virtualenv-clone {} {}".format(current_virtualenv, env.virtualenv_root))

    with cd(env.code_root):
        cmd_prefix = 'export HOME=/home/%s && source %s/bin/activate && ' % (
            env.sudo_user, env.virtualenv_root)
        # uninstall requirements in uninstall-requirements.txt
        # but only the ones that are actually installed (checks pip freeze)
        sudo("%s bash scripts/uninstall-requirements.sh" % cmd_prefix,
             user=env.sudo_user)
        sudo('%s pip install --timeout 60 --requirement %s --requirement %s' % (
            cmd_prefix,
            posixpath.join(requirements, 'prod-requirements.txt'),
            posixpath.join(requirements, 'requirements.txt'),
        ))


@roles(ROLES_ALL_SERVICES)
@parallel
def clear_services_dir():
    """
    remove old confs from directory first
    the clear_supervisor_confs management command will scan the directory and find prefixed conf files of the supervisord files
    and delete them matching the prefix of the current server environment

    """
    services_dir = posixpath.join(env.services, u'supervisor')
    with cd(env.code_root):
        sudo((
            '%(virtualenv_root)s/bin/python manage.py '
            'clear_supervisor_confs --conf_location "%(conf_location)s"'
        ) % {
            'virtualenv_root': env.virtualenv_root,
            'conf_location': services_dir,
        })


@task
def supervisorctl(command):
    require('supervisor_roles',
            provided_by=('staging', 'preview', 'production', 'india', 'zambia'))

    @roles(env.supervisor_roles)
    def _inner():
        _supervisor_command(command)

    execute(_inner)


@roles(ROLES_ALL_SERVICES)
def services_stop():
    """Stop the gunicorn servers"""
    _require_target()
    _supervisor_command('stop all')


@task
def restart_services():
    _require_target()
    if not console.confirm('Are you sure you want to restart the services on '
                           '{env.environment}?'.format(env=env), default=False):
        utils.abort('Task aborted.')

    execute(services_restart)


@roles(ROLES_ALL_SERVICES)
def services_restart():
    """Stop and restart all supervisord services"""
    _require_target()
    _supervisor_command('stop all')

    _supervisor_command('update')
    _supervisor_command('reload')
    time.sleep(5)
    _supervisor_command('start  all')


@roles(ROLES_DB_ONLY)
def _migrate():
    """run south migration on remote environment"""
    _require_target()
    with cd(env.code_root):
        sudo('%(virtualenv_root)s/bin/python manage.py sync_finish_couchdb_hq' % env)
        sudo('%(virtualenv_root)s/bin/python manage.py syncdb --noinput' % env)
        sudo('%(virtualenv_root)s/bin/python manage.py migrate --noinput' % env)


@roles(ROLES_DB_ONLY)
def flip_es_aliases():
    """Flip elasticsearch aliases to the latest version"""
    _require_target()
    with cd(env.code_root):
        sudo('%(virtualenv_root)s/bin/python manage.py ptop_es_manage --flip_all_aliases' % env)


@parallel
@roles(ROLES_STATIC)
def _do_compress(use_current_release=False):
    """Run Django Compressor after a code update"""
    with cd(env.code_root if not use_current_release else env.code_current):
        sudo('%(virtualenv_root)s/bin/python manage.py compress --force' % env)
    update_manifest(save=True)


@parallel
@roles(ROLES_STATIC)
def _do_collectstatic(use_current_release=False):
    """Collect static after a code update"""
    with cd(env.code_root if not use_current_release else env.code_current):
        sudo('%(virtualenv_root)s/bin/python manage.py collectstatic --noinput' % env)
        sudo('%(virtualenv_root)s/bin/python manage.py fix_less_imports_collectstatic' % env)


@roles(ROLES_DJANGO)
@parallel
def update_manifest(save=False, soft=False, use_current_release=False):
    """
    Puts the manifest.json file with the references to the compressed files
    from the proxy machines to the web workers. This must be done on the WEB WORKER, since it
    governs the actual static reference.

    save=True saves the manifest.json file to redis, otherwise it grabs the
    manifest.json file from redis and inserts it into the staticfiles dir.
    """
    withpath = env.code_root if not use_current_release else env.code_current
    venv = env.virtualenv_root if not use_current_release else env.virtualenv_current

    args = ''
    if save:
        args = ' save'
    if soft:
        args = ' soft'
    cmd = 'update_manifest%s' % args
    with cd(withpath):
        sudo('{venv}/bin/python manage.py {cmd}'.format(venv=venv, cmd=cmd),
            user=env.sudo_user
        )


@roles(ROLES_DJANGO)
@parallel
def version_static():
    """
    Put refs on all static references to prevent stale browser cache hits when things change.
    This needs to be run on the WEB WORKER since the web worker governs the actual static
    reference.

    """

    cmd = 'resource_static'
    with cd(env.code_root):
        sudo('rm -f tmp.sh resource_versions.py; {venv}/bin/python manage.py {cmd}'.format(
            venv=env.virtualenv_root, cmd=cmd
        ),
            user=env.sudo_user
        )


def _rebuild_supervisor_conf_file(conf_command, filename, params=None):
    with cd(env.code_root):
        sudo((
            '%(virtualenv_root)s/bin/python manage.py '
            '%(conf_command)s --traceback --conf_file "%(filename)s" '
            '--conf_destination "%(destination)s" --params \'%(params)s\''
        ) % {

            'conf_command': conf_command,
            'virtualenv_root': env.virtualenv_root,
            'filename': filename,
            'destination': posixpath.join(env.services, 'supervisor'),
            'params': format_env(env, params)
        })


def get_celery_queues():
    host = env.get('host_string')
    if host and '.' in host:
        host = host.split('.')[0]

    queues = env.celery_processes.get('*', {})
    host_queues = env.celery_processes.get(host, {})
    queues.update(host_queues)

    return queues

@roles(ROLES_CELERY)
def set_celery_supervisorconf():

    conf_files = {
        'main':                         ['supervisor_celery_main.conf'],
        'periodic':                     ['supervisor_celery_beat.conf', 'supervisor_celery_periodic.conf'],
        'sms_queue':                    ['supervisor_celery_sms_queue.conf'],
        'reminder_queue':               ['supervisor_celery_reminder_queue.conf'],
        'reminder_rule_queue':          ['supervisor_celery_reminder_rule_queue.conf'],
        'reminder_case_update_queue':   ['supervisor_celery_reminder_case_update_queue.conf'],
        'pillow_retry_queue':           ['supervisor_celery_pillow_retry_queue.conf'],
        'background_queue':             ['supervisor_celery_background_queue.conf'],
        'saved_exports_queue':          ['supervisor_celery_saved_exports_queue.conf'],
        'ucr_queue':                    ['supervisor_celery_ucr_queue.conf'],
        'email_queue':                  ['supervisor_celery_email_queue.conf'],
        'flower':                       ['supervisor_celery_flower.conf'],
        }

    queues = get_celery_queues()
    for queue, params in queues.items():
        for config_file in conf_files[queue]:
            _rebuild_supervisor_conf_file('make_supervisor_conf', config_file, {'celery_params': params})


@roles(ROLES_PILLOWTOP)
def set_pillowtop_supervisorconf():
    # Don't run for preview,
    # and also don't run if there are no hosts for the 'django_pillowtop' role.
    # If there are no matching roles, it's still run once
    # on the 'deploy' machine, db!
    # So you need to explicitly test to see if all_hosts is empty.
    if env.environment not in ['preview'] and env.all_hosts:
        # preview environment should not run pillowtop and index stuff
        # just rely on what's on staging
        _rebuild_supervisor_conf_file('make_supervisor_pillowtop_conf', 'supervisor_pillowtop.conf')


@roles(ROLES_DJANGO)
def set_djangoapp_supervisorconf():
    _rebuild_supervisor_conf_file('make_supervisor_conf', 'supervisor_django.conf')


@roles(ROLES_DJANGO)
def set_errand_boy_supervisorconf():
    _rebuild_supervisor_conf_file('make_supervisor_conf', 'supervisor_errand_boy.conf')


@roles(ROLES_TOUCHFORMS)
def set_formsplayer_supervisorconf():
    _rebuild_supervisor_conf_file('make_supervisor_conf', 'supervisor_formsplayer.conf')

@roles(ROLES_SMS_QUEUE)
def set_sms_queue_supervisorconf():
    if 'sms_queue' in get_celery_queues():
        _rebuild_supervisor_conf_file('make_supervisor_conf', 'supervisor_sms_queue.conf')

@roles(ROLES_REMINDER_QUEUE)
def set_reminder_queue_supervisorconf():
    if 'reminder_queue' in get_celery_queues():
        _rebuild_supervisor_conf_file('make_supervisor_conf', 'supervisor_reminder_queue.conf')

@roles(ROLES_PILLOW_RETRY_QUEUE)
def set_pillow_retry_queue_supervisorconf():
    if 'pillow_retry_queue' in get_celery_queues():
        _rebuild_supervisor_conf_file('make_supervisor_conf', 'supervisor_pillow_retry_queue.conf')


@task
def set_supervisor_config():
    setup_release()
    _set_supervisor_config()


def _set_supervisor_config():
    """Upload and link Supervisor configuration from the template."""
    _require_target()
    _execute_with_timing(set_celery_supervisorconf)
    _execute_with_timing(set_djangoapp_supervisorconf)
    _execute_with_timing(set_errand_boy_supervisorconf)
    _execute_with_timing(set_formsplayer_supervisorconf)
    _execute_with_timing(set_pillowtop_supervisorconf)
    _execute_with_timing(set_sms_queue_supervisorconf)
    _execute_with_timing(set_reminder_queue_supervisorconf)
    _execute_with_timing(set_pillow_retry_queue_supervisorconf)

    # if needing tunneled ES setup, comment this back in
    # execute(set_elasticsearch_supervisorconf)


def _supervisor_command(command):
    _require_target()
    sudo('supervisorctl %s' % (command), shell=False, user='root')


@roles(ROLES_PILLOWTOP)
def stop_pillows():
    _require_target()
    with cd(env.code_root):
        sudo('scripts/supervisor-group-ctl stop pillowtop')


@roles(ROLES_CELERY)
def stop_celery_tasks():
    _require_target()
    with cd(env.code_root):
        sudo('scripts/supervisor-group-ctl stop celery')


@roles(ROLES_ALL_SRC)
@parallel
def do_update_translations():
    with cd(env.code_root):
        update_locale_command = '{virtualenv_root}/bin/python manage.py update_django_locales'.format(
            virtualenv_root=env.virtualenv_root,
        )
        update_translations_command = '{virtualenv_root}/bin/python manage.py compilemessages'.format(
            virtualenv_root=env.virtualenv_root,
        )
        sudo(update_locale_command)
        sudo(update_translations_command)


@task
def reset_mvp_pillows():
    _require_target()
    setup_release()
    mvp_pillows = [
        'MVPFormIndicatorPillow',
        'MVPCaseIndicatorPillow',
    ]
    for pillow in mvp_pillows:
        reset_pillow(pillow)


@roles(ROLES_PILLOWTOP)
def reset_pillow(pillow):
    _require_target()
    prefix = 'commcare-hq-{}-pillowtop'.format(env.environment)
    _supervisor_command('stop {prefix}-{pillow}'.format(
        prefix=prefix,
        pillow=pillow
    ))
    with cd(env.code_root):
        command = '{virtualenv_root}/bin/python manage.py ptop_reset_checkpoint {pillow} --noinput'.format(
            virtualenv_root=env.virtualenv_root,
            pillow=pillow,
        )
        sudo(command)
    _supervisor_command('start {prefix}-{pillow}'.format(
        prefix=prefix,
        pillow=pillow
    ))


def _execute_with_timing(fn, *args, **kwargs):
    start_time = datetime.datetime.utcnow()
    execute(fn, *args, **kwargs)
    if env.timing_log:
        with open(env.timing_log, 'a') as timing_log:
            duration = datetime.datetime.utcnow() - start_time
            timing_log.write('{}: {}\n'.format(fn.__name__, duration.seconds))


class PreindexNotFinished(Exception):
    pass<|MERGE_RESOLUTION|>--- conflicted
+++ resolved
@@ -357,27 +357,6 @@
     env.supervisor_roles = ROLES_DJANGO
 
 
-<<<<<<< HEAD
-@roles(ROLES_ALL_SRC)
-@parallel
-def create_virtualenvs():
-    """set up virtualenv on remote host"""
-    require('virtualenv_root', provided_by=('staging', 'production', 'india'))
-
-    args = '--distribute --no-site-packages'
-    sudo('cd && virtualenv %s %s' % (args, env.virtualenv_root), shell=True)
-=======
-@task
-@roles(ROLES_ALL_SRC)
-@parallel
-def install_npm_packages():
-    """Install required NPM packages for server"""
-    with cd(os.path.join(env.code_root, 'submodules/touchforms-src/touchforms')):
-        with shell_env(HOME=env.home):
-            sudo("npm install")
->>>>>>> 47b9c07d
-
-
 @task
 def remove_submodule_source(path):
     """
@@ -846,18 +825,6 @@
     _deploy_without_asking()
 
 
-<<<<<<< HEAD
-=======
-@task
-@roles(ROLES_ALL_SRC)
-@parallel
-def update_touchforms():
-    # npm bin allows you to specify the locally installed version instead of having to install grunt globally
-    with cd(os.path.join(env.code_root, 'submodules/touchforms-src/touchforms')):
-        sudo('PATH=$(npm bin):$PATH grunt build --force')
-
-
->>>>>>> 47b9c07d
 @roles(ROLES_ALL_SRC)
 @parallel
 def update_virtualenv():
