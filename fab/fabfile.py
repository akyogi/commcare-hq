#!/usr/bin/env python
# -*- coding: utf-8 -*-
"""
Server layout:
    ~/services/
        This contains two subfolders
            /apache/
            /supervisor/
        which hold the configurations for these applications
        for each environment (staging, production, etc) running on the server.
        Theses folders are included in the global /etc/apache2 and
        /etc/supervisor configurations.

    ~/www/
        This folder contains the code, python environment, and logs
        for each environment (staging, production, etc) running on the server.
        Each environment has its own subfolder named for its evironment
        (i.e. ~/www/staging/log and ~/www/production/log).

    ~/www/<environment>/releases/<YYYY-MM-DD-HH.SS>
        This folder contains a release of commcarehq. Each release has its own virtual environment that can be
        found in `python_env`.

    ~/www/<environment>/current
        This path is a symlink to the release that is being run
        (~/www/<environment>/releases<YYYY-MM-DD-HH.SS>).
"""
import datetime
import json
import os
import posixpath
import sh
import sys
import time
from collections import defaultdict
from distutils.util import strtobool

from fabric import utils
from fabric.api import run, roles, execute, task, sudo, env, parallel
from fabric.colors import blue
from fabric.context_managers import settings, cd, shell_env
from fabric.contrib import files, console
from fabric.operations import require, local, prompt
import yaml


ROLES_ALL_SRC = ['pg', 'django_monolith', 'django_app', 'django_celery', 'django_pillowtop', 'formsplayer', 'staticfiles']
ROLES_ALL_SERVICES = ['django_monolith', 'django_app', 'django_celery', 'django_pillowtop', 'formsplayer']
ROLES_CELERY = ['django_monolith', 'django_celery']
ROLES_PILLOWTOP = ['django_monolith', 'django_pillowtop']
ROLES_DJANGO = ['django_monolith', 'django_app']
ROLES_TOUCHFORMS = ['django_monolith', 'formsplayer']
ROLES_STATIC = ['django_monolith', 'staticfiles']
ROLES_SMS_QUEUE = ['django_monolith', 'sms_queue']
ROLES_REMINDER_QUEUE = ['django_monolith', 'reminder_queue']
ROLES_PILLOW_RETRY_QUEUE = ['django_monolith', 'pillow_retry_queue']
ROLES_DB_ONLY = ['pg', 'django_monolith']

if env.ssh_config_path and os.path.isfile(os.path.expanduser(env.ssh_config_path)):
    env.use_ssh_config = True

PROJECT_ROOT = os.path.dirname(__file__)
RSYNC_EXCLUDE = (
    '.DS_Store',
    '.git',
    '*.pyc',
    '*.example',
    '*.db',
    )
RELEASE_RECORD = 'RELEASES.txt'
env.linewise = True
env.colorize_errors = True

if not hasattr(env, 'code_branch'):
    print ("code_branch not specified, using 'master'. "
           "You can set it with '--set code_branch=<branch>'")
    env.code_branch = 'master'

env.roledefs = {
    'django_celery': [],
    'django_app': [],
    # for now combined with celery
    'django_pillowtop': [],
    'sms_queue': [],
    'reminder_queue': [],
    'pillow_retry_queue': [],
    # 'django_celery, 'django_app', and 'django_pillowtop' all in one
    # use this ONLY for single server config,
    # otherwise deploy() will run multiple times in parallel causing issues
    'django_monolith': [],

    'formsplayer': [],
    'staticfiles': [],

    # package level configs that are not quite config'ed yet in this fabfile
    'couch': [],
    'pg': [],
    'rabbitmq': [],
    'lb': [],
    # need a special 'deploy' role to make deploy only run once
    'deploy': [],
}


def _require_target():
    require('root', 'code_root', 'hosts', 'environment',
            provided_by=('staging', 'preview', 'production', 'india', 'zambia'))


def format_env(current_env, extra=None):
    """
    formats the current env to be a foo=bar,sna=fu type paring
    this is used for the make_supervisor_conf management command
    to pass current environment to make the supervisor conf files remotely
    instead of having to upload them from the fabfile.

    This is somewhat hacky in that we're going to
    cherry pick the env vars we want and make a custom dict to return
    """
    ret = dict()
    important_props = [
        'environment',
        'code_root',
        'code_current',
        'log_dir',
        'sudo_user',
        'host_string',
        'project',
        'es_endpoint',
        'jython_home',
        'virtualenv_root',
        'django_port',
        'django_bind',
        'flower_port',
    ]

    host = current_env.get('host_string')
    if host in current_env.get('new_relic_enabled', []):
        ret['new_relic_command'] = '%(virtualenv_root)s/bin/newrelic-admin run-program ' % env
        ret['supervisor_env_vars'] = {
            'NEW_RELIC_CONFIG_FILE': '%(root)s/newrelic.ini' % env,
            'NEW_RELIC_ENVIRONMENT': '%(environment)s' % env
        }
    else:
        ret['new_relic_command'] = ''
        ret['supervisor_env_vars'] = []

    for prop in important_props:
        ret[prop] = current_env.get(prop, '')

    if extra:
        ret.update(extra)

    return json.dumps(ret)


@task
def _setup_path():
    # using posixpath to ensure unix style slashes.
    # See bug-ticket: http://code.fabfile.org/attachments/61/posixpath.patch
    env.root = posixpath.join(env.home, 'www', env.environment)
    env.log_dir = posixpath.join(env.home, 'www', env.environment, 'log')
    env.releases = posixpath.join(env.root, 'releases')
    env.code_current = posixpath.join(env.root, 'current')
    env.code_root = posixpath.join(env.releases, time.strftime('%Y-%m-%d_%H.%M', time.gmtime(time.time())))
    env.project_root = posixpath.join(env.code_root, env.project)
    env.project_media = posixpath.join(env.code_root, 'media')
    env.virtualenv_current = posixpath.join(env.code_current, 'python_env')
    env.virtualenv_root = posixpath.join(env.code_root, 'python_env')
    env.services = posixpath.join(env.home, 'services')
    env.jython_home = '/usr/local/lib/jython'
    env.db = '%s_%s' % (env.project, env.environment)


@roles(ROLES_ALL_SRC)
def setup_dirs():
    """
    create uploaded media, log, etc. directories (if needed) and make writable

    """
    sudo('mkdir -p %(log_dir)s' % env)
    sudo('chmod a+w %(log_dir)s' % env)
    sudo('mkdir -p %(services)s/supervisor' % env)


def load_env(env_name):
    def get_env_dict(path):
        if os.path.isfile(path):
            with open(path) as f:
                try:
                    return yaml.load(f)
                except Exception:
                    print 'Error in file {}'.format(path)
                    raise
        else:
            raise Exception("Environment file not found: {}".format(path))

    env_dict = get_env_dict(os.path.join('fab', 'environments.yml'))
    env.update(env_dict['base'])
    env.update(env_dict[env_name])


@task
def india():
    env.inventory = os.path.join('fab', 'inventory', 'india')
    load_env('india')
    execute(env_common)


@task
def zambia():
    """Our production server in wv zambia."""
    load_env('zambia')
    env.hosts = ['41.72.118.18']

    _setup_path()

    env.roledefs = {
        'couch': [],
        'pg': [],
        'rabbitmq': [],
        'django_celery': [],
        'sms_queue': [],
        'reminder_queue': [],
        'pillow_retry_queue': [],
        'django_app': [],
        'django_pillowtop': [],
        'formsplayer': [],
        'staticfiles': [],
        'lb': [],
        'deploy': [],

        'django_monolith': ['41.72.118.18'],
    }
    env.roles = ['django_monolith']


@task
def production():
    """www.commcarehq.org"""
    if env.code_branch != 'master':
        branch_message = (
            "Woah there bud! You're using branch {env.code_branch}. "
            "ARE YOU DOING SOMETHING EXCEPTIONAL THAT WARRANTS THIS?"
        ).format(env=env)
        if not console.confirm(branch_message, default=False):
            utils.abort('Action aborted.')

    load_env('production')
    env.inventory = os.path.join('fab', 'inventory', 'production')
    execute(env_common)


@task
def staging():
    """staging.commcarehq.org"""
    if env.code_branch == 'master':
        env.code_branch = 'autostaging'
        print ("using default branch of autostaging. you can override this with --set code_branch=<branch>")

    env.inventory = os.path.join('fab', 'inventory', 'staging')
    load_env('staging')
    execute(env_common)


@task
def preview():
    """
    preview.commcarehq.org

    production data in a safe preview environment on remote host

    """
    env.inventory = os.path.join('fab', 'inventory', 'preview')
    load_env('preview')
    execute(env_common)


def read_inventory_file(filename):
    """
    filename is a path to an ansible inventory file

    returns a mapping of group names ("webworker", "proxy", etc.)
    to lists of hosts (ip addresses)

    """
    from ansible.inventory import InventoryParser

    return {name: [host.name for host in group.get_hosts()]
            for name, group in InventoryParser(filename).groups.items()}


@task
def development():
    """
    Must pass in the 'inventory' env variable,
    which is the path to an ansible inventory file
    and an 'environment' env variable,
    which is the name of the directory to be used under /home/cchq/www/

    Example command:

        fab development awesome_deploy \
        --set inventory=/path/to/commcarehq-ansible/ansible/inventories/development,environment=dev

    """
    load_env('development')
    execute(env_common)


def env_common():
    require('inventory', 'environment')
    servers = read_inventory_file(env.inventory)

    _setup_path()

    proxy = servers['proxy']
    webworkers = servers['webworkers']
    postgresql = servers['postgresql']
    couchdb = servers['couchdb']
    touchforms = servers['touchforms']
    elasticsearch = servers['elasticsearch']
    celery = servers['celery']
    rabbitmq = servers['rabbitmq']
    # if no server specified, just don't run pillowtop
    pillowtop = servers.get('pillowtop', [])

    deploy = servers.get('deploy', servers['postgresql'])[:1]

    env.roledefs = {
        'couch': couchdb,
        'pg': postgresql,
        'rabbitmq': rabbitmq,
        'django_celery': celery,
        'sms_queue': celery,
        'reminder_queue': celery,
        'pillow_retry_queue': celery,
        'django_app': webworkers,
        'django_pillowtop': pillowtop,
        'formsplayer': touchforms,
        'staticfiles': proxy,
        'lb': [],
        # having deploy here makes it so that
        # we don't get prompted for a host or run deploy too many times
        'deploy': deploy,
        # fab complains if this doesn't exist
        'django_monolith': [],
    }
    env.roles = ['deploy']
    env.hosts = env.roledefs['deploy']
    env.supervisor_roles = ROLES_ALL_SRC


@task
def webworkers():
    env.supervisor_roles = ROLES_DJANGO


@task
@roles(ROLES_ALL_SRC)
<<<<<<< HEAD
def install_packages():
    """Install packages, given a list of package names"""
    _require_target()

    if what_os() == 'ubuntu':
        packages_list = 'apt-packages.txt'
        installer_command = 'apt-get install -y'
    else:
        return

    packages_file = posixpath.join(PROJECT_ROOT, 'requirements', packages_list)

    with open(packages_file) as f:
        packages = f.readlines()

    sudo("%s %s" % (installer_command,
                    " ".join(map(lambda x: x.strip('\n\r'), packages))), user='root')


@task
@roles(ROLES_ALL_SRC)
@parallel
def upgrade_packages():
    """
    Bring all the installed packages up to date.
    This is a bad idea in RedHat as it can lead to an
    OS Upgrade (e.g RHEL 5.1 to RHEL 6).
    Should be avoided.  Run install packages instead.
    """
    _require_target()
    if what_os() == 'ubuntu':
        sudo("apt-get update", shell=False, user='root')
        sudo("apt-get upgrade -y", shell=False, user='root')
    else:
        return
=======
def install_npm_packages():
    """Install required NPM packages for server"""
    with cd(os.path.join(env.code_root, 'submodules/touchforms-src/touchforms')):
        with shell_env(HOME=env.home):
            sudo("npm install")
>>>>>>> c5eaf0ea


@task
def what_os():
    with settings(warn_only=True):
        _require_target()
        if getattr(env, 'host_os_map', None) is None:
            # prior use case of setting a env.remote_os
            # did not work when doing multiple hosts with different os!
            # Need to keep state per host!
            env.host_os_map = defaultdict(lambda: '')
        if env.host_os_map[env.host_string] == '':
            print 'Testing operating system type...'
            if (files.exists('/etc/lsb-release',verbose=True) and
                    files.contains(text='DISTRIB_ID=Ubuntu', filename='/etc/lsb-release')):
                remote_os = 'ubuntu'
                print ('Found lsb-release and contains "DISTRIB_ID=Ubuntu", '
                       'this is an Ubuntu System.')
            elif files.exists('/etc/redhat-release', verbose=True):
                remote_os = 'redhat'
                print 'Found /etc/redhat-release, this is a RedHat system.'
            else:
                print 'System OS not recognized! Aborting.'
                exit()
            env.host_os_map[env.host_string] = remote_os
        return env.host_os_map[env.host_string]


@task
@roles(ROLES_ALL_SRC)
def bootstrap():
    """Initialize remote host environment (virtualenv, deploy, update)

    Use it with a targeted -H <hostname> you want to bootstrap for django worker use.
    """
    _require_target()

    create_code_dir()
    update_code()
    create_virtualenvs()
    update_virtualenv()
    setup_dirs()
    update_current()

    # copy localsettings if it doesn't already exist in case any management
    # commands we want to run now would error otherwise
    with cd(env.code_root):
        sudo('cp -n localsettings.example.py localsettings.py',
             user=env.sudo_user)


@task
def unbootstrap():
    """Delete cloned repos and virtualenvs"""

    require('code_root', 'virtualenv_root')

    with settings(warn_only=True):
        sudo(('rm -rf %(virtualenv_current)s %(code_current)s') % env)


@roles(ROLES_ALL_SRC)
@parallel
def create_virtualenvs():
    """set up virtualenv on remote host"""
    require('virtualenv_root', provided_by=('staging', 'production', 'india'))

    args = '--distribute --no-site-packages'
    sudo('cd && virtualenv %s %s' % (args, env.virtualenv_root), shell=True)


@task
def remove_submodule_source(path):
    """
    Remove submodule source folder.
    :param path: the name of the submodule source folder

    Example usage:
    > fab realstaging remove_submodule_source:ctable-src

    """
    if not console.confirm(
            ('Are you sure you want to delete submodules/{path} on '
             '{env.environment}?').format(path=path, env=env), default=False):
        utils.abort('Action aborted.')

    _require_target()

    execute(_remove_submodule_source_main, path)


@roles(ROLES_ALL_SRC)
@parallel
def _remove_submodule_source_main(path):
    with cd(env.code_root):
        sudo('rm -rf submodules/%s' % path)


@task
@roles(ROLES_DB_ONLY)
def preindex_views():
    if not env.should_migrate:
        utils.abort((
            'Skipping preindex_views for "%s" because should_migrate = False'
        ) % env.environment)

    with cd(env.code_root):
        sudo((
            'echo "%(virtualenv_root)s/bin/python '
            '%(code_root)s/manage.py preindex_everything '
            '8 %(user)s" --mail | at -t `date -d "5 seconds" '
            '+%%m%%d%%H%%M.%%S`'
        ) % env)
        version_static()


@roles(ROLES_ALL_SRC)
@parallel
def update_code(use_current_release=False):
    # If not updating current release,  we are making a new release and thus have to do cloning
    # we should only ever not make a new release when doing a hotfix deploy
    if not use_current_release:
        with cd(env.code_current):
            if files.exists(env.code_current):
                submodules = sudo("git submodule | awk '{ print $2 }'").split()
        with cd(env.code_root):
            if files.exists(env.code_current):
                local_submodule_clone = []
                for submodule in submodules:
                    local_submodule_clone.append('-c')
                    local_submodule_clone.append(
                        'submodule.{submodule}.url={code_current}/.git/modules/{submodule}'.format(
                            submodule=submodule,
                            code_current=env.code_current
                        )
                    )

                sudo('git clone --recursive {} {}/.git {}'.format(
                    ' '.join(local_submodule_clone),
                    env.code_current,
                    env.code_root
                ))
                sudo('git remote set-url origin {}'.format(env.code_repo))
            else:
                sudo('git clone {} {}'.format(env.code_repo, env.code_root))

    with cd(env.code_root if not use_current_release else env.code_current):
        sudo('git remote prune origin')
        sudo('git fetch')
        sudo("git submodule foreach 'git fetch'")
        sudo('git checkout %(code_branch)s' % env)
        sudo('git reset --hard origin/%(code_branch)s' % env)
        sudo('git submodule sync')
        sudo('git submodule update --init --recursive')
        # remove all untracked files, including submodules
        sudo("git clean -ffd")
        # remove all .pyc files in the project
        sudo("find . -name '*.pyc' -delete")


@roles(ROLES_DB_ONLY)
def mail_admins(subject, message):
    with cd(env.code_root):
        sudo((
            '%(virtualenv_root)s/bin/python manage.py '
            'mail_admins --subject "%(subject)s" "%(message)s"'
        ) % {
            'virtualenv_root': env.virtualenv_root,
            'subject': subject,
            'message': message,
        })


@roles(ROLES_DB_ONLY)
def record_successful_deploy(url):
    with cd(env.code_root):
        sudo((
            '%(virtualenv_root)s/bin/python manage.py '
            'record_deploy_success --user "%(user)s" --environment '
            '"%(environment)s" --url %(url)s --mail_admins'
        ) % {
            'virtualenv_root': env.virtualenv_root,
            'user': env.user,
            'environment': env.environment,
            'url': url,
        })


@task
@roles(ROLES_ALL_SRC)
@parallel
def record_successful_release():
    with cd(env.root):
        files.append(RELEASE_RECORD, str(env.code_root), use_sudo=True)


@task
def hotfix_deploy():
    """
    deploy ONLY the code with no extra cleanup or syncing

    for small python-only hotfixes

    """
    if not console.confirm('Are you sure you want to deploy to {env.environment}?'.format(env=env), default=False) or \
       not console.confirm('Did you run "fab {env.environment} preindex_views"? '.format(env=env), default=False) or \
       not console.confirm('HEY!!!! YOU ARE ONLY DEPLOYING CODE. THIS IS NOT A NORMAL DEPLOY. COOL???', default=False):
        utils.abort('Deployment aborted.')

    _require_target()
    run('echo ping!')  # workaround for delayed console response
    try:
        execute(update_code, True)
    except Exception:
        execute(mail_admins, "Deploy failed", "You had better check the logs.")
        # hopefully bring the server back to life
        execute(services_restart)
        raise
    else:
        execute(services_restart)
        url = _tag_commit()
        execute(record_successful_deploy, url)


def _confirm_translated():
    if datetime.datetime.now().isoweekday() != 2 or env.environment != 'production':
        return True
    return console.confirm(
        "It's Tuesday, did you update the translations from transifex? "
        "\n(https://confluence.dimagi.com/display/commcarehq/"
        "Internationalization+and+Localization+-+Transifex+Translations)"
    )


@task
def deploy():
    """deploy code to remote host by checking out the latest via git"""
    _require_target()
    user_confirm = (
        _confirm_translated() and
        console.confirm("Hey girl, you sure you didn't mean to run AWESOME DEPLOY?", default=False) and
        console.confirm('Are you sure you want to deploy to {env.environment}?'.format(env=env), default=False) and
        console.confirm('Did you run "fab {env.environment} preindex_views"?'.format(env=env), default=False)
    )
    if not user_confirm:
        utils.abort('Deployment aborted.')

    run('echo ping!')  # workaround for delayed console response
    _deploy_without_asking()


def _deploy_without_asking():
    try:
        _execute_with_timing(create_code_dir)
        _execute_with_timing(update_code)
        _execute_with_timing(update_virtualenv)

        max_wait = datetime.timedelta(minutes=5)
        pause_length = datetime.timedelta(seconds=5)

        # Update localsettings
        _execute_with_timing(copy_localsettings)
        _execute_with_timing(copy_tf_localsettings)
        _execute_with_timing(preindex_views)

        start = datetime.datetime.utcnow()

        @roles(ROLES_DB_ONLY)
        def preindex_complete():
            with settings(warn_only=True):
                return sudo(
                    '%(virtualenv_root)s/bin/python '
                    '%(code_root)s/manage.py preindex_everything '
                    '--check' % env,
                    user=env.sudo_user,
                ).succeeded

        done = False
        while not done and datetime.datetime.utcnow() - start < max_wait:
            time.sleep(pause_length.seconds)
            if preindex_complete():
                done = True
            pause_length *= 2

        if not done:
            raise PreindexNotFinished()

        # handle static files
        _execute_with_timing(version_static)
        _execute_with_timing(_do_collectstatic)
        _execute_with_timing(_do_compress)
        # initial update of manifest to make sure we have no
        # Offline Compression Issues as services restart
        _execute_with_timing(update_manifest, soft=True)

        _execute_with_timing(clear_services_dir)
        set_supervisor_config()

        do_migrate = env.should_migrate
        if do_migrate:
            _execute_with_timing(stop_pillows)
            _execute_with_timing(stop_celery_tasks)
            _execute_with_timing(_migrate)
        else:
            print(blue("No migration required, skipping."))
        _execute_with_timing(do_update_translations)
        if do_migrate:
            _execute_with_timing(flip_es_aliases)

        # hard update of manifest.json since we're about to force restart
        # all services
        _execute_with_timing(update_manifest)
        _execute_with_timing(clean_releases)
    except PreindexNotFinished:
        mail_admins(
            " You can't deploy yet",
            ("Preindexing is taking a while, so hold tight "
             "and wait for an email saying it's done. "
             "Thank you for using AWESOME DEPLOY.")
        )
    except Exception:
        _execute_with_timing(mail_admins, "Deploy failed", "You had better check the logs.")
        # hopefully bring the server back to life
        _execute_with_timing(services_restart)
        raise
    else:
        _execute_with_timing(update_current)
        _execute_with_timing(services_restart)
        _execute_with_timing(record_successful_release)
        url = _tag_commit()
        _execute_with_timing(record_successful_deploy, url)


@task
@roles(ROLES_ALL_SRC)
def update_current(release=None):
    sudo('ln -nfs {} {}'.format(release or env.code_root, env.code_current))


@task
@roles(ROLES_ALL_SRC)
def unlink_current():
    if files.exists(env.code_current):
        sudo('unlink {}'.format(env.code_current))


@task
@roles(ROLES_ALL_SRC)
@parallel
def create_code_dir():
    sudo('mkdir -p {}'.format(env.code_root))


@task
@roles(ROLES_ALL_SRC)
def copy_localsettings():
    sudo('cp {}/localsettings.py {}/localsettings.py'.format(env.code_current, env.code_root))


@task
@roles(ROLES_TOUCHFORMS)
def copy_tf_localsettings():
    sudo('cp {}/submodules/touchforms-src/touchforms/backend/localsettings.py {}/submodules/touchforms-src/touchforms/backend/localsettings.py'.format(env.code_current, env.code_root))


@task
@roles(ROLES_ALL_SRC)
@parallel
def clean_releases(keep=3):
    releases = sudo('ls {}'.format(env.releases)).split()
    current_release = os.path.basename(sudo('readlink {}'.format(env.code_current)))

    to_remove = []
    valid_releases = 0
    with cd(env.root):
        for index, release in enumerate(reversed(releases)):
            if (release == current_release or release == os.path.basename(env.code_root)):
                valid_releases += 1
            elif (files.contains(RELEASE_RECORD, release)):
                valid_releases += 1
                if valid_releases > keep:
                    to_remove.append(release)
            else:
                # cleans all releases that were not successful deploys
                to_remove.append(release)

    if len(to_remove) == len(releases):
        print 'Aborting, about to remove every release'
        exit()

    if os.path.basename(env.code_root) in to_remove:
        print 'Aborting, about to remove current release'
        exit()

    for release in to_remove:
        sudo('rm -rf {}/{}'.format(env.releases, release))


@task
def force_update_static():
    _require_target()
    execute(_do_collectstatic)
    execute(_do_compress)
    execute(update_manifest)
    execute(services_restart)


def _tag_commit():
    sh.git.fetch("origin", env.code_branch)
    deploy_time = datetime.datetime.utcnow()
    tag_name = "{:%Y-%m-%d_%H.%M}-{}-deploy".format(deploy_time, env.environment)
    pattern = "*{}*".format(env.environment)
    last_tag = sh.tail(sh.git.tag("-l", pattern), "-1").strip()
    branch = "origin/{}".format(env.code_branch)
    msg = getattr(env, "message", "")
    msg += "\n{} deploy at {}".format(env.environment, deploy_time.isoformat())
    sh.git.tag(tag_name, "-m", msg, branch)
    sh.git.push("origin", tag_name)
    diff_url = "https://github.com/dimagi/commcare-hq/compare/{}...{}".format(
        last_tag,
        tag_name
    )
    print "Here's a link to the changes you just deployed:\n{}".format(diff_url)
    return diff_url


@task
def awesome_deploy(confirm="yes"):
    """preindex and deploy if it completes quickly enough, otherwise abort"""
    _require_target()
    if strtobool(confirm) and (
        not _confirm_translated() or
        not console.confirm(
            'Are you sure you want to preindex and deploy to '
            '{env.environment}?'.format(env=env), default=False)
    ):
        utils.abort('Deployment aborted.')

    if datetime.datetime.now().isoweekday() == 5:
        print('')
        print('┓┏┓┏┓┃')
        print('┛┗┛┗┛┃＼○／')
        print('┓┏┓┏┓┃  /      Friday')
        print('┛┗┛┗┛┃ノ)')
        print('┓┏┓┏┓┃         deploy,')
        print('┛┗┛┗┛┃')
        print('┓┏┓┏┓┃         good')
        print('┛┗┛┗┛┃')
        print('┓┏┓┏┓┃         luck!')
        print('┃┃┃┃┃┃')
        print('┻┻┻┻┻┻')

    _deploy_without_asking()


@task
@roles(ROLES_ALL_SRC)
@parallel
def update_virtualenv():
    """
    update external dependencies on remote host

    assumes you've done a code update

    """
    _require_target()
    requirements = posixpath.join(env.code_root, 'requirements')

    # Optimization if we have current setup (i.e. not the first deploy)
    if files.exists(env.virtualenv_current):
        print 'Cloning virtual env'
        # There's a bug in virtualenv-clone that doesn't allow us to clone envs from symlinks
        current_virtualenv = sudo('readlink -f {}'.format(env.virtualenv_current))
        sudo("virtualenv-clone {} {}".format(current_virtualenv, env.virtualenv_root))

    with cd(env.code_root):
        cmd_prefix = 'export HOME=/home/%s && source %s/bin/activate && ' % (
            env.sudo_user, env.virtualenv_root)
        # uninstall requirements in uninstall-requirements.txt
        # but only the ones that are actually installed (checks pip freeze)
        sudo("%s bash scripts/uninstall-requirements.sh" % cmd_prefix,
             user=env.sudo_user)
        sudo('%s pip install --timeout 60 --requirement %s --requirement %s' % (
            cmd_prefix,
            posixpath.join(requirements, 'prod-requirements.txt'),
            posixpath.join(requirements, 'requirements.txt'),
        ))


@roles(ROLES_ALL_SERVICES)
@parallel
def clear_services_dir():
    """
    remove old confs from directory first
    the clear_supervisor_confs management command will scan the directory and find prefixed conf files of the supervisord files
    and delete them matching the prefix of the current server environment

    """
    services_dir = posixpath.join(env.services, u'supervisor')
    with cd(env.code_root):
        sudo((
            '%(virtualenv_root)s/bin/python manage.py '
            'clear_supervisor_confs --conf_location "%(conf_location)s"'
        ) % {
            'virtualenv_root': env.virtualenv_root,
            'conf_location': services_dir,
        })


@task
def supervisorctl(command):
    require('supervisor_roles',
            provided_by=('staging', 'preview', 'production', 'india', 'zambia'))

    @roles(env.supervisor_roles)
    def _inner():
        _supervisor_command(command)

    execute(_inner)


@roles(ROLES_ALL_SERVICES)
def services_stop():
    """Stop the gunicorn servers"""
    _require_target()
    _supervisor_command('stop all')


@task
def restart_services():
    _require_target()
    if not console.confirm('Are you sure you want to restart the services on '
                           '{env.environment}?'.format(env=env), default=False):
        utils.abort('Task aborted.')

    execute(services_restart)


@roles(ROLES_ALL_SERVICES)
def services_restart():
    """Stop and restart all supervisord services"""
    _require_target()
    _supervisor_command('stop all')

    _supervisor_command('update')
    _supervisor_command('reload')
    time.sleep(5)
    _supervisor_command('start  all')


@roles(ROLES_DB_ONLY)
def _migrate():
    """run south migration on remote environment"""
    _require_target()
    with cd(env.code_root):
        sudo('%(virtualenv_root)s/bin/python manage.py sync_finish_couchdb_hq' % env)
        sudo('%(virtualenv_root)s/bin/python manage.py syncdb --noinput' % env)
        sudo('%(virtualenv_root)s/bin/python manage.py migrate --noinput' % env)


@task
@roles(ROLES_DB_ONLY)
def migrate():
    """run south migration on remote environment"""
    if not console.confirm(
            'Are you sure you want to run south migrations on '
            '{env.environment}? '
            'You must preindex beforehand. '.format(env=env), default=False):
        utils.abort('Task aborted.')
    _require_target()
    execute(stop_pillows)
    execute(stop_celery_tasks)
    with cd(env.code_root_preindex):
        sudo(
            '%(virtualenv_root_preindex)s/bin/python manage.py migrate --noinput ' % env
            + env.get('app', ''),
            user=env.sudo_user
        )
    _supervisor_command('start all')


@roles(ROLES_DB_ONLY)
def flip_es_aliases():
    """Flip elasticsearch aliases to the latest version"""
    _require_target()
    with cd(env.code_root):
        sudo('%(virtualenv_root)s/bin/python manage.py ptop_es_manage --flip_all_aliases' % env)


@parallel
@roles(ROLES_STATIC)
def _do_compress():
    """Run Django Compressor after a code update"""
    with cd(env.code_root):
        sudo('%(virtualenv_root)s/bin/python manage.py compress --force' % env)
    update_manifest(save=True)


@parallel
@roles(ROLES_STATIC)
def _do_collectstatic():
    """Collect static after a code update"""
    with cd(env.code_root):
        sudo('%(virtualenv_root)s/bin/python manage.py collectstatic --noinput' % env)
        sudo('%(virtualenv_root)s/bin/python manage.py fix_less_imports_collectstatic' % env)


@roles(ROLES_DJANGO)
@parallel
def update_manifest(save=False, soft=False):
    """
    Puts the manifest.json file with the references to the compressed files
    from the proxy machines to the web workers. This must be done on the WEB WORKER, since it
    governs the actual static reference.

    save=True saves the manifest.json file to redis, otherwise it grabs the
    manifest.json file from redis and inserts it into the staticfiles dir.
    """
    withpath = env.code_root
    venv = env.virtualenv_root

    args = ''
    if save:
        args = ' save'
    if soft:
        args = ' soft'
    cmd = 'update_manifest%s' % args
    with cd(withpath):
        sudo('{venv}/bin/python manage.py {cmd}'.format(venv=venv, cmd=cmd),
            user=env.sudo_user
        )


@roles(ROLES_DJANGO)
@parallel
def version_static():
    """
    Put refs on all static references to prevent stale browser cache hits when things change.
    This needs to be run on the WEB WORKER since the web worker governs the actual static
    reference.

    """

    cmd = 'resource_static'
    with cd(env.code_root):
        sudo('rm -f tmp.sh resource_versions.py; {venv}/bin/python manage.py {cmd}'.format(
            venv=env.virtualenv_root, cmd=cmd
        ),
            user=env.sudo_user
        )


@task
@roles(ROLES_STATIC)
def collectstatic():
    """run collectstatic on remote environment"""
    _require_target()
    update_code()
    _do_collectstatic()
    _do_compress()
    update_manifest(save=True)


@task
def reset_local_db():
    """Reset local database from remote host"""
    _require_target()
    if env.environment == 'production':
        utils.abort('Local DB reset is for staging environment only')
    question = ('Are you sure you want to reset your local '
                'database with the %(environment)s database?' % env)
    sys.path.append('.')
    if not console.confirm(question, default=False):
        utils.abort('Local database reset aborted.')
    local_db = loc['default']['NAME']
    remote_db = remote['default']['NAME']
    with settings(warn_only=True):
        local('dropdb %s' % local_db)
    local('createdb %s' % local_db)
    host = '%s@%s' % (env.user, env.hosts[0])
    local('ssh -C %s sudo -u commcare-hq pg_dump -Ox %s | psql %s' % (host, remote_db, local_db))


def _rebuild_supervisor_conf_file(conf_command, filename, params=None):
    with cd(env.code_root):
        sudo((
            '%(virtualenv_root)s/bin/python manage.py '
            '%(conf_command)s --traceback --conf_file "%(filename)s" '
            '--conf_destination "%(destination)s" --params \'%(params)s\''
        ) % {

            'conf_command': conf_command,
            'virtualenv_root': env.virtualenv_root,
            'filename': filename,
            'destination': posixpath.join(env.services, 'supervisor'),
            'params': format_env(env, params)
        })


def get_celery_queues():
    host = env.get('host_string')
    if host and '.' in host:
        host = host.split('.')[0]

    queues = env.celery_processes.get('*', {})
    host_queues = env.celery_processes.get(host, {})
    queues.update(host_queues)

    return queues

@roles(ROLES_CELERY)
def set_celery_supervisorconf():

    conf_files = {
        'main':                         ['supervisor_celery_main.conf'],
        'periodic':                     ['supervisor_celery_beat.conf', 'supervisor_celery_periodic.conf'],
        'sms_queue':                    ['supervisor_celery_sms_queue.conf'],
        'reminder_queue':               ['supervisor_celery_reminder_queue.conf'],
        'reminder_rule_queue':          ['supervisor_celery_reminder_rule_queue.conf'],
        'reminder_case_update_queue':   ['supervisor_celery_reminder_case_update_queue.conf'],
        'pillow_retry_queue':           ['supervisor_celery_pillow_retry_queue.conf'],
        'background_queue':             ['supervisor_celery_background_queue.conf'],
        'saved_exports_queue':          ['supervisor_celery_saved_exports_queue.conf'],
        'ucr_queue':                    ['supervisor_celery_ucr_queue.conf'],
        'email_queue':                  ['supervisor_celery_email_queue.conf'],
        'flower':                       ['supervisor_celery_flower.conf'],
        }

    queues = get_celery_queues()
    for queue, params in queues.items():
        for config_file in conf_files[queue]:
            _rebuild_supervisor_conf_file('make_supervisor_conf', config_file, {'celery_params': params})


@roles(ROLES_PILLOWTOP)
def set_pillowtop_supervisorconf():
    # Don't run for preview,
    # and also don't run if there are no hosts for the 'django_pillowtop' role.
    # If there are no matching roles, it's still run once
    # on the 'deploy' machine, db!
    # So you need to explicitly test to see if all_hosts is empty.
    if env.environment not in ['preview'] and env.all_hosts:
        # preview environment should not run pillowtop and index stuff
        # just rely on what's on staging
        _rebuild_supervisor_conf_file('make_supervisor_pillowtop_conf', 'supervisor_pillowtop.conf')


@roles(ROLES_DJANGO)
def set_djangoapp_supervisorconf():
    _rebuild_supervisor_conf_file('make_supervisor_conf', 'supervisor_django.conf')


@roles(ROLES_TOUCHFORMS)
def set_formsplayer_supervisorconf():
    _rebuild_supervisor_conf_file('make_supervisor_conf', 'supervisor_formsplayer.conf')

@roles(ROLES_SMS_QUEUE)
def set_sms_queue_supervisorconf():
    if 'sms_queue' in get_celery_queues():
        _rebuild_supervisor_conf_file('make_supervisor_conf', 'supervisor_sms_queue.conf')

@roles(ROLES_REMINDER_QUEUE)
def set_reminder_queue_supervisorconf():
    if 'reminder_queue' in get_celery_queues():
        _rebuild_supervisor_conf_file('make_supervisor_conf', 'supervisor_reminder_queue.conf')

@roles(ROLES_PILLOW_RETRY_QUEUE)
def set_pillow_retry_queue_supervisorconf():
    if 'pillow_retry_queue' in get_celery_queues():
        _rebuild_supervisor_conf_file('make_supervisor_conf', 'supervisor_pillow_retry_queue.conf')

@task
def set_supervisor_config():
    """Upload and link Supervisor configuration from the template."""
    _require_target()
    _execute_with_timing(set_celery_supervisorconf)
    _execute_with_timing(set_djangoapp_supervisorconf)
    _execute_with_timing(set_formsplayer_supervisorconf)
    _execute_with_timing(set_pillowtop_supervisorconf)
    _execute_with_timing(set_sms_queue_supervisorconf)
    _execute_with_timing(set_reminder_queue_supervisorconf)
    _execute_with_timing(set_pillow_retry_queue_supervisorconf)

    # if needing tunneled ES setup, comment this back in
    # execute(set_elasticsearch_supervisorconf)


def _supervisor_command(command):
    _require_target()
    sudo('supervisorctl %s' % (command), shell=False, user='root')


@task
def update_apache_conf():
    require('code_root', 'django_port')

    with cd(env.code_root):
        tmp = "/tmp/cchq"
        sudo('%s/bin/python manage.py mkapacheconf %s > %s'
              % (env.virtualenv_root, env.django_port, tmp))
        sudo('cp -f %s /etc/apache2/sites-available/cchq' % tmp, user='root')

    with settings(warn_only=True):
        sudo('a2dissite 000-default', user='root')
        sudo('a2dissite default', user='root')

    sudo('a2enmod proxy_http', user='root')
    sudo('a2ensite cchq', user='root')
    sudo('service apache2 reload', user='root')

@task
def update_translations():
    do_update_translations()


@roles(ROLES_PILLOWTOP)
def stop_pillows():
    _require_target()
    with cd(env.code_root):
        sudo('scripts/supervisor-group-ctl stop pillowtop')


@roles(ROLES_CELERY)
def stop_celery_tasks():
    _require_target()
    with cd(env.code_root):
        sudo('scripts/supervisor-group-ctl stop celery')


@roles(ROLES_ALL_SRC)
@parallel
def do_update_translations():
    with cd(env.code_root):
        update_locale_command = '{virtualenv_root}/bin/python manage.py update_django_locales'.format(
            virtualenv_root=env.virtualenv_root,
        )
        update_translations_command = '{virtualenv_root}/bin/python manage.py compilemessages'.format(
            virtualenv_root=env.virtualenv_root,
        )
        sudo(update_locale_command)
        sudo(update_translations_command)


@task
def reset_mvp_pillows():
    _require_target()
    mvp_pillows = [
        'MVPFormIndicatorPillow',
        'MVPCaseIndicatorPillow',
    ]
    for pillow in mvp_pillows:
        reset_pillow(pillow)


@roles(ROLES_PILLOWTOP)
def reset_pillow(pillow):
    _require_target()
    prefix = 'commcare-hq-{}-pillowtop'.format(env.environment)
    _supervisor_command('stop {prefix}-{pillow}'.format(
        prefix=prefix,
        pillow=pillow
    ))
    with cd(env.code_root):
        command = '{virtualenv_root}/bin/python manage.py ptop_reset_checkpoint {pillow} --noinput'.format(
            virtualenv_root=env.virtualenv_root,
            pillow=pillow,
        )
        sudo(command)
    _supervisor_command('start {prefix}-{pillow}'.format(
        prefix=prefix,
        pillow=pillow
    ))


def _execute_with_timing(fn, *args, **kwargs):
    start_time = datetime.datetime.utcnow()
    execute(fn, *args, **kwargs)
    if env.timing_log:
        with open(env.timing_log, 'a') as timing_log:
            duration = datetime.datetime.utcnow() - start_time
            timing_log.write('{}: {}\n'.format(fn.__name__, duration.seconds))


class PreindexNotFinished(Exception):
    pass<|MERGE_RESOLUTION|>--- conflicted
+++ resolved
@@ -354,53 +354,6 @@
 @task
 def webworkers():
     env.supervisor_roles = ROLES_DJANGO
-
-
-@task
-@roles(ROLES_ALL_SRC)
-<<<<<<< HEAD
-def install_packages():
-    """Install packages, given a list of package names"""
-    _require_target()
-
-    if what_os() == 'ubuntu':
-        packages_list = 'apt-packages.txt'
-        installer_command = 'apt-get install -y'
-    else:
-        return
-
-    packages_file = posixpath.join(PROJECT_ROOT, 'requirements', packages_list)
-
-    with open(packages_file) as f:
-        packages = f.readlines()
-
-    sudo("%s %s" % (installer_command,
-                    " ".join(map(lambda x: x.strip('\n\r'), packages))), user='root')
-
-
-@task
-@roles(ROLES_ALL_SRC)
-@parallel
-def upgrade_packages():
-    """
-    Bring all the installed packages up to date.
-    This is a bad idea in RedHat as it can lead to an
-    OS Upgrade (e.g RHEL 5.1 to RHEL 6).
-    Should be avoided.  Run install packages instead.
-    """
-    _require_target()
-    if what_os() == 'ubuntu':
-        sudo("apt-get update", shell=False, user='root')
-        sudo("apt-get upgrade -y", shell=False, user='root')
-    else:
-        return
-=======
-def install_npm_packages():
-    """Install required NPM packages for server"""
-    with cd(os.path.join(env.code_root, 'submodules/touchforms-src/touchforms')):
-        with shell_env(HOME=env.home):
-            sudo("npm install")
->>>>>>> c5eaf0ea
 
 
 @task
