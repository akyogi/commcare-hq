--- conflicted
+++ resolved
@@ -1,8 +1,4 @@
-function(doc) { 
-<<<<<<< HEAD
+function(doc) {
     if (doc["doc_type"] == "XFormInstance")
-=======
-    if (doc["doc_type"] == "XFormInstance") 
->>>>>>> 5b25c20c
         emit(doc._id, doc); 
 }