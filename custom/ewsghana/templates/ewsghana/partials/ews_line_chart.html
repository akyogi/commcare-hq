--- conflicted
+++ resolved
@@ -129,17 +129,11 @@
             if (line_chart_id.slice(-2) === '51') {
                 addUnderstockOverstockLabels(line_chart_id, line_chart_data);
             }
-<<<<<<< HEAD
-            var $chart = $(line_chart_id + ' svg');
-            $chart.get(0).setAttribute('viewBox', '0, 0,' + $chart.width() + ',' + $chart.height());
-            $chart.get(0).setAttribute('preserveAspectRatio', 'xMidYMid');
-=======
             {% if chart.is_rendered_as_email %}
                 var $chart = $(line_chart_id + ' svg');
                 $chart.get(0).setAttribute('viewBox', '0, 0,' + $chart.width() + ',' + $chart.height());
                 $chart.get(0).setAttribute('preserveAspectRatio', 'xMidYMid');
             {% endif %}
->>>>>>> b98f561a
         });
     }
     {% if not chart.is_rendered_as_email %}
