--- conflicted
+++ resolved
@@ -65,12 +65,7 @@
             # enroll in the nutrition assessment programme.
             logger.debug('DHIS2: Processing Register Child form')
             push_case(case, dhis2_api)
-<<<<<<< HEAD
-            # We just need to enroll. No event to create
-            raise IgnoreDocument
-=======
             return  # We just need to enroll. No event to create
->>>>>>> 23067de5
 
         elif form['xmlns'] == GROWTH_MONITORING_XMLNS:
             logger.debug('DHIS2: Processing Growth Monitoring form')
