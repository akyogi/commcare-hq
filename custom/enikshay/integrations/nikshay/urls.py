--- conflicted
+++ resolved
@@ -2,11 +2,8 @@
 
 from custom.enikshay.integrations.nikshay.views import (
     RegisterNikshayPatientRepeaterView,
-<<<<<<< HEAD
     NikshayTreatmentOutcomesView,
-=======
     NikshayHIVTestRepeaterView,
->>>>>>> 2406813e
 )
 
 urlpatterns = [
@@ -17,16 +14,15 @@
         name=RegisterNikshayPatientRepeaterView.urlname
     ),
     url(
-<<<<<<< HEAD
         r'^treatment_outcomes_repeater$',
         NikshayTreatmentOutcomesView.as_view(),
         {'repeater_type': 'NikshayTreatmentOutcomeRepeater'},
         name=NikshayTreatmentOutcomesView.urlname
-=======
+    ),
+    url(
         r'^patient_hiv_test_repeater$',
         NikshayHIVTestRepeaterView.as_view(),
         {'repeater_type': 'NikshayHIVTestRepeater'},
         name=NikshayHIVTestRepeaterView.urlname
->>>>>>> 2406813e
     ),
 ]