--- conflicted
+++ resolved
@@ -27,24 +27,9 @@
 
 from custom.aaa.const import COLORS, INDICATOR_LIST, NUMERIC, PERCENT
 from custom.aaa.dbaccessors import ChildQueryHelper, EligibleCoupleQueryHelper, PregnantWomanQueryHelper
-<<<<<<< HEAD
-from custom.aaa.models import Woman, Child, CcsRecord, ChildHistory
-from custom.aaa.tasks import run_aggregation
-from custom.aaa.utils import build_location_filters, get_location_model_for_ministry
-=======
-from custom.aaa.models import Woman, Child
-from custom.aaa.tasks import (
-    update_agg_awc_table,
-    update_agg_village_table,
-    update_ccs_record_table,
-    update_child_table,
-    update_child_history_table,
-    update_woman_table,
-    update_woman_history_table,
-    prepare_export_reports,
-)
+from custom.aaa.models import Woman, Child, ChildHistory
+from custom.aaa.tasks import prepare_export_reports, run_aggregation
 from custom.aaa.utils import build_location_filters, get_location_model_for_ministry, get_file_from_blobdb
->>>>>>> 8da1be36
 
 from dimagi.utils.dates import force_to_date
 
