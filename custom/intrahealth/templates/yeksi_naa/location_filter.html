--- conflicted
+++ resolved
@@ -16,13 +16,7 @@
 </div>
 <input name="location_id" type="hidden" data-bind="value: selected_locid"/>
 
-<<<<<<< HEAD
-<script type="text/javascript">
-=======
 <script>
-    var REQUIRED = 0;
-
->>>>>>> 787dbf5b
     $.when(
         $.getScript("{% static 'locations/js/location_drilldown.js' %}")
     ).done(function () {
