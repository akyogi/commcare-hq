--- conflicted
+++ resolved
@@ -731,14 +731,6 @@
         elif self.case_status == 'closed':
             query = query.filter(case_es.closed_range(lte=self.datespan.enddate_utc))
 
-<<<<<<< HEAD
-        if self.awcs:
-            query = query.filter(get_awc_filter(self.awcs))
-        elif self.gp:
-            query = query.filter(get_gp_filter(self.gp))
-        elif self.block:
-            query = query.filter(get_block_filter(self.block))
-=======
         def get_owner_filter(field, selected):
             owners = [user._id for user in self.users
                       if getattr(user, 'user_data', {}).get(field) in selected]
@@ -750,7 +742,6 @@
             if selected:
                 query = query.filter(get_owner_filter(region, selected))
                 break
->>>>>>> 165fb987
 
         result = query.run()
 
