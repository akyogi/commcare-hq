--- conflicted
+++ resolved
@@ -8,12 +8,6 @@
     date_trunc('MONTH', $1)::DATE,
     (date_trunc('MONTH', $1) + INTERVAL '1 MONTH - 1 day')::DATE
   WHERE NOT EXISTS (SELECT 1 FROM "icds_months" WHERE start_date=date_trunc('MONTH', $1)::DATE);
-<<<<<<< HEAD
-  TRUNCATE TABLE "icds_months_local";
-  CREATE TEMPORARY TABLE "tmp_months_local" AS SELECT * FROM "icds_months";
-  INSERT INTO "icds_months_local" SELECT * FROM "tmp_months_local";
-  DROP TABLE "tmp_months_local";
-=======
 
   INSERT INTO "icds_months_local" (month_name, start_date, end_date)
   SELECT
@@ -21,7 +15,6 @@
     date_trunc('MONTH', $1)::DATE,
     (date_trunc('MONTH', $1) + INTERVAL '1 MONTH - 1 day')::DATE
   WHERE NOT EXISTS (SELECT 1 FROM "icds_months_local" WHERE start_date=date_trunc('MONTH', $1)::DATE);
->>>>>>> d7464fa5
 END;
 $BODY$
 LANGUAGE plpgsql;