--- conflicted
+++ resolved
@@ -101,13 +101,11 @@
 DAILY_FEEDING_TABLE_ID = 'static-daily_feeding_forms'
 
 DASHBOARD_DOMAIN = 'icds-dashboard-qa' if settings.SERVER_ENVIRONMENT == 'softlayer' else 'icds-cas'
-<<<<<<< HEAD
 
 THREE_MONTHS = 60 * 60 * 24 * 95
-=======
+
 VALID_LEVELS_FOR_DUMP = [
     '1',  # state
     '2',  # district
     '3',  # block
-]
->>>>>>> adcb4311
+]