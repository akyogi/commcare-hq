--- conflicted
+++ resolved
@@ -109,7 +109,6 @@
     num_awc_rank_functional = models.IntegerField(blank=True, null=True)
     num_awc_rank_semi = models.IntegerField(blank=True, null=True)
     num_awc_rank_non = models.IntegerField(blank=True, null=True)
-<<<<<<< HEAD
     cases_household = models.IntegerField(blank=True, null=True)
     cases_person = models.IntegerField(blank=True, null=True)
     cases_person_all = models.IntegerField(blank=True, null=True)
@@ -127,12 +126,6 @@
     cases_child_health_all = models.IntegerField(blank=True, null=True)
     usage_num_pse = models.IntegerField(blank=True, null=True)
     usage_num_pse_with_image = models.IntegerField(blank=True, null=True)
-=======
-    cases_ccs_pregnant = models.IntegerField(blank=True, null=True)
-    cases_ccs_lactating = models.IntegerField(blank=True, null=True)
-    cases_child_health = models.IntegerField(blank=True, null=True)
-    usage_num_pse = models.IntegerField(blank=True, null=True)
->>>>>>> e994bcbe
     usage_num_gmp = models.IntegerField(blank=True, null=True)
     usage_num_thr = models.IntegerField(blank=True, null=True)
     usage_num_home_visit = models.IntegerField(blank=True, null=True)
@@ -333,15 +326,10 @@
     fully_immunized_on_time = models.IntegerField(blank=True, null=True)
     fully_immunized_late = models.IntegerField(blank=True, null=True)
     height_eligible = models.IntegerField(blank=True, null=True)
-<<<<<<< HEAD
     wasting_normal = models.IntegerField(blank=True, null=True)
     wasting_moderate = models.IntegerField(blank=True, null=True)
     wasting_severe = models.IntegerField(blank=True, null=True)
     stunting_normal = models.IntegerField(blank=True, null=True)
-=======
-    wasting_moderate = models.IntegerField(blank=True, null=True)
-    wasting_severe = models.IntegerField(blank=True, null=True)
->>>>>>> e994bcbe
     stunting_moderate = models.IntegerField(blank=True, null=True)
     stunting_severe = models.IntegerField(blank=True, null=True)
     cf_initiation_in_month = models.IntegerField(blank=True, null=True)
@@ -411,10 +399,7 @@
     rations_21_plus_distributed = models.IntegerField(blank=True, null=True)
 
     class Meta:
-<<<<<<< HEAD
-=======
-        app_label = 'icds_model'
->>>>>>> e994bcbe
+        app_label = 'icds_model'
         managed = False
         db_table = 'agg_thr_monthly'
 
@@ -478,7 +463,6 @@
     class Meta:
         app_label = 'icds_model'
         managed = False
-<<<<<<< HEAD
         db_table = 'daily_attendance_view'
 
 
@@ -519,7 +503,4 @@
     class Meta:
         app_label = 'icds_model'
         managed = False
-        db_table = 'child_health_monthly_view'
-=======
-        db_table = 'daily_attendance_view'
->>>>>>> e994bcbe
+        db_table = 'child_health_monthly_view'