--- conflicted
+++ resolved
@@ -869,11 +869,7 @@
     class Meta:
         managed = False
         db_table = 'daily_attendance'
-<<<<<<< HEAD
-        unique_together = ('supervisor_id', 'doc_id')
-=======
         unique_together = ('supervisor_id', 'doc_id', 'month')  # pkey
->>>>>>> 6c203bed
 
     @classmethod
     def aggregate(cls, month):
@@ -948,11 +944,7 @@
 
     class Meta(object):
         db_table = AGG_COMP_FEEDING_TABLE
-<<<<<<< HEAD
-        unique_together = ('supervisor_id', 'case_id', 'month')
-=======
         unique_together = ('supervisor_id', 'case_id', 'month')  # pkey
->>>>>>> 6c203bed
 
     @classmethod
     def aggregate(cls, state_id, month):
@@ -1003,11 +995,7 @@
 
     class Meta(object):
         db_table = AGG_CCS_RECORD_CF_TABLE
-<<<<<<< HEAD
-        unique_together = ('supervisor_id', 'case_id', 'month')
-=======
         unique_together = ('supervisor_id', 'case_id', 'month')  # pkey
->>>>>>> 6c203bed
 
     @classmethod
     def aggregate(cls, state_id, month):
@@ -1095,11 +1083,7 @@
 
     class Meta(object):
         db_table = AGG_CHILD_HEALTH_PNC_TABLE
-<<<<<<< HEAD
-        unique_together = ('supervisor_id', 'case_id')
-=======
         unique_together = ('supervisor_id', 'case_id', 'month')  # pkey
->>>>>>> 6c203bed
 
     @classmethod
     def aggregate(cls, state_id, month):
@@ -1162,11 +1146,7 @@
 
     class Meta(object):
         db_table = AGG_CCS_RECORD_PNC_TABLE
-<<<<<<< HEAD
-        unique_together = ('supervisor_id', 'case_id')
-=======
         unique_together = ('supervisor_id', 'case_id', 'month')  # pkey
->>>>>>> 6c203bed
 
     @classmethod
     def aggregate(cls, state_id, month):
@@ -1214,11 +1194,7 @@
 
     class Meta(object):
         db_table = AGG_CHILD_HEALTH_THR_TABLE
-<<<<<<< HEAD
-        unique_together = ('supervisor_id', 'case_id', 'month')
-=======
         unique_together = ('supervisor_id', 'case_id', 'month')  # pkey
->>>>>>> 6c203bed
 
     @classmethod
     def aggregate(cls, state_id, month):
@@ -1259,11 +1235,7 @@
 
     class Meta(object):
         db_table = AGG_CCS_RECORD_THR_TABLE
-<<<<<<< HEAD
-        unique_together = ('supervisor_id', 'case_id')
-=======
         unique_together = ('supervisor_id', 'case_id', 'month')  # pkey
->>>>>>> 6c203bed
 
     @classmethod
     def aggregate(cls, state_id, month):
@@ -1344,11 +1316,7 @@
 
     class Meta(object):
         db_table = AGG_GROWTH_MONITORING_TABLE
-<<<<<<< HEAD
-        unique_together = ('supervisor_id', 'case_id', 'month')
-=======
         unique_together = ('supervisor_id', 'case_id', 'month')  # pkey
->>>>>>> 6c203bed
 
     @classmethod
     def aggregate(cls, state_id, month):
@@ -1481,11 +1449,7 @@
 
     class Meta(object):
         db_table = AGG_CCS_RECORD_BP_TABLE
-<<<<<<< HEAD
-        unique_together = ('supervisor_id', 'case_id')
-=======
         unique_together = ('supervisor_id', 'case_id', 'month')  # pkey
->>>>>>> 6c203bed
 
     @classmethod
     def aggregate(cls, state_id, month):
@@ -1548,11 +1512,7 @@
 
     class Meta(object):
         db_table = AGG_CCS_RECORD_DELIVERY_TABLE
-<<<<<<< HEAD
-        unique_together = ('supervisor_id', 'case_id', 'month')
-=======
         unique_together = ('supervisor_id', 'case_id', 'month')  # pkey
->>>>>>> 6c203bed
 
     @classmethod
     def aggregate(cls, state_id, month):
@@ -1640,11 +1600,7 @@
 
     class Meta(object):
         db_table = AGG_DAILY_FEEDING_TABLE
-<<<<<<< HEAD
-        unique_together = ('supervisor_id', 'case_id')
-=======
         unique_together = ('supervisor_id', 'case_id', 'month')  # pkey
->>>>>>> 6c203bed
 
     @classmethod
     def aggregate(cls, state_id, month):
