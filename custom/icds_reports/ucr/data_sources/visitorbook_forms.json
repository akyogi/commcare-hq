--- conflicted
+++ resolved
@@ -208,7 +208,6 @@
     },
     "named_filters": {},
     "engine_id": "icds-ucr-non-dashboard",
-<<<<<<< HEAD
     "sql_settings": {
       "citus_config": {
         "distribution_type": "hash",
@@ -216,8 +215,6 @@
       },
       "primary_key": ["supervisor_id","doc_id"]
     },
-    "disable_destructive_rebuild": true
-=======
     "disable_destructive_rebuild": true,
     "mirrored_engine_ids": [
         {
@@ -225,6 +222,5 @@
             "engine_ids": ["icds-ucr-citus"]
         }
     ]
->>>>>>> 414d1544
   }
 }