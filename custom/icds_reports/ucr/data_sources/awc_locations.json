{
  "domains": [
    "icds-dashboard-qa",
    "reach-sandbox",
    "reach-test",
    "icds-sql",
    "icds-test",
    "icds-cas",
    "cas-lab",
    "icds-cas-sandbox"
  ],
  "server_environment": [
    "softlayer",
    "icds-new",
    "icds"
  ],
  "config": {
    "engine_id": "icds-ucr",
    "base_item_expression": {},
    "configured_filter": {
      "type": "and",
      "filters": [
        {
          "operator": "eq",
          "type": "boolean_expression",
          "expression": {
            "datatype": "string",
            "type": "property_name",
            "property_name": "is_archived"
          },
          "property_value": "False"
        }
      ]
    },
    "configured_indicators": [
      {
        "display_name": null,
        "property_path": [],
        "datatype": "string",
        "is_primary_key": false,
        "column_id": "awc_name",
        "is_nullable": true,
        "type": "raw",
        "property_name": "name"
      },
      {
        "display_name": null,
        "property_path": [],
        "datatype": "string",
        "is_primary_key": false,
        "is_nullable": true,
        "column_id": "awc_site_code",
        "type": "raw",
        "property_name": "site_code"
      },
      {
        "display_name": null,
        "datatype": "string",
        "type": "expression",
        "transform": {},
        "is_nullable": false,
        "is_primary_key": false,
        "column_id": "supervisor_id",
        "create_index": true,
        "expression": {
          "type": "named",
          "name": "supervisor_id"
        }
      },
      {
        "display_name": null,
        "datatype": "string",
        "type": "expression",
        "transform": {},
        "is_nullable": false,
        "is_primary_key": false,
        "column_id": "supervisor_name",
        "expression": {
          "value_expression": {
            "datatype": null,
            "type": "property_name",
            "property_name": "name"
          },
          "type": "related_doc",
          "related_doc_type": "Location",
          "doc_id_expression": {
            "type": "named",
            "name": "supervisor_id"
          }
        }
      },
      {
        "display_name": null,
        "datatype": "string",
        "type": "expression",
        "transform": {},
        "is_nullable": false,
        "is_primary_key": false,
        "column_id": "supervisor_site_code",
        "expression": {
          "value_expression": {
            "datatype": null,
            "type": "property_name",
            "property_name": "site_code"
          },
          "type": "related_doc",
          "related_doc_type": "Location",
          "doc_id_expression": {
            "type": "named",
            "name": "supervisor_id"
          }
        }
      },
      {
        "display_name": null,
        "datatype": "string",
        "type": "expression",
        "transform": {},
        "is_nullable": false,
        "is_primary_key": false,
        "column_id": "block_id",
        "expression": {
          "type": "named",
          "name": "block_id"
        }
      },
      {
        "display_name": null,
        "datatype": "string",
        "type": "expression",
        "transform": {},
        "is_nullable": false,
        "is_primary_key": false,
        "column_id": "block_name",
        "expression": {
          "value_expression": {
            "datatype": null,
            "type": "property_name",
            "property_name": "name"
          },
          "type": "related_doc",
          "related_doc_type": "Location",
          "doc_id_expression": {
            "type": "named",
            "name": "block_id"
          }
        }
      },
      {
        "display_name": null,
        "datatype": "string",
        "type": "expression",
        "transform": {},
        "is_nullable": false,
        "is_primary_key": false,
        "column_id": "block_site_code",
        "expression": {
          "value_expression": {
            "datatype": null,
            "type": "property_name",
            "property_name": "site_code"
          },
          "type": "related_doc",
          "related_doc_type": "Location",
          "doc_id_expression": {
            "type": "named",
            "name": "block_id"
          }
        }
      },
      {
        "display_name": null,
        "datatype": "string",
        "type": "expression",
        "transform": {},
        "is_nullable": true,
        "is_primary_key": false,
        "column_id": "block_latitude",
        "expression": {
          "value_expression": {
            "datatype": null,
            "type": "property_name",
            "property_name": "latitude"
          },
          "type": "related_doc",
          "related_doc_type": "Location",
          "doc_id_expression": {
            "type": "named",
            "name": "block_id"
          }
        }
      },
      {
        "display_name": null,
        "datatype": "string",
        "type": "expression",
        "transform": {},
        "is_nullable": true,
        "is_primary_key": false,
        "column_id": "block_longitude",
        "expression": {
          "value_expression": {
            "datatype": null,
            "type": "property_name",
            "property_name": "longitude"
          },
          "type": "related_doc",
          "related_doc_type": "Location",
          "doc_id_expression": {
            "type": "named",
            "name": "block_id"
          }
        }
      },
      {
        "display_name": null,
        "datatype": "string",
        "type": "expression",
        "transform": {},
        "is_nullable": false,
        "is_primary_key": false,
        "column_id": "district_id",
        "expression": {
          "type": "named",
          "name": "district_id"
        }
      },
      {
        "display_name": null,
        "datatype": "string",
        "type": "expression",
        "transform": {},
        "is_nullable": false,
        "is_primary_key": false,
        "column_id": "district_name",
        "expression": {
          "value_expression": {
            "datatype": null,
            "type": "property_name",
            "property_name": "name"
          },
          "type": "related_doc",
          "related_doc_type": "Location",
          "doc_id_expression": {
            "type": "named",
            "name": "district_id"
          }
        }
      },
      {
        "display_name": null,
        "datatype": "string",
        "type": "expression",
        "transform": {},
        "is_nullable": false,
        "is_primary_key": false,
        "column_id": "district_site_code",
        "expression": {
          "value_expression": {
            "datatype": null,
            "type": "property_name",
            "property_name": "site_code"
          },
          "type": "related_doc",
          "related_doc_type": "Location",
          "doc_id_expression": {
            "type": "named",
            "name": "district_id"
          }
        }
      },
      {
        "display_name": null,
        "datatype": "string",
        "type": "expression",
        "transform": {},
        "is_nullable": true,
        "is_primary_key": false,
        "column_id": "district_latitude",
        "expression": {
          "value_expression": {
            "datatype": null,
            "type": "property_name",
            "property_name": "latitude"
          },
          "type": "related_doc",
          "related_doc_type": "Location",
          "doc_id_expression": {
            "type": "named",
            "name": "district_id"
          }
        }
      },
      {
        "display_name": null,
        "datatype": "string",
        "type": "expression",
        "transform": {},
        "is_nullable": true,
        "is_primary_key": false,
        "column_id": "district_longitude",
        "expression": {
          "value_expression": {
            "datatype": null,
            "type": "property_name",
            "property_name": "longitude"
          },
          "type": "related_doc",
          "related_doc_type": "Location",
          "doc_id_expression": {
            "type": "named",
            "name": "district_id"
          }
        }
      },
      {
        "display_name": null,
        "datatype": "string",
        "type": "expression",
        "transform": {},
        "is_nullable": false,
        "is_primary_key": false,
        "column_id": "state_id",
        "expression": {
          "type": "named",
          "name": "state_id"
        }
      },
      {
        "display_name": null,
        "datatype": "string",
        "type": "expression",
        "transform": {},
        "is_nullable": false,
        "is_primary_key": false,
        "column_id": "state_name",
        "expression": {
          "value_expression": {
            "datatype": null,
            "type": "property_name",
            "property_name": "name"
          },
          "type": "related_doc",
          "related_doc_type": "Location",
          "doc_id_expression": {
            "type": "named",
            "name": "state_id"
          }
        }
      },
      {
        "display_name": null,
        "datatype": "string",
        "type": "expression",
        "transform": {},
        "is_nullable": false,
        "is_primary_key": false,
        "column_id": "state_site_code",
        "expression": {
          "value_expression": {
            "datatype": null,
            "type": "property_name",
            "property_name": "site_code"
          },
          "type": "related_doc",
          "related_doc_type": "Location",
          "doc_id_expression": {
            "type": "named",
            "name": "state_id"
          }
        }
      },
      {
        "display_name": null,
        "datatype": "string",
        "type": "expression",
        "transform": {},
        "is_nullable": true,
        "is_primary_key": false,
        "column_id": "state_latitude",
        "expression": {
          "value_expression": {
            "datatype": null,
            "type": "property_name",
            "property_name": "latitude"
          },
          "type": "related_doc",
          "related_doc_type": "Location",
          "doc_id_expression": {
            "type": "named",
            "name": "state_id"
          }
        }
      },
      {
        "display_name": null,
        "datatype": "string",
        "type": "expression",
        "transform": {},
        "is_nullable": true,
        "is_primary_key": false,
        "column_id": "state_longitude",
        "expression": {
          "value_expression": {
            "datatype": null,
            "type": "property_name",
            "property_name": "longitude"
          },
          "type": "related_doc",
          "related_doc_type": "Location",
          "doc_id_expression": {
            "type": "named",
            "name": "state_id"
          }
        }
      },
      {
        "display_name": null,
        "datatype": "string",
        "type": "expression",
        "transform": {},
        "is_nullable": true,
        "is_primary_key": false,
        "column_id": "block_map_location_name",
        "expression": {
          "value_expression": {
            "type": "property_path",
            "property_path": [
              "metadata",
              "map_location_name"
            ]
          },
          "type": "related_doc",
          "related_doc_type": "Location",
          "doc_id_expression": {
            "type": "named",
            "name": "block_id"
          }
        }
      },
      {
        "display_name": null,
        "datatype": "string",
        "type": "expression",
        "transform": {},
        "is_nullable": true,
        "is_primary_key": false,
        "column_id": "district_map_location_name",
        "expression": {
          "value_expression": {
            "type": "property_path",
            "property_path": [
              "metadata",
              "map_location_name"
            ]
          },
          "type": "related_doc",
          "related_doc_type": "Location",
          "doc_id_expression": {
            "type": "named",
            "name": "district_id"
          }
        }
      },
      {
        "display_name": null,
        "datatype": "string",
        "type": "expression",
        "transform": {},
        "is_nullable": true,
        "is_primary_key": false,
        "column_id": "state_map_location_name",
        "expression": {
          "value_expression": {
            "type": "property_path",
            "property_path": [
              "metadata",
              "map_location_name"
            ]
          },
          "type": "related_doc",
          "related_doc_type": "Location",
          "doc_id_expression": {
            "type": "named",
            "name": "state_id"
          }
        }
      },
      {
        "display_name": null,
        "datatype": "small_integer",
        "type": "expression",
        "transform": {},
        "is_nullable": true,
        "is_primary_key": false,
        "column_id": "state_is_test",
        "expression": {
          "value_expression": {
            "type": "named",
            "name": "is_test"
          },
          "type": "related_doc",
          "related_doc_type": "Location",
          "doc_id_expression": {
            "type": "named",
            "name": "state_id"
          }
        }
      },
      {
        "display_name": null,
        "datatype": "small_integer",
        "type": "expression",
        "transform": {},
        "is_nullable": true,
        "is_primary_key": false,
        "column_id": "district_is_test",
        "expression": {
          "value_expression": {
            "type": "named",
            "name": "is_test"
          },
          "type": "related_doc",
          "related_doc_type": "Location",
          "doc_id_expression": {
            "type": "named",
            "name": "district_id"
          }
        }
      },
      {
        "display_name": null,
        "datatype": "small_integer",
        "type": "expression",
        "transform": {},
        "is_nullable": true,
        "is_primary_key": false,
        "column_id": "block_is_test",
        "expression": {
          "value_expression": {
            "type": "named",
            "name": "is_test"
          },
          "type": "related_doc",
          "related_doc_type": "Location",
          "doc_id_expression": {
            "type": "named",
            "name": "block_id"
          }
        }
      },
      {
        "display_name": null,
        "datatype": "small_integer",
        "type": "expression",
        "transform": {},
        "is_nullable": true,
        "is_primary_key": false,
        "column_id": "supervisor_is_test",
        "expression": {
          "value_expression": {
            "type": "named",
            "name": "is_test"
          },
          "type": "related_doc",
          "related_doc_type": "Location",
          "doc_id_expression": {
            "type": "named",
            "name": "supervisor_id"
          }
        }
      },
      {
        "display_name": null,
        "datatype": "small_integer",
        "type": "expression",
        "transform": {},
        "is_nullable": true,
        "is_primary_key": false,
        "column_id": "awc_is_test",
        "expression": {
          "type": "named",
          "name": "is_test"
        }
      }
    ],
    "description": "",
    "display_name": "AWC Locations (Static)",
    "named_filters": {},
    "named_expressions": {
      "awc_id": {
        "datatype": null,
        "type": "property_name",
        "property_name": "_id"
      },
      "supervisor_id": {
        "location_id": {
          "type": "named",
          "name": "awc_id"
        },
        "location_type": "supervisor",
        "location_propery": "_id",
        "type": "ancestor_location"
      },
      "block_id": {
        "location_id": {
          "type": "named",
          "name": "awc_id"
        },
        "location_type": "block",
        "location_propery": "_id",
        "type": "ancestor_location"
      },
      "district_id": {
        "location_id": {
          "type": "named",
          "name": "awc_id"
        },
        "location_type": "district",
        "location_propery": "_id",
        "type": "ancestor_location"
      },
      "state_id": {
        "location_id": {
          "type": "named",
          "name": "awc_id"
        },
<<<<<<< HEAD
        "location_type": "state",
        "location_propery": "_id",
        "type": "ancestor_location"
=======
        "type": "location_parent_id"
      },
      "is_test": {
        "type": "conditional",
        "test": {
          "operator": "eq",
          "expression": {
            "type": "property_path",
            "property_path": [
              "metadata",
              "is_test_location"
            ]
          },
          "type": "boolean_expression",
          "property_value": "test"
        },
        "expression_if_true": {
          "type": "constant",
          "constant": "1"
        },
        "expression_if_false": {
          "type": "constant",
          "constant": "0"
        }
>>>>>>> b6d44745
      }
    },
    "referenced_doc_type": "Location",
    "table_id": "static-awc_location",
    "disable_destructive_rebuild": true
  }
}<|MERGE_RESOLUTION|>--- conflicted
+++ resolved
@@ -625,11 +625,6 @@
           "type": "named",
           "name": "awc_id"
         },
-<<<<<<< HEAD
-        "location_type": "state",
-        "location_propery": "_id",
-        "type": "ancestor_location"
-=======
         "type": "location_parent_id"
       },
       "is_test": {
@@ -654,7 +649,6 @@
           "type": "constant",
           "constant": "0"
         }
->>>>>>> b6d44745
       }
     },
     "referenced_doc_type": "Location",
