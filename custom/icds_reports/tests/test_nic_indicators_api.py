--- conflicted
+++ resolved
@@ -1,14 +1,8 @@
-<<<<<<< HEAD
-
 from datetime import datetime, date
 from freezegun import freeze_time
 
-=======
-from datetime import date
->>>>>>> 55b121dd
 from django.test import TestCase
 from custom.icds_reports.utils.data_accessor import get_inc_indicator_api_data
-from mock import mock
 
 
 @freeze_time("2017-05-02")
