--- conflicted
+++ resolved
@@ -36,14 +36,9 @@
             LAST_VALUE(timeend) over w AS latest_time_end_processed,
             LAST_VALUE(breastfed_at_birth) over w as breastfed_at_birth,
             SUM(CASE WHEN (unscheduled_visit=0 AND days_visit_late < 8) OR
-<<<<<<< HEAD
-            (timeend::DATE - next_visit) < 8 THEN 1 ELSE 0 END) OVER w as valid_visits,
-            where_born
-=======
                           (timeend::DATE - next_visit) < 8 THEN 1 ELSE 0 END
                 ) OVER w as valid_visits,
             LAST_VALUE(where_born) OVER w AS where_born
->>>>>>> 5918ebf3
           FROM "{ucr_tablename}"
           WHERE state_id = %(state_id)s AND
                 timeend >= %(current_month_start)s AND timeend < %(next_month_start)s AND
