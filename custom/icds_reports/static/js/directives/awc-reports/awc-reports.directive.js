--- conflicted
+++ resolved
@@ -842,11 +842,7 @@
     },
 };
 
-<<<<<<< HEAD
-var url = hqImport('hqwebapp/js/urllib').reverse;
-=======
-var url = hqImport('hqwebapp/js/initial_page_data.js').reverse;
->>>>>>> f14ec89a
+var url = hqImport('hqwebapp/js/initial_page_data').reverse;
 
 function AwcReportsController($scope, $http, $location, $routeParams, $log, DTOptionsBuilder, storageService, userLocationId) {
     var vm = this;
