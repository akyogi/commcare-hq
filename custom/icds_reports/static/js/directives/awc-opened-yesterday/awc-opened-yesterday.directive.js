<<<<<<< HEAD
var url = hqImport('hqwebapp/js/urllib').reverse;
=======
var url = hqImport('hqwebapp/js/initial_page_data.js').reverse;
>>>>>>> f14ec89a


function AwcOpenedYesterdayController($routeParams, $location, storageService, systemUsageService) {
    var vm = this;
    vm.data = {};
    vm.step = $routeParams.step;
    vm.filters = [];

    if (Object.keys($location.search()).length === 0) {
        $location.search(storageService.getKey('search'));
    } else {
        storageService.setKey('search', $location.search());
    }
    vm.filtersData = $location.search();

    vm.label = "AWCs Opened Yesterday";
    
    vm.steps = {
        'map': {route: '/awc_opened/map', label: 'MapView'},
        'chart': {route: '/awc_opened/chart', label: 'ChartView'},
    };
    vm.mapData = {};

    systemUsageService.getAwcOpenedData(vm.step, vm.filtersData).then(function(response) {
        vm.mapData = response.data.configs;
    });
}

AwcOpenedYesterdayController.$inject = ['$routeParams', '$location', 'storageService', 'systemUsageService'];

window.angular.module('icdsApp').directive('awcOpenedYesterday', function() {
    return {
        restrict: 'E',
        templateUrl: url('icds-ng-template', 'awc-opened-yesterday.directive'),
        bindToController: true,
        controller: AwcOpenedYesterdayController,
        controllerAs: '$ctrl',
    };
});<|MERGE_RESOLUTION|>--- conflicted
+++ resolved
@@ -1,8 +1,4 @@
-<<<<<<< HEAD
-var url = hqImport('hqwebapp/js/urllib').reverse;
-=======
-var url = hqImport('hqwebapp/js/initial_page_data.js').reverse;
->>>>>>> f14ec89a
+var url = hqImport('hqwebapp/js/initial_page_data').reverse;
 
 
 function AwcOpenedYesterdayController($routeParams, $location, storageService, systemUsageService) {
@@ -19,7 +15,7 @@
     vm.filtersData = $location.search();
 
     vm.label = "AWCs Opened Yesterday";
-    
+
     vm.steps = {
         'map': {route: '/awc_opened/map', label: 'MapView'},
         'chart': {route: '/awc_opened/chart', label: 'ChartView'},
