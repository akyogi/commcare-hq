var url = hqImport('hqwebapp/js/urllib.js').reverse;

window.angular.module('icdsApp').factory('maternalChildService', ['$http', function($http) {
    return {
        getUnderweightChildrenData: function(step, params) {
            var get_url = url('underweight_children', step);
            return  $http({
                method: "GET",
                url: get_url,
                params: params,
            });
        },
        getPrevalenceOfSevereData: function(step, params) {
            var get_url = url('prevalence_of_severe', step);
            return  $http({
                method: "GET",
                url: get_url,
                params: params,
            });
        },
        getPrevalenceOfStunningData: function(step, params) {
            var get_url = url('prevalence_of_stunning', step);
            return  $http({
                method: "GET",
                url: get_url,
                params: params,
            });
        },
<<<<<<< HEAD
        getExclusiveBreastfeedingData: function(step, params) {
            var get_url = url('exclusive-breastfeeding', step);
=======
        getNewbornLowBirthData: function(step, params) {
            var get_url = url('low_birth', step);
            return  $http({
                method: "GET",
                url: get_url,
                params: params,
            });
        },
        earlyInitiationBreastfeeding: function(step, params) {
            var get_url = url('early_initiation', step);
>>>>>>> 48281354
            return  $http({
                method: "GET",
                url: get_url,
                params: params,
            });
        },
    };
}]);<|MERGE_RESOLUTION|>--- conflicted
+++ resolved
@@ -26,10 +26,6 @@
                 params: params,
             });
         },
-<<<<<<< HEAD
-        getExclusiveBreastfeedingData: function(step, params) {
-            var get_url = url('exclusive-breastfeeding', step);
-=======
         getNewbornLowBirthData: function(step, params) {
             var get_url = url('low_birth', step);
             return  $http({
@@ -40,7 +36,14 @@
         },
         earlyInitiationBreastfeeding: function(step, params) {
             var get_url = url('early_initiation', step);
->>>>>>> 48281354
+            return  $http({
+                method: "GET",
+                url: get_url,
+                params: params,
+            });
+        },
+        getExclusiveBreastfeedingData: function(step, params) {
+            var get_url = url('exclusive-breastfeeding', step);
             return  $http({
                 method: "GET",
                 url: get_url,
