from __future__ import absolute_import
from __future__ import unicode_literals

from collections import namedtuple
import csv342 as csv
from datetime import date, datetime, timedelta
import io
import logging
import os

from celery import chain, group
from celery.schedules import crontab
from celery.task import periodic_task, task
from dateutil.relativedelta import relativedelta
from django.conf import settings
from django.db import Error, IntegrityError, connections, transaction
from django.db.models import F
from io import BytesIO
from couchexport.export import export_from_tables

from corehq.apps.es.cases import CaseES, server_modified_range
from corehq.apps.es.forms import FormES, submitted
from corehq.apps.data_pipeline_audit.dbacessors import (
    get_es_counts_by_doc_type,
    get_primary_db_form_counts,
    get_primary_db_case_counts,
)
from corehq.apps.hqwebapp.tasks import send_mail_async
from corehq.apps.locations.models import SQLLocation
from corehq.apps.userreports.models import get_datasource_config
from corehq.apps.userreports.util import get_indicator_adapter, get_table_name
from corehq.const import SERVER_DATE_FORMAT
from corehq.form_processor.change_publishers import publish_case_saved
from corehq.form_processor.interfaces.dbaccessors import CaseAccessors
from corehq.sql_db.connections import get_icds_ucr_db_alias
from corehq.sql_db.routers import db_for_read_write
from corehq.util.decorators import serial_task
from corehq.util.log import send_HTML_email
from corehq.util.soft_assert import soft_assert
from corehq.util.view_utils import reverse
from custom.icds_reports.const import DASHBOARD_DOMAIN, CHILDREN_EXPORT, PREGNANT_WOMEN_EXPORT, \
    DEMOGRAPHICS_EXPORT, SYSTEM_USAGE_EXPORT, AWC_INFRASTRUCTURE_EXPORT, BENEFICIARY_LIST_EXPORT, \
    AWW_INCENTIVE_REPORT
from custom.icds_reports.models import (
    AggChildHealth,
    AggChildHealthMonthly,
    AggCcsRecord,
    AggregateBirthPreparednesForms,
    AggregateCcsRecordTHRForms,
    AggregateCcsRecordDeliveryForms,
    AggregateCcsRecordPostnatalCareForms,
    AggregateComplementaryFeedingForms,
    AggregateGrowthMonitoringForms,
    AggregateChildHealthDailyFeedingForms,
    AggregateChildHealthPostnatalCareForms,
    AggregateChildHealthTHRForms,
    AggregateAwcInfrastructureForms,
    ChildHealthMonthly,
    CcsRecordMonthly,
    UcrTableNameMapping,
    AggregateCcsRecordComplementaryFeedingForms,
    AWWIncentiveReport,
<<<<<<< HEAD
    AggLsData,
    AggAwcDaily,
    AggAwc
)
from custom.icds_reports.models.aggregate import AggregateInactiveAWW
=======
    AggAwc, AwcLocation)
from custom.icds_reports.models.aggregate import AggregateInactiveAWW, AggAwcDaily, DailyAttendance
>>>>>>> ddb0ce86
from custom.icds_reports.models.helper import IcdsFile
from custom.icds_reports.reports.disha import build_dumps_for_month
from custom.icds_reports.reports.issnip_monthly_register import ISSNIPMonthlyReport
from custom.icds_reports.reports.incentive import IncentiveReport
from custom.icds_reports.sqldata.exports.awc_infrastructure import AWCInfrastructureExport
from custom.icds_reports.sqldata.exports.beneficiary import BeneficiaryExport
from custom.icds_reports.sqldata.exports.children import ChildrenExport
from custom.icds_reports.sqldata.exports.demographics import DemographicsExport
from custom.icds_reports.sqldata.exports.pregnant_women import PregnantWomenExport
from custom.icds_reports.sqldata.exports.system_usage import SystemUsageExport
from custom.icds_reports.utils import zip_folder, create_pdf_file, icds_pre_release_features, track_time, \
    create_excel_file
from custom.icds_reports.utils.aggregation_helpers.child_health_monthly import ChildHealthMonthlyAggregationHelper
from dimagi.utils.chunked import chunked
from dimagi.utils.dates import force_to_date
from dimagi.utils.logging import notify_exception
import six
from six.moves import range
from io import open

celery_task_logger = logging.getLogger('celery.task')

UCRAggregationTask = namedtuple("UCRAggregationTask", ['type', 'date'])

DASHBOARD_TEAM_MEMBERS = ['jemord', 'cellowitz', 'mharrison', 'vmaheshwari', 'stewari', 'h.heena', 'avarshney',
                          'rnegi', 'rjain']
DASHBOARD_TEAM_EMAILS = ['{}@{}'.format(member_id, 'dimagi.com') for member_id in DASHBOARD_TEAM_MEMBERS]
_dashboard_team_soft_assert = soft_assert(to=DASHBOARD_TEAM_EMAILS, send_to_ops=False)

CCS_RECORD_MONTHLY_UCR = 'static-ccs_record_cases_monthly_tableau_v2'
if settings.SERVER_ENVIRONMENT == 'softlayer':
    # Currently QA needs more monthly data, so these are different than on ICDS
    # If this exists after July 1, ask Emord why these UCRs still exist
    CCS_RECORD_MONTHLY_UCR = 'extended_ccs_record_monthly_tableau'


UCR_TABLE_NAME_MAPPING = [
    {'type': "awc_location", 'name': 'static-awc_location'},
    {'type': 'ccs_record_monthly', 'name': CCS_RECORD_MONTHLY_UCR},
    {'type': 'daily_feeding', 'name': 'static-daily_feeding_forms'},
    {'type': 'household', 'name': 'static-household_cases'},
    {'type': 'infrastructure', 'name': 'static-infrastructure_form'},
    {'type': 'person', 'name': 'static-person_cases_v2'},
    {'type': 'usage', 'name': 'static-usage_forms'},
    {'type': 'vhnd', 'name': 'static-vhnd_form'},
    {'type': 'complementary_feeding', 'is_ucr': False, 'name': 'icds_dashboard_comp_feed_form'},
    {'type': 'aww_user', 'name': 'static-commcare_user_cases'},
    {'type': 'child_tasks', 'name': 'static-child_tasks_cases'},
    {'type': 'pregnant_tasks', 'name': 'static-pregnant-tasks_cases'},
    {'type': 'thr_form', 'is_ucr': False, 'name': 'icds_dashboard_child_health_thr_forms'},
    {'type': 'child_list', 'name': 'static-child_health_cases'},
    {'type': 'ccs_record_list', 'name': 'static-ccs_record_cases'},
    {'type': 'ls_vhnd', 'name': 'static-ls_vhnd_form'},
    {'type': 'ls_home_visits', 'name': 'static-ls_home_visit_forms_filled'},
    {'type': 'ls_awc_mgt', 'name': 'static-awc_mgt_forms'}
]

SQL_FUNCTION_PATHS = [
    ('migrations', 'sql_templates', 'database_functions', 'update_months_table.sql'),
    ('migrations', 'sql_templates', 'database_functions', 'create_new_table_for_month.sql'),
    ('migrations', 'sql_templates', 'database_functions', 'create_new_agg_table_for_month.sql'),
    ('migrations', 'sql_templates', 'database_functions', 'aggregated_awc_data_weekly.sql'),
]


@periodic_task(serializer='pickle', run_every=crontab(minute=30, hour=23),
               acks_late=True, queue='icds_aggregation_queue')
def run_move_ucr_data_into_aggregation_tables_task(date=None):
    move_ucr_data_into_aggregation_tables.delay(date)


@periodic_task(serializer='pickle', run_every=crontab(day_of_week=6, hour=0, minute=0),
               acks_late=True, queue='icds_aggregation_queue')
def run_weekly_aggregation_of_historical_data():
    date = datetime.utcnow().date().strftime('%Y-%m-%d')
    res_awc = icds_aggregation_task.delay(date=date, func=_agg_awc_table_weekly)
    res_awc.get()


@serial_task('move-ucr-data-into-aggregate-tables', timeout=36 * 60 * 60, queue='icds_aggregation_queue')
def move_ucr_data_into_aggregation_tables(date=None, intervals=2):
    date = date or datetime.utcnow().date()
    monthly_dates = []

    # probably this should be run one time, for now I leave this in aggregations script (not a big cost)
    # but remove issues when someone add new table to mapping, also we don't need to add new rows manually
    # on production servers
    _update_ucr_table_mapping()

    first_day_of_month = date.replace(day=1)
    for interval in range(intervals - 1, 0, -1):
        # calculate the last day of the previous months to send to the aggregation script
        first_day_next_month = first_day_of_month - relativedelta(months=interval - 1)
        monthly_dates.append(first_day_next_month - relativedelta(days=1))

    monthly_dates.append(date)

    db_alias = get_icds_ucr_db_alias()
    if db_alias:
        with connections[db_alias].cursor() as cursor:
            _create_aggregate_functions(cursor)

        _update_aggregate_locations_tables()

        state_ids = list(SQLLocation.objects
                     .filter(domain=DASHBOARD_DOMAIN, location_type__name='state')
                     .values_list('location_id', flat=True))

        for monthly_date in monthly_dates:
            calculation_date = monthly_date.strftime('%Y-%m-%d')
            stage_1_tasks = [
                icds_state_aggregation_task.si(state_id=state_id, date=monthly_date, func=_aggregate_gm_forms)
                for state_id in state_ids
            ]
            stage_1_tasks.extend([
                icds_state_aggregation_task.si(state_id=state_id, date=monthly_date, func=_aggregate_df_forms)
                for state_id in state_ids
            ])
            stage_1_tasks.extend([
                icds_state_aggregation_task.si(state_id=state_id, date=monthly_date, func=_aggregate_cf_forms)
                for state_id in state_ids
            ])
            stage_1_tasks.extend([
                icds_state_aggregation_task.si(state_id=state_id, date=monthly_date, func=_aggregate_ccs_cf_forms)
                for state_id in state_ids
            ])
            stage_1_tasks.extend([
                icds_state_aggregation_task.si(state_id=state_id, date=monthly_date, func=_aggregate_child_health_thr_forms)
                for state_id in state_ids
            ])
            stage_1_tasks.extend([
                icds_state_aggregation_task.si(state_id=state_id, date=monthly_date, func=_aggregate_ccs_record_thr_forms)
                for state_id in state_ids
            ])
            stage_1_tasks.extend([
                icds_state_aggregation_task.si(
                    state_id=state_id, date=monthly_date, func=_aggregate_child_health_pnc_forms
                ) for state_id in state_ids
            ])
            stage_1_tasks.extend([
                icds_state_aggregation_task.si(
                    state_id=state_id, date=monthly_date, func=_aggregate_ccs_record_pnc_forms
                ) for state_id in state_ids
            ])
            stage_1_tasks.extend([
                icds_state_aggregation_task.si(
                    state_id=state_id, date=monthly_date, func=_aggregate_delivery_forms
                ) for state_id in state_ids
            ])
            stage_1_tasks.extend([
                icds_state_aggregation_task.si(
                    state_id=state_id, date=monthly_date, func=_aggregate_bp_forms
                ) for state_id in state_ids
            ])
            stage_1_tasks.extend([
                icds_state_aggregation_task.si(state_id=state_id, date=monthly_date, func=_aggregate_awc_infra_forms)
                for state_id in state_ids
            ])
            stage_1_tasks.append(icds_aggregation_task.si(date=calculation_date, func=_update_months_table))
            res = group(*stage_1_tasks).apply_async()
            res_daily = icds_aggregation_task.delay(date=calculation_date, func=_daily_attendance_table)
            res.get()

            res_child = chain(
                icds_state_aggregation_task.si(
                    state_id=state_ids, date=calculation_date, func=_child_health_monthly_table
                ),
                icds_aggregation_task.si(date=calculation_date, func=_agg_child_health_table),
            ).apply_async()
            res_ccs = chain(
                icds_aggregation_task.si(date=calculation_date, func=_ccs_record_monthly_table),
                icds_aggregation_task.si(date=calculation_date, func=_agg_ccs_record_table),
            ).apply_async()
            res_daily.get()
            res_ccs.get()
            res_child.get()

            res_awc = chain(icds_aggregation_task.si(date=calculation_date, func=_agg_awc_table),
                            icds_aggregation_task.si(date=calculation_date, func=_agg_ls_table)
                            ).apply_async()
            res_awc.get()

        chain(
            icds_aggregation_task.si(date=date.strftime('%Y-%m-%d'), func=aggregate_awc_daily),
            email_dashboad_team.si(aggregation_date=date.strftime('%Y-%m-%d'))
        ).delay()


def _create_aggregate_functions(cursor):
    try:
        celery_task_logger.info("Starting icds reports create_functions")
        for sql_function_path in SQL_FUNCTION_PATHS:
            path = os.path.join(os.path.dirname(__file__), *sql_function_path)
            with open(path, "r", encoding='utf-8') as sql_file:
                sql_to_execute = sql_file.read()
                cursor.execute(sql_to_execute)
        celery_task_logger.info("Ended icds reports create_functions")
    except Exception:
        # This is likely due to a change in the UCR models or aggregation script which should be rare
        # First step would be to look through this error to find what function is causing the error
        # and look for recent changes in this folder.
        _dashboard_team_soft_assert(False, "Unexpected occurred while creating functions in dashboard aggregation")
        raise


def _update_aggregate_locations_tables():
    try:
        celery_task_logger.info("Starting icds reports update_location_tables")
        with transaction.atomic(using=db_for_read_write(AwcLocation)):
            AwcLocation.aggregate()
        celery_task_logger.info("Ended icds reports update_location_tables_sql")
    except IntegrityError:
        # This has occurred when there's a location upload, but not all locations were updated.
        # Some more details are here https://github.com/dimagi/commcare-hq/pull/18839
        # It's usually fixed by rebuild the location UCR table and running this task again, but
        # that PR should fix that issue
        _dashboard_team_soft_assert(False, "Error occurred while aggregating locations")
        raise
    except Exception:
        # I'm not sure what this one will be
        _dashboard_team_soft_assert(
            False, "Unexpected occurred while aggregating locations in dashboard aggregation")
        raise


@task(serializer='pickle', queue='icds_aggregation_queue', bind=True, default_retry_delay=15 * 60, acks_late=True)
def icds_aggregation_task(self, date, func):
    db_alias = get_icds_ucr_db_alias()
    if not db_alias:
        return

    celery_task_logger.info("Starting icds reports {} {}".format(date, func.__name__))
    try:
        func(date)
    except Error as exc:
        notify_exception(
            None, message="Error occurred during ICDS aggregation",
            details={'func': func.__name__, 'date': date, 'error': exc}
        )
        _dashboard_team_soft_assert(
            False,
            "{} aggregation failed on {} for {}. This task will be retried in 15 minutes".format(
                func.__name__, settings.SERVER_ENVIRONMENT, date
            )
        )
        self.retry(exc=exc)

    celery_task_logger.info("Ended icds reports {} {}".format(date, func.__name__))


@task(serializer='pickle', queue='icds_aggregation_queue', bind=True, default_retry_delay=15 * 60, acks_late=True)
def icds_state_aggregation_task(self, state_id, date, func):
    db_alias = get_icds_ucr_db_alias()
    if not db_alias:
        return

    celery_task_logger.info("Starting icds reports {} {} {}".format(state_id, date, func.__name__))

    try:
        func(state_id, date)
    except Error as exc:
        notify_exception(
            None, message="Error occurred during ICDS aggregation",
            details={'func': func.__name__, 'date': date, 'state_id': state_id, 'error': exc}
        )
        _dashboard_team_soft_assert(
            False,
            "{} aggregation failed on {} for {} on {}. This task will be retried in 15 minutes".format(
                func.__name__, settings.SERVER_ENVIRONMENT, state_id, date
            )
        )
        self.retry(exc=exc)

    celery_task_logger.info("Ended icds reports {} {} {}".format(state_id, date, func.__name__))


@track_time
def _aggregate_cf_forms(state_id, day):
    AggregateComplementaryFeedingForms.aggregate(state_id, day)


@track_time
def _aggregate_ccs_cf_forms(state_id, day):
    AggregateCcsRecordComplementaryFeedingForms.aggregate(state_id, day)


@track_time
def _aggregate_gm_forms(state_id, day):
    AggregateGrowthMonitoringForms.aggregate(state_id, day)


@track_time
def _aggregate_df_forms(state_id, day):
    AggregateChildHealthDailyFeedingForms.aggregate(state_id, day)


@track_time
def _aggregate_child_health_pnc_forms(state_id, day):
    AggregateChildHealthPostnatalCareForms.aggregate(state_id, day)


@track_time
def _aggregate_ccs_record_pnc_forms(state_id, day):
    AggregateCcsRecordPostnatalCareForms.aggregate(state_id, day)


@track_time
def _aggregate_child_health_thr_forms(state_id, day):
    AggregateChildHealthTHRForms.aggregate(state_id, day)


@track_time
def _aggregate_ccs_record_thr_forms(state_id, day):
    AggregateCcsRecordTHRForms.aggregate(state_id, day)


@track_time
def _aggregate_awc_infra_forms(state_id, day):
    AggregateAwcInfrastructureForms.aggregate(state_id, day)


@track_time
def _aggregate_inactive_aww(day):
    AggregateInactiveAWW.aggregate(day)


@track_time
def _aggregate_delivery_forms(state_id, day):
    AggregateCcsRecordDeliveryForms.aggregate(state_id, day)


@track_time
def _aggregate_bp_forms(state_id, day):
    AggregateBirthPreparednesForms.aggregate(state_id, day)


def _run_custom_sql_script(commands, day=None):
    db_alias = get_icds_ucr_db_alias()
    if not db_alias:
        return

    with transaction.atomic(using=db_alias):
        with connections[db_alias].cursor() as cursor:
            for command in commands:
                cursor.execute(command, [day])


@track_time
def aggregate_awc_daily(day):
    with transaction.atomic(using=db_for_read_write(AggAwcDaily)):
        AggAwcDaily.aggregate(force_to_date(day))


@track_time
def _update_months_table(day):
    _run_custom_sql_script(["SELECT update_months_table(%s)"], day)


def get_cursor(model):
    db = db_for_read_write(model)
    return connections[db].cursor()


@track_time
def _child_health_monthly_table(state_ids, day):
    helper = ChildHealthMonthlyAggregationHelper(state_ids, force_to_date(day))

    celery_task_logger.info("Creating temporary table")
    with get_cursor(ChildHealthMonthly) as cursor:
        cursor.execute(helper.drop_temporary_table())
        cursor.execute(helper.create_temporary_table())

    sub_aggregations = group([
        _child_health_helper.si(query=query, params=params)
        for query, params in helper.pre_aggregation_queries()
    ]).apply_async()
    sub_aggregations.get()

    celery_task_logger.info("Inserting into child_health_monthly_table")
    with transaction.atomic(using=db_for_read_write(ChildHealthMonthly)):
        _run_custom_sql_script([
            "SELECT create_new_table_for_month('child_health_monthly', %s)",
        ], day)
        ChildHealthMonthly.aggregate(state_ids, force_to_date(day))

    celery_task_logger.info("Dropping temporary table")
    with get_cursor(ChildHealthMonthly) as cursor:
        cursor.execute(helper.drop_temporary_table())


@task(serializer='pickle', queue='icds_aggregation_queue', default_retry_delay=15 * 60, acks_late=True)
@track_time
def _child_health_helper(query, params):
    celery_task_logger.info("Running child_health_helper with %s", params)
    with get_cursor(ChildHealthMonthly) as cursor:
        cursor.execute(query, params)


@track_time
def _ccs_record_monthly_table(day):
    with transaction.atomic(using=db_for_read_write(CcsRecordMonthly)):
        _run_custom_sql_script([
            "SELECT create_new_table_for_month('ccs_record_monthly', %s)",
        ], day)
        CcsRecordMonthly.aggregate(force_to_date(day))


@track_time
def _daily_attendance_table(day):
    DailyAttendance.aggregate(force_to_date(day))


@track_time
def _agg_child_health_table(day):
    with transaction.atomic(using=db_for_read_write(AggChildHealth)):
        _run_custom_sql_script([
            "SELECT create_new_aggregate_table_for_month('agg_child_health', %s)",
        ], day)
        AggChildHealth.aggregate(force_to_date(day))


@track_time
def _agg_ccs_record_table(day):
    with transaction.atomic(using=db_for_read_write(AggCcsRecord)):
        _run_custom_sql_script([
            "SELECT create_new_aggregate_table_for_month('agg_ccs_record', %s)",
        ], day)
        AggCcsRecord.aggregate(force_to_date(day))


@track_time
def _agg_awc_table(day):
    with transaction.atomic(using=db_for_read_write(AggAwc)):
        _run_custom_sql_script([
            "SELECT create_new_aggregate_table_for_month('agg_awc', %s)"
        ], day)
        AggAwc.aggregate(force_to_date(day))


@track_time
def _agg_ls_table(day):
    with transaction.atomic():
        AggLsData.aggregate(force_to_date(day))


@track_time
def _agg_awc_table_weekly(day):
    _run_custom_sql_script([
        "SELECT update_aggregate_awc_data(%s)"
    ], day)


@task(serializer='pickle', queue='icds_aggregation_queue')
def email_dashboad_team(aggregation_date):
    # temporary soft assert to verify it's completing
    _dashboard_team_soft_assert(False, "Aggregation completed on {}".format(settings.SERVER_ENVIRONMENT))
    celery_task_logger.info("Aggregation has completed")
    icds_data_validation.delay(aggregation_date)


@periodic_task(serializer='pickle',
    queue='background_queue',
    run_every=crontab(day_of_week='tuesday,thursday,saturday', minute=0, hour=21),
    acks_late=True
)
def recalculate_stagnant_cases():
    domain = 'icds-cas'
    config_ids = [
        'static-icds-cas-static-ccs_record_cases_monthly_v2',
        'static-icds-cas-static-ccs_record_cases_monthly_tableau_v2',
        'static-icds-cas-static-child_cases_monthly_v2',
    ]

    stagnant_cases = set()

    for config_id in config_ids:
        config, is_static = get_datasource_config(config_id, domain)
        adapter = get_indicator_adapter(config)
        case_ids = _find_stagnant_cases(adapter)
        celery_task_logger.info(
            "Found {} stagnant cases in config {}".format(len(case_ids), config_id)
        )
        stagnant_cases = stagnant_cases.union(set(case_ids))
        celery_task_logger.info(
            "Total number of stagant cases is now {}".format(len(stagnant_cases))
        )

    case_accessor = CaseAccessors(domain)
    num_stagnant_cases = len(stagnant_cases)
    current_case_num = 0
    for case_ids in chunked(stagnant_cases, 1000):
        current_case_num += len(case_ids)
        cases = case_accessor.get_cases(list(case_ids))
        for case in cases:
            publish_case_saved(case, send_post_save_signal=False)
        celery_task_logger.info(
            "Resaved {} / {} cases".format(current_case_num, num_stagnant_cases)
        )


def _find_stagnant_cases(adapter):
    stagnant_date = datetime.utcnow() - timedelta(days=26)
    table = adapter.get_table()
    query = adapter.get_query_object()
    query = query.with_entities(table.columns.doc_id).filter(
        table.columns.inserted_at <= stagnant_date
    ).distinct()
    return query.all()



@task(serializer='pickle', queue='icds_dashboard_reports_queue')
def prepare_excel_reports(config, aggregation_level, include_test, beta, location, domain,
                          file_format, indicator):
    if indicator == CHILDREN_EXPORT:
        data_type = 'Children'
        excel_data = ChildrenExport(
            config=config,
            loc_level=aggregation_level,
            show_test=include_test,
            beta=beta
        ).get_excel_data(location)
    elif indicator == PREGNANT_WOMEN_EXPORT:
        data_type = 'Pregnant_Women'
        excel_data = PregnantWomenExport(
            config=config,
            loc_level=aggregation_level,
            show_test=include_test
        ).get_excel_data(location)
    elif indicator == DEMOGRAPHICS_EXPORT:
        data_type = 'Demographics'
        excel_data = DemographicsExport(
            config=config,
            loc_level=aggregation_level,
            show_test=include_test,
            beta=beta
        ).get_excel_data(location)
    elif indicator == SYSTEM_USAGE_EXPORT:
        data_type = 'System_Usage'
        excel_data = SystemUsageExport(
            config=config,
            loc_level=aggregation_level,
            show_test=include_test
        ).get_excel_data(location)
    elif indicator == AWC_INFRASTRUCTURE_EXPORT:
        data_type = 'AWC_Infrastructure'
        excel_data = AWCInfrastructureExport(
            config=config,
            loc_level=aggregation_level,
            show_test=include_test,
            beta=beta,
        ).get_excel_data(location)
    elif indicator == BENEFICIARY_LIST_EXPORT:
        # this report doesn't use this configuration
        config.pop('aggregation_level', None)
        data_type = 'Beneficiary_List'
        excel_data = BeneficiaryExport(
            config=config,
            loc_level=aggregation_level,
            show_test=include_test,
            beta=beta
        ).get_excel_data(location)
    elif indicator == AWW_INCENTIVE_REPORT:
        data_type = 'AWW_Performance'
        excel_data = IncentiveReport(
            block=location,
            month=config['month']
        ).get_excel_data()
    cache_key = create_excel_file(excel_data, data_type, file_format)
    params = {
        'domain': domain,
        'uuid': cache_key,
        'file_format': file_format,
        'data_type': data_type,
    }

    return {
        'domain': domain,
        'uuid': cache_key,
        'file_format': file_format,
        'data_type': data_type,
        'link': reverse('icds_download_excel', params=params, absolute=True, kwargs={'domain': domain})
    }


@task(serializer='pickle', queue='icds_dashboard_reports_queue')
def prepare_issnip_monthly_register_reports(domain, awcs, pdf_format, month, year, couch_user):
    selected_date = date(year, month, 1)
    report_context = {
        'reports': [],
        'user_have_access_to_features': icds_pre_release_features(couch_user),
    }

    pdf_files = {}

    report_data = ISSNIPMonthlyReport(config={
        'awc_id': awcs,
        'month': selected_date,
        'domain': domain
    }, icds_feature_flag=icds_pre_release_features(couch_user)).to_pdf_format

    if pdf_format == 'one':
        report_context['reports'] = report_data
        cache_key = create_pdf_file(report_context)
    else:
        for data in report_data:
            report_context['reports'] = [data]
            pdf_hash = create_pdf_file(report_context)
            pdf_files.update({
                pdf_hash: data['awc_name']
            })
        cache_key = zip_folder(pdf_files)

    params = {
        'domain': domain,
        'uuid': cache_key,
        'format': pdf_format
    }

    return {
        'domain': domain,
        'uuid': cache_key,
        'format': pdf_format,
        'link': reverse('icds_download_pdf', params=params, absolute=True, kwargs={'domain': domain})
    }


@task(serializer='pickle', queue='background_queue')
def icds_data_validation(day):
    """Checks all AWCs to validate that there will be no inconsistencies in the
    reporting dashboard.
    """

    # agg tables store the month like YYYY-MM-01
    month = force_to_date(day)
    month.replace(day=1)
    return_values = ('state_name', 'district_name', 'block_name', 'supervisor_name', 'awc_name')

    bad_wasting_awcs = AggChildHealthMonthly.objects.filter(
        month=month, aggregation_level=5
    ).exclude(
        weighed_and_height_measured_in_month=(
            F('wasting_moderate') + F('wasting_severe') + F('wasting_normal')
        )
    ).values_list(*return_values)

    bad_stunting_awcs = AggChildHealthMonthly.objects.filter(month=month, aggregation_level=5).exclude(
        height_measured_in_month=(
            F('stunting_severe') + F('stunting_moderate') + F('stunting_normal')
        )
    ).values_list(*return_values)

    bad_underweight_awcs = AggChildHealthMonthly.objects.filter(month=month, aggregation_level=5).exclude(
        nutrition_status_weighed=(
            F('nutrition_status_normal') +
            F('nutrition_status_moderately_underweight') +
            F('nutrition_status_severely_underweight')
        )
    ).values_list(*return_values)

    bad_lbw_awcs = AggChildHealthMonthly.objects.filter(
        month=month, aggregation_level=5, weighed_and_born_in_month__lt=F('low_birth_weight_in_month')
    ).values_list(*return_values)

    _send_data_validation_email(
        return_values, month, {
            'bad_wasting_awcs': bad_wasting_awcs,
            'bad_stunting_awcs': bad_stunting_awcs,
            'bad_underweight_awcs': bad_underweight_awcs,
            'bad_lbw_awcs': bad_lbw_awcs,
        })


def _send_data_validation_email(csv_columns, month, bad_data):
    # intentionally using length here because the query will need to evaluate anyway to send the CSV file
    if all(len(v) == 0 for _, v in six.iteritems(bad_data)):
        return

    bad_wasting_awcs = bad_data.get('bad_wasting_awcs', [])
    bad_stunting_awcs = bad_data.get('bad_stunting_awcs', [])
    bad_underweight_awcs = bad_data.get('bad_underweight_awcs', [])
    bad_lbw_awcs = bad_data.get('bad_lbw_awcs', [])

    csv_file = io.StringIO()
    writer = csv.writer(csv_file)
    writer.writerow(('type',) + csv_columns)
    _icds_add_awcs_to_file(writer, 'wasting', bad_wasting_awcs)
    _icds_add_awcs_to_file(writer, 'stunting', bad_stunting_awcs)
    _icds_add_awcs_to_file(writer, 'underweight', bad_underweight_awcs)
    _icds_add_awcs_to_file(writer, 'low_birth_weight', bad_lbw_awcs)

    email_content = """
    Incorrect wasting AWCs: {bad_wasting_awcs}
    Incorrect stunting AWCs: {bad_stunting_awcs}
    Incorrect underweight AWCs: {bad_underweight_awcs}
    Incorrect low birth weight AWCs: {bad_lbw_awcs}

    Please see attached file for more details
    """.format(
        bad_wasting_awcs=len(bad_wasting_awcs),
        bad_stunting_awcs=len(bad_stunting_awcs),
        bad_underweight_awcs=len(bad_underweight_awcs),
        bad_lbw_awcs=len(bad_lbw_awcs),
    )

    filename = month.strftime('validation_results_%s.csv' % SERVER_DATE_FORMAT)
    send_HTML_email(
        '[{}] - ICDS Dashboard Validation Results'.format(settings.SERVER_ENVIRONMENT),
        DASHBOARD_TEAM_EMAILS, email_content,
        file_attachments=[{'file_obj': csv_file, 'title': filename, 'mimetype': 'text/csv'}],
    )


def _icds_add_awcs_to_file(csv_writer, error_type, rows):
    for row in rows:
        csv_writer.writerow((error_type, ) + row)


def _update_ucr_table_mapping():
    celery_task_logger.info("Started updating ucr_table_name_mapping table")
    for table in UCR_TABLE_NAME_MAPPING:
        if table.get('is_ucr', True):
            table_name = get_table_name(DASHBOARD_DOMAIN, table['name'])
        else:
            table_name = table['name']
        UcrTableNameMapping.objects.update_or_create(
            table_type=table['type'],
            defaults={'table_name': table_name}
        )
    celery_task_logger.info("Ended updating ucr_table_name_mapping table")


def _get_value(data, field):
    default = 'N/A'
    if field == 'days_inactive':
        default = 0
    return getattr(data, field) or default


@periodic_task(serializer='pickle', run_every=crontab(minute=30, hour=23), acks_late=True, queue='icds_aggregation_queue')
def collect_inactive_awws():
    celery_task_logger.info("Started updating the Inactive AWW")
    filename = "inactive_awws_%s.csv" % date.today().strftime('%Y-%m-%d')
    last_sync = IcdsFile.objects.filter(data_type='inactive_awws').order_by('-file_added').first()

    # If last sync not exist then collect initial data
    if not last_sync:
        last_sync_date = datetime(2017, 3, 1).date()
    else:
        last_sync_date = last_sync.file_added

    _aggregate_inactive_aww(last_sync_date)

    celery_task_logger.info("Collecting inactive AWW to generate zip file")
    excel_data = AggregateInactiveAWW.objects.all()

    celery_task_logger.info("Preparing data to csv file")
    columns = [x.name for x in AggregateInactiveAWW._meta.fields] + [
        'days_since_start',
        'days_inactive'
    ]
    rows = [columns]
    for data in excel_data:
        rows.append(
            [_get_value(data, field) for field in columns]
        )

    celery_task_logger.info("Creating csv file")
    export_file = BytesIO()
    export_from_tables([['inactive AWWSs', rows]], export_file, 'csv')

    celery_task_logger.info("Saving csv file in blobdb")
    sync = IcdsFile(blob_id=filename, data_type='inactive_awws')
    sync.store_file_in_blobdb(export_file)
    sync.save()
    celery_task_logger.info("Ended updating the Inactive AWW")


@periodic_task(run_every=crontab(hour=23, minute=0, day_of_month='20'), acks_late=True, queue='icds_aggregation_queue')
def build_disha_dump():
    month = date.today().replace(day=1)
    celery_task_logger.info("Started dumping DISHA data")
    build_dumps_for_month(month)
    celery_task_logger.info("Finished dumping DISHA data")


@periodic_task(serializer='pickle', run_every=crontab(minute=0, hour=0), queue='background_queue')
def push_missing_docs_to_es():
    if settings.SERVER_ENVIRONMENT not in settings.ICDS_ENVS:
        return

    current_date = date.today() - timedelta(weeks=12)
    interval = timedelta(days=1)
    case_doc_type = 'CommCareCase'
    xform_doc_type = 'XFormInstance'
    doc_differences = dict()
    while current_date <= date.today() + interval:
        end_date = current_date + interval
        primary_xforms = get_primary_db_form_counts(
            'icds-cas', current_date, end_date
        ).get(xform_doc_type, -1)
        es_xforms = get_es_counts_by_doc_type(
            'icds-cas', (FormES,), (submitted(gte=current_date, lt=end_date),)
        ).get(xform_doc_type.lower(), -2)
        if primary_xforms != es_xforms:
            doc_differences[(current_date, xform_doc_type)] = primary_xforms - es_xforms

        primary_cases = get_primary_db_case_counts(
            'icds-cas', current_date, end_date
        ).get(case_doc_type, -1)
        es_cases = get_es_counts_by_doc_type(
            'icds-cas', (CaseES,), (server_modified_range(gte=current_date, lt=end_date),)
        ).get(case_doc_type, -2)
        if primary_cases != es_cases:
            doc_differences[(current_date, case_doc_type)] = primary_xforms - es_xforms

        current_date += interval

    if doc_differences:
        message = "\n".join([
            "{}, {}: {}".format(k[0], k[1], v)
            for k, v in doc_differences.items()
        ])
        send_mail_async.delay(
            subject="Results from push_missing_docs_to_es",
            message=message,
            from_email=settings.DEFAULT_FROM_EMAIL,
            recipient_list=["{}@{}.com".format("jmoney", "dimagi")]
        )


@periodic_task(run_every=crontab(hour=23, minute=0, day_of_month='12'), acks_late=True, queue='icds_aggregation_queue')
def build_incentive_report(agg_date=None):
    state_ids = (SQLLocation.objects
                 .filter(domain=DASHBOARD_DOMAIN, location_type__name='state')
                 .values_list('location_id', flat=True))
    if agg_date is None:
        current_month = date.today().replace(day=1)
        agg_date = current_month - relativedelta(months=1)
    for state in state_ids:
        AWWIncentiveReport.aggregate(state, agg_date)<|MERGE_RESOLUTION|>--- conflicted
+++ resolved
@@ -60,16 +60,11 @@
     UcrTableNameMapping,
     AggregateCcsRecordComplementaryFeedingForms,
     AWWIncentiveReport,
-<<<<<<< HEAD
     AggLsData,
-    AggAwcDaily,
-    AggAwc
+    AggAwc,
+    AwcLocation
 )
-from custom.icds_reports.models.aggregate import AggregateInactiveAWW
-=======
-    AggAwc, AwcLocation)
 from custom.icds_reports.models.aggregate import AggregateInactiveAWW, AggAwcDaily, DailyAttendance
->>>>>>> ddb0ce86
 from custom.icds_reports.models.helper import IcdsFile
 from custom.icds_reports.reports.disha import build_dumps_for_month
 from custom.icds_reports.reports.issnip_monthly_register import ISSNIPMonthlyReport
