--- conflicted
+++ resolved
@@ -897,11 +897,8 @@
 SENTRY_QUERY_URL = 'https://sentry.io/{org}/{project}/?query='
 SENTRY_API_KEY = None
 
-<<<<<<< HEAD
 ENABLE_PASSWORD_HASHING = False
-=======
 DATA_UPLOAD_MAX_MEMORY_SIZE = None
->>>>>>> 9db25ce3
 
 try:
     # try to see if there's an environmental variable set for local_settings
