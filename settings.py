--- conflicted
+++ resolved
@@ -93,37 +93,6 @@
 # collectstatic
 BOWER_COMPONENTS_ROOT = os.path.join(FILEPATH, 'bower_components')
 
-<<<<<<< HEAD
-BOWER_INSTALLED_APPS = (
-    'jquery#1.11.1',
-    'jquery-1.7.1-legacy=jquery#1.7.1',
-    'jquery-form#3.45.0',
-    'jquery.cookie#1.4.1',
-    'jquery-timeago#1.2.0',
-    'jquery-ui#1.11.4',
-    'angular#1.4.4',
-    'angular-route#1.4.4',
-    'angular-resource#1.4.4',
-    'angular-message-format#1.4.4',
-    'angular-messages#1.4.4',
-    'angular-cookies#1.4.4',
-    'angular-sanitize#1.4.4',
-    'knockout-2.3.0-legacy=knockout.js#2.3',
-    'knockout#3.1.0',
-    'select2-3.4.5-legacy=select2#3.4.5',
-    'less#1.7.3',
-    'underscore#1.6.0',
-    'underscore-legacy=underscore#1.4.4',
-    'backbone#0.9.1',
-    'bootstrap-daterangepicker#2.1.13',
-    'datatables#1.10.9',
-    'd3#3.1.5',
-    'nvd3#1.1.10-beta',
-    'datatables-bootstrap3#0.1',
-)
-
-=======
->>>>>>> 5c9c5cd9
 BOWER_PATH = '/usr/local/bin/bower'
 
 STATICFILES_FINDERS = (
