#!/usr/bin/env python

import inspect
from collections import defaultdict
import importlib
import os

from django.contrib import messages
import settingshelper as helper

DEBUG = True
LESS_DEBUG = DEBUG

# clone http://github.com/dimagi/Vellum into submodules/formdesigner and use
# this to select various versions of Vellum source on the form designer page.
# Acceptable values:
# None - production mode
# "dev" - use raw vellum source (submodules/formdesigner/src)
# "dev-min" - use built/minified vellum (submodules/formdesigner/_build/src)
VELLUM_DEBUG = None

# Build paths inside the project like this: os.path.join(BASE_DIR, ...)
BASE_DIR = os.path.dirname(os.path.abspath(__file__))

# gets set to False for unit tests that run without the database
DB_ENABLED = True
UNIT_TESTING = helper.is_testing()
DISABLE_RANDOM_TOGGLES = UNIT_TESTING

# Setting to declare always_enabled/always_disabled toggle states for domains
#   declaring toggles here avoids toggle lookups from cache for all requests.
#   Example format
#   STATIC_TOGGLES_STATES = {
#     'toggle_slug': {
#         'always_enabled': ['domain1', 'domain2],
#         'always_disabled': ['domain4', 'domain3],
#     }
#   }
STATIC_TOGGLE_STATES = {}

ADMINS = ()
MANAGERS = ADMINS

# Ensure that extraneous Tastypie formats are not actually used
# Curiously enough, browsers prefer html, then xml, lastly (or not at all) json
# so removing html from the this variable annoyingly makes it render as XML
# in the browser, when we want JSON. So I've added this commented
# to document intent, but it should only really be activated
# when we have logic in place to treat direct browser access specially.
#TASTYPIE_DEFAULT_FORMATS=['json', 'xml', 'yaml']

# default to the system's timezone settings
TIME_ZONE = "UTC"


# Language code for this installation. All choices can be found here:
# http://www.i18nguy.com/unicode/language-identifiers.html
LANGUAGE_CODE = 'en-us'

LANGUAGES = (
    ('en', 'English'),
    ('es', 'Spanish'),
    ('fra', 'French'),  # we need this alias
    ('hin', 'Hindi'),
    ('sw', 'Swahili'),
)

SITE_ID = 1

# If you set this to False, Django will make some optimizations so as not
# to load the internationalization machinery.
USE_I18N = True

# URL that handles the media served from MEDIA_ROOT. Make sure to use a
# trailing slash if there is a path component (optional in other cases).
# Examples: "http://media.lawrence.com", "http://example.com/media/"
MEDIA_URL = '/media/'
STATIC_URL = '/static/'
STATIC_CDN = ''

FILEPATH = BASE_DIR

# These templates are put on the server during deploy by fabric
SERVICE_DIR = os.path.join(FILEPATH, 'deployment', 'commcare-hq-deploy', 'fab', 'services', 'templates')

# media for user uploaded media.  in general this won't be used at all.
MEDIA_ROOT = os.path.join(FILEPATH, 'mediafiles')
STATIC_ROOT = os.path.join(FILEPATH, 'staticfiles')


# Django i18n searches for translation files (django.po) within this dir
# and then in the locale/ directories of installed apps
LOCALE_PATHS = (
    os.path.join(FILEPATH, 'locale'),
)

BOWER_COMPONENTS = os.path.join(FILEPATH, 'bower_components')

STATICFILES_FINDERS = (
    "django.contrib.staticfiles.finders.FileSystemFinder",
    "django.contrib.staticfiles.finders.AppDirectoriesFinder",
    'compressor.finders.CompressorFinder',
)

STATICFILES_DIRS = [
    BOWER_COMPONENTS,
]

# bleh, why did this submodule have to be removed?
# deploy fails if this item is present and the path does not exist
_formdesigner_path = os.path.join(FILEPATH, 'submodules', 'formdesigner')
if os.path.exists(_formdesigner_path):
    STATICFILES_DIRS += (('formdesigner', _formdesigner_path),)
del _formdesigner_path

LOG_HOME = FILEPATH
COUCH_LOG_FILE = "%s/%s" % (FILEPATH, "commcarehq.couch.log")
DJANGO_LOG_FILE = "%s/%s" % (FILEPATH, "commcarehq.django.log")
ACCOUNTING_LOG_FILE = "%s/%s" % (FILEPATH, "commcarehq.accounting.log")
ANALYTICS_LOG_FILE = "%s/%s" % (FILEPATH, "commcarehq.analytics.log")
FORMPLAYER_TIMING_FILE = "%s/%s" % (FILEPATH, "formplayer.timing.log")
FORMPLAYER_DIFF_FILE = "%s/%s" % (FILEPATH, "formplayer.diff.log")
SOFT_ASSERTS_LOG_FILE = "%s/%s" % (FILEPATH, "soft_asserts.log")
MAIN_COUCH_SQL_DATAMIGRATION = "%s/%s" % (FILEPATH, "main_couch_sql_datamigration.log")

LOCAL_LOGGING_CONFIG = {}

# URL prefix for admin media -- CSS, JavaScript and images. Make sure to use a
# trailing slash.
# Examples: "http://foo.com/media/", "/media/".
ADMIN_MEDIA_PREFIX = '/static/admin/'

# Make this unique, and don't share it with anybody - put into localsettings.py
SECRET_KEY = 'you should really change this'

MIDDLEWARE = [
    'corehq.middleware.NoCacheMiddleware',
    'corehq.middleware.SelectiveSessionMiddleware',
    'django.middleware.locale.LocaleMiddleware',
    'django.middleware.common.CommonMiddleware',
    'django.middleware.csrf.CsrfViewMiddleware',
    'django.middleware.clickjacking.XFrameOptionsMiddleware',
    'django.contrib.auth.middleware.AuthenticationMiddleware',
    'django.contrib.messages.middleware.MessageMiddleware',
    'django.middleware.common.BrokenLinkEmailsMiddleware',
    'django_otp.middleware.OTPMiddleware',
    'django_user_agents.middleware.UserAgentMiddleware',
    'corehq.middleware.OpenRosaMiddleware',
    'corehq.util.global_request.middleware.GlobalRequestMiddleware',
    'corehq.apps.users.middleware.UsersMiddleware',
    'corehq.middleware.SentryContextMiddleware',
    'corehq.apps.domain.middleware.DomainMigrationMiddleware',
    'corehq.middleware.TimeoutMiddleware',
    'corehq.middleware.LogLongRequestMiddleware',
    'corehq.apps.domain.middleware.CCHQPRBACMiddleware',
    'corehq.apps.domain.middleware.DomainHistoryMiddleware',
    'corehq.apps.domain.project_access.middleware.ProjectAccessMiddleware',
    'casexml.apps.phone.middleware.SyncTokenMiddleware',
    'auditcare.middleware.AuditMiddleware',
    'no_exceptions.middleware.NoExceptionsMiddleware',
    'corehq.apps.locations.middleware.LocationAccessMiddleware',
    'corehq.apps.cloudcare.middleware.CloudcareMiddleware',
]

SESSION_ENGINE = "django.contrib.sessions.backends.cache"

# time in minutes before forced logout due to inactivity
INACTIVITY_TIMEOUT = 60 * 24 * 14
SECURE_TIMEOUT = 30
ENABLE_DRACONIAN_SECURITY_FEATURES = False

AUTHENTICATION_BACKENDS = [
    'django.contrib.auth.backends.ModelBackend',
    'corehq.apps.domain.auth.ApiKeyFallbackBackend',
]

PASSWORD_HASHERS = (
    # this is the default list with SHA1 moved to the front
    'django.contrib.auth.hashers.SHA1PasswordHasher',
    'django.contrib.auth.hashers.PBKDF2PasswordHasher',
    'django.contrib.auth.hashers.PBKDF2SHA1PasswordHasher',
    'django.contrib.auth.hashers.BCryptPasswordHasher',
    'django.contrib.auth.hashers.MD5PasswordHasher',
    'django.contrib.auth.hashers.UnsaltedMD5PasswordHasher',
    'django.contrib.auth.hashers.CryptPasswordHasher',
)

ROOT_URLCONF = "urls"

DEFAULT_APPS = (
    'django.contrib.admin',
    'django.contrib.auth',
    'django.contrib.contenttypes',
    'django.contrib.humanize',
    'django.contrib.sessions',
    'django.contrib.sites',
    'django.contrib.staticfiles',
    'django_celery_results',
    'django_prbac',
    'djangular',
    'captcha',
    'couchdbkit.ext.django',
    'crispy_forms',
    'gunicorn',
    'compressor',
    'tastypie',
    'django_otp',
    'django_otp.plugins.otp_static',
    'django_otp.plugins.otp_totp',
    'two_factor',
    'ws4redis',
    'statici18n',
    'django_user_agents',
)

CAPTCHA_FIELD_TEMPLATE = 'hq-captcha-field.html'
CRISPY_TEMPLATE_PACK = 'bootstrap3'
CRISPY_ALLOWED_TEMPLATE_PACKS = (
    'bootstrap',
    'bootstrap3',
)

HQ_APPS = (
    'django_digest',
    'auditcare',
    'casexml.apps.case',
    'corehq.apps.casegroups',
    'corehq.apps.case_migrations',
    'casexml.apps.phone',
    'casexml.apps.stock',
    'corehq.apps.cleanup',
    'corehq.apps.cloudcare',
    'corehq.apps.couch_sql_migration',
    'corehq.apps.smsbillables',
    'corehq.apps.accounting',
    'corehq.apps.appstore',
    'corehq.apps.data_analytics',
    'corehq.apps.data_pipeline_audit',
    'corehq.apps.domain',
    'corehq.apps.domain_migration_flags',
    'corehq.apps.dump_reload',
    'corehq.apps.hqadmin.app_config.HqAdminModule',
    'corehq.apps.hqcase',
    'corehq.apps.hqwebapp',
    'corehq.apps.hqmedia',
    'corehq.apps.integration',
    'corehq.apps.linked_domain',
    'corehq.apps.locations',
    'corehq.apps.products',
    'corehq.apps.programs',
    'corehq.project_limits',
    'corehq.apps.commtrack',
    'corehq.apps.consumption',
    'corehq.apps.tzmigration',
    'corehq.celery_monitoring.app_config.CeleryMonitoringAppConfig',
    'corehq.form_processor.app_config.FormProcessorAppConfig',
    'corehq.sql_db.app_config.SqlDbAppConfig',
    'corehq.sql_accessors',
    'corehq.sql_proxy_accessors',
    'corehq.sql_proxy_standby_accessors',
    'corehq.pillows',
    'couchforms',
    'couchexport',
    'dimagi.utils',
    'langcodes',
    'corehq.apps.data_dictionary',
    'corehq.apps.analytics',
    'corehq.apps.callcenter',
    'corehq.apps.change_feed',
    'corehq.apps.custom_data_fields',
    'corehq.apps.receiverwrapper',
    'corehq.apps.app_manager',
    'corehq.apps.es',
    'corehq.apps.fixtures',
    'corehq.apps.case_importer',
    'corehq.apps.reminders',
    'corehq.apps.translations',
    'corehq.apps.user_importer',
    'corehq.apps.users',
    'corehq.apps.settings',
    'corehq.apps.ota',
    'corehq.apps.groups',
    'corehq.apps.mobile_auth',
    'corehq.apps.sms',
    'corehq.apps.smsforms',
    'corehq.apps.ivr',
    'corehq.messaging',
    'corehq.messaging.scheduling',
    'corehq.messaging.scheduling.scheduling_partitioned',
    'corehq.messaging.smsbackends.tropo',
    'corehq.messaging.smsbackends.twilio',
    'corehq.apps.dropbox',
    'corehq.messaging.smsbackends.megamobile',
    'corehq.messaging.ivrbackends.kookoo',
    'corehq.messaging.smsbackends.sislog',
    'corehq.messaging.smsbackends.yo',
    'corehq.messaging.smsbackends.telerivet',
    'corehq.messaging.smsbackends.mach',
    'corehq.messaging.smsbackends.http',
    'corehq.messaging.smsbackends.smsgh',
    'corehq.messaging.smsbackends.push',
    'corehq.messaging.smsbackends.starfish',
    'corehq.messaging.smsbackends.apposit',
    'corehq.messaging.smsbackends.test',
    'corehq.apps.registration',
    'corehq.messaging.smsbackends.unicel',
    'corehq.messaging.smsbackends.icds_nic',
    'corehq.messaging.smsbackends.vertex',
    'corehq.messaging.smsbackends.start_enterprise',
    'corehq.messaging.smsbackends.ivory_coast_mtn',
    'corehq.messaging.smsbackends.karix',
    'corehq.messaging.smsbackends.airtel_tcl',
    'corehq.apps.reports.app_config.ReportsModule',
    'corehq.apps.reports_core',
    'corehq.apps.saved_reports',
    'corehq.apps.userreports',
    'corehq.apps.aggregate_ucrs',
    'corehq.apps.data_interfaces',
    'corehq.apps.export',
    'corehq.apps.builds',
    'corehq.apps.api',
    'corehq.apps.notifications',
    'corehq.apps.cachehq',
    'corehq.apps.toggle_ui',
    'corehq.couchapps',
    'corehq.preindex',
    'corehq.tabs',
    'custom.openclinica',
    'fluff',
    'fluff.fluff_filter',
    'soil',
    'toggle',
    'phonelog',
    'pillowtop',
    'pillow_retry',
    'corehq.apps.styleguide',
    'corehq.messaging.smsbackends.grapevine',
    'corehq.apps.dashboard',
    'corehq.motech',
    'corehq.motech.dhis2',
    'corehq.motech.openmrs',
    'corehq.motech.repeaters',
    'corehq.util',
    'dimagi.ext',
    'corehq.doctypemigrations',
    'corehq.blobs',
    'corehq.apps.case_search',
    'corehq.apps.zapier.apps.ZapierConfig',
    'corehq.apps.translations',

    # custom reports
    'pact',

    'custom.reports.mc',
    'custom.apps.crs_reports',
    'custom.ilsgateway',
    'custom.zipline',
    'custom.m4change',
    'custom.succeed',
    'custom.ucla',

    'custom.intrahealth',
    'custom.up_nrhm',

    'custom.common',

    'custom.icds',
    'custom.icds.data_management',
    'custom.icds_reports',
    'custom.nic_compliance',
    'custom.hki',
    'custom.champ',
    'custom.aaa',
    'custom.inddex',

    'custom.ccqa',
)

# any built-in management commands we want to override should go in hqscripts
INSTALLED_APPS = ('hqscripts',) + DEFAULT_APPS + HQ_APPS

# after login, django redirects to this URL
# rather than the default 'accounts/profile'
LOGIN_REDIRECT_URL = 'homepage'

REPORT_CACHE = 'default'  # or e.g. 'redis'

# When set to False, HQ will not cache any reports using is_cacheable
CACHE_REPORTS = True

####### Domain settings  #######

DOMAIN_MAX_REGISTRATION_REQUESTS_PER_DAY = 99
DOMAIN_SELECT_URL = "/domain/select/"

# This is not used by anything in CommCare HQ, leaving it here in case anything
# in Django unexpectedly breaks without it.
LOGIN_URL = "/accounts/login/"
# If a user tries to access domain admin pages but isn't a domain
# administrator, here's where he/she is redirected
DOMAIN_NOT_ADMIN_REDIRECT_PAGE_NAME = "homepage"

PAGES_NOT_RESTRICTED_FOR_DIMAGI = (
    '/a/{domain}/settings/project/billing/statements/',
    '/a/{domain}/settings/project/billing_information/',
    '/a/{domain}/settings/project/flags/',
    '/a/{domain}/settings/project/internal/calculations/',
    '/a/{domain}/settings/project/internal/info/',
    '/a/{domain}/settings/project/internal_subscription_management/',
    '/a/{domain}/settings/project/project_limits/',
    '/a/{domain}/settings/project/subscription/',
)

####### Release Manager App settings  #######
RELEASE_FILE_PATH = os.path.join("data", "builds")

## soil heartbead config ##
SOIL_HEARTBEAT_CACHE_KEY = "django-soil-heartbeat"


####### Shared/Global/UI Settings #######

# restyle some templates
BASE_TEMPLATE = "hqwebapp/base.html"
BASE_ASYNC_TEMPLATE = "reports/async/basic.html"
LOGIN_TEMPLATE = "login_and_password/login.html"
LOGGEDOUT_TEMPLATE = LOGIN_TEMPLATE

CSRF_FAILURE_VIEW = 'corehq.apps.hqwebapp.views.csrf_failure'

# These are non-standard setting names that are used in localsettings
# The standard variables are then set to these variables after localsettings
# Todo: Change to use standard settings variables
EMAIL_LOGIN = "user@domain.com"
EMAIL_PASSWORD = "changeme"
EMAIL_SMTP_HOST = "smtp.gmail.com"
EMAIL_SMTP_PORT = 587
# These are the normal Django settings
EMAIL_USE_TLS = True

# put email addresses here to have them receive bug reports
BUG_REPORT_RECIPIENTS = ()

# the physical server emailing - differentiate if needed
SERVER_EMAIL = 'commcarehq-noreply@example.com'
DEFAULT_FROM_EMAIL = 'commcarehq-noreply@example.com'
SUPPORT_EMAIL = "support@example.com"
PROBONO_SUPPORT_EMAIL = 'pro-bono@example.com'
CCHQ_BUG_REPORT_EMAIL = 'commcarehq-bug-reports@example.com'
ACCOUNTS_EMAIL = 'accounts@example.com'
DATA_EMAIL = 'datatree@example.com'
SUBSCRIPTION_CHANGE_EMAIL = 'accounts+subchange@example.com'
INTERNAL_SUBSCRIPTION_CHANGE_EMAIL = 'accounts+subchange+internal@example.com'
BILLING_EMAIL = 'billing-comm@example.com'
INVOICING_CONTACT_EMAIL = 'billing-support@example.com'
GROWTH_EMAIL = 'growth@example.com'
MASTER_LIST_EMAIL = 'master-list@example.com'
SALES_EMAIL = 'sales@example.com'
EULA_CHANGE_EMAIL = 'eula-notifications@example.com'
PRIVACY_EMAIL = 'privacy@example.com'
CONTACT_EMAIL = 'info@example.com'
FEEDBACK_EMAIL = 'feedback@example.com'
BOOKKEEPER_CONTACT_EMAILS = []
SOFT_ASSERT_EMAIL = 'commcarehq-ops+soft_asserts@example.com'
DAILY_DEPLOY_EMAIL = None
EMAIL_SUBJECT_PREFIX = '[commcarehq] '
SAAS_REPORTING_EMAIL = None

# Return-Path is the email used to forward BOUNCE & COMPLAINT notifications
# This email must be a REAL email address, not a mailing list, otherwise
# the emails from mailer daemon will be swallowed up by spam filters.
RETURN_PATH_EMAIL = None

# This will trigger a periodic task to check the RETURN_PATH_EMAIL inbox for
# SES bounce and complaint notifications.
RETURN_PATH_EMAIL_PASSWORD = None

ENABLE_SOFT_ASSERT_EMAILS = True
IS_DIMAGI_ENVIRONMENT = True

SERVER_ENVIRONMENT = 'localdev'
ICDS_ENVS = ('icds',)
UNLIMITED_RULE_RESTART_ENVS = ('echis', 'pna', 'swiss')

# minimum minutes between updates to user reporting metadata
USER_REPORTING_METADATA_UPDATE_FREQUENCY = 15
USER_REPORTING_METADATA_BATCH_ENABLED = False
USER_REPORTING_METADATA_BATCH_SCHEDULE = {'timedelta': {'minutes': 5}}


BASE_ADDRESS = 'localhost:8000'
J2ME_ADDRESS = ''

# Set this if touchforms can't access HQ via the public URL e.g. if using a self signed cert
# Should include the protocol.
# If this is None, get_url_base() will be used
CLOUDCARE_BASE_URL = None

PAGINATOR_OBJECTS_PER_PAGE = 15
PAGINATOR_MAX_PAGE_LINKS = 5

# OTA restore fixture generators
FIXTURE_GENERATORS = [
    "corehq.apps.users.fixturegenerators.user_groups",
    "corehq.apps.fixtures.fixturegenerators.item_lists",
    "corehq.apps.callcenter.fixturegenerators.indicators_fixture_generator",
    "corehq.apps.products.fixtures.product_fixture_generator",
    "corehq.apps.programs.fixtures.program_fixture_generator",
    "corehq.apps.app_manager.fixtures.report_fixture_generator",
    "corehq.apps.locations.fixtures.location_fixture_generator",
    "corehq.apps.locations.fixtures.flat_location_fixture_generator",
    "corehq.apps.locations.fixtures.related_locations_fixture_generator",
    "custom.m4change.fixtures.report_fixtures.generator",
    "custom.m4change.fixtures.location_fixtures.generator",
]

### Shared drive settings ###
# Also see section after localsettings import
SHARED_DRIVE_ROOT = None
# names of directories within SHARED_DRIVE_ROOT
RESTORE_PAYLOAD_DIR_NAME = None
SHARED_TEMP_DIR_NAME = None
SHARED_BLOB_DIR_NAME = 'blobdb'

## django-transfer settings
# These settings must match the apache / nginx config
TRANSFER_SERVER = None  # 'apache' or 'nginx'
# name of the directory within SHARED_DRIVE_ROOT
TRANSFER_FILE_DIR_NAME = None

GET_URL_BASE = 'dimagi.utils.web.get_url_base'

CELERY_BROKER_URL = 'redis://localhost:6379/0'

# https://github.com/celery/celery/issues/4226
CELERY_BROKER_POOL_LIMIT = None

CELERY_RESULT_BACKEND = 'django-db'

CELERY_TASK_ANNOTATIONS = {
    '*': {
        'on_failure': helper.celery_failure_handler,
        'trail': False,
    }
}

CELERY_MAIN_QUEUE = 'celery'
CELERY_PERIODIC_QUEUE = 'celery_periodic'
CELERY_REMINDER_RULE_QUEUE = 'reminder_rule_queue'
CELERY_REMINDER_CASE_UPDATE_QUEUE = 'reminder_case_update_queue'
CELERY_REPEAT_RECORD_QUEUE = 'repeat_record_queue'

# Will cause a celery task to raise a SoftTimeLimitExceeded exception if
# time limit is exceeded.
CELERY_TASK_SOFT_TIME_LIMIT = 86400 * 2  # 2 days in seconds

# http://docs.celeryproject.org/en/3.1/configuration.html#celery-event-queue-ttl
# Keep messages in the events queue only for 2 hours
CELERY_EVENT_QUEUE_TTL = 2 * 60 * 60

CELERY_TASK_SERIALIZER = 'json'  # Default value in celery 4.x
CELERY_ACCEPT_CONTENT = ['json', 'pickle']  # Defaults to ['json'] in celery 4.x.  Remove once pickle is not used.

# in seconds
CELERY_HEARTBEAT_THRESHOLDS = {
    "analytics_queue": 30 * 60,
    "async_restore_queue": 60,
    "background_queue": None,
    "case_import_queue": 60,
    "case_rule_queue": None,
    "celery": 60,
    "celery_periodic": None,
    "email_queue": 30,
    "export_download_queue": 30,
    "icds_aggregation_queue": None,
    "icds_dashboard_reports_queue": None,
    "ils_gateway_sms_queue": None,
    "logistics_background_queue": None,
    "logistics_reminder_queue": None,
    "reminder_case_update_queue": 15 * 60,
    "reminder_queue": 15 * 60,
    "reminder_rule_queue": 15 * 60,
    "repeat_record_queue": 60 * 60,
    "saved_exports_queue": 6 * 60 * 60,
    "send_report_throttled": 6 * 60 * 60,
    "sms_queue": 5 * 60,
    "submission_reprocessing_queue": 60 * 60,
    "sumologic_logs_queue": 6 * 60 * 60,
    "ucr_indicator_queue": None,
    "ucr_queue": None,
}

# websockets config
WEBSOCKET_URL = '/ws/'
WS4REDIS_PREFIX = 'ws'
WSGI_APPLICATION = 'ws4redis.django_runserver.application'
WS4REDIS_ALLOWED_CHANNELS = helper.get_allowed_websocket_channels


TEST_RUNNER = 'testrunner.TwoStageTestRunner'
# this is what gets appended to @domain after your accounts
HQ_ACCOUNT_ROOT = "commcarehq.org"

FORMPLAYER_URL = 'http://localhost:8080'

####### SMS Queue Settings #######

CUSTOM_PROJECT_SMS_QUEUES = {
    'ils-gateway': 'ils_gateway_sms_queue',
    'ils-gateway-train': 'ils_gateway_sms_queue',
    'ils-gateway-training': 'ils_gateway_sms_queue',
}

# Setting this to False will make the system process outgoing and incoming SMS
# immediately rather than use the queue.
# This should always be set to True in production environments, and the sms_queue
# celery worker(s) should be deployed. We set this to False for tests and (optionally)
# for local testing.
SMS_QUEUE_ENABLED = True

# Number of minutes a celery task will alot for itself (via lock timeout)
SMS_QUEUE_PROCESSING_LOCK_TIMEOUT = 5

# Number of minutes to wait before retrying an unsuccessful processing attempt
# for a single SMS
SMS_QUEUE_REPROCESS_INTERVAL = 5

# Number of minutes to wait before retrying an SMS that has reached
# the default maximum number of processing attempts
SMS_QUEUE_REPROCESS_INDEFINITELY_INTERVAL = 60 * 6

# Max number of processing attempts before giving up on processing the SMS
SMS_QUEUE_MAX_PROCESSING_ATTEMPTS = 3

# Number of minutes to wait before retrying SMS that was delayed because the
# domain restricts sending SMS to certain days/times.
SMS_QUEUE_DOMAIN_RESTRICTED_RETRY_INTERVAL = 15

# The number of hours to wait before counting a message as stale. Stale
# messages will not be processed.
SMS_QUEUE_STALE_MESSAGE_DURATION = 7 * 24


####### Reminders Queue Settings #######

# Setting this to False will make the system fire reminders every
# minute on the periodic queue. Setting to True will queue up reminders
# on the reminders queue.
REMINDERS_QUEUE_ENABLED = False

# If a reminder still has not been processed in this number of minutes, enqueue it
# again.
REMINDERS_QUEUE_ENQUEUING_TIMEOUT = 180

# Number of minutes a celery task will alot for itself (via lock timeout)
REMINDERS_QUEUE_PROCESSING_LOCK_TIMEOUT = 5

# Number of minutes to wait before retrying an unsuccessful processing attempt
# for a single reminder
REMINDERS_QUEUE_REPROCESS_INTERVAL = 5

# Max number of processing attempts before giving up on processing the reminder
REMINDERS_QUEUE_MAX_PROCESSING_ATTEMPTS = 3

# The number of hours to wait before counting a reminder as stale. Stale
# reminders will not be processed.
REMINDERS_QUEUE_STALE_REMINDER_DURATION = 7 * 24

# Reminders rate limiting settings. A single project will only be allowed to
# fire REMINDERS_RATE_LIMIT_COUNT reminders every REMINDERS_RATE_LIMIT_PERIOD
# seconds.
REMINDERS_RATE_LIMIT_COUNT = 30
REMINDERS_RATE_LIMIT_PERIOD = 60

SYNC_CASE_FOR_MESSAGING_ON_SAVE = True

####### auditcare parameters #######
AUDIT_MODEL_SAVE = [
    'corehq.apps.app_manager.Application',
    'corehq.apps.app_manager.RemoteApp',
]

AUDIT_VIEWS = [
    'corehq.apps.settings.views.ChangeMyPasswordView',
    'corehq.apps.hqadmin.views.users.AuthenticateAs',
]

AUDIT_MODULES = [
    'corehq.apps.reports',
    'corehq.apps.userreports',
    'corehq.apps.data',
    'corehq.apps.registration',
    'corehq.apps.hqadmin',
    'corehq.apps.accounting',
    'tastypie',
]

# Don't use google analytics unless overridden in localsettings
ANALYTICS_IDS = {
    'GOOGLE_ANALYTICS_API_ID': '',
    'KISSMETRICS_KEY': '',
    'HUBSPOT_API_KEY': '',
    'HUBSPOT_API_ID': '',
    'GTM_ID': '',
    'DRIFT_ID': '',
    'APPCUES_ID': '',
    'APPCUES_KEY': '',
}

ANALYTICS_CONFIG = {
    "HQ_INSTANCE": '',  # e.g. "www" or "staging"
    "DEBUG": False,
    "LOG_LEVEL": "warning",     # "warning", "debug", "verbose", or "" for no logging
}

GREENHOUSE_API_KEY = ''

MAPBOX_ACCESS_TOKEN = 'pk.eyJ1IjoiZGltYWdpIiwiYSI6ImpZWWQ4dkUifQ.3FNy5rVvLolWLycXPxKVEA'

OPEN_EXCHANGE_RATES_API_ID = ''

# for touchforms maps
GMAPS_API_KEY = "changeme"

# import local settings if we find them
LOCAL_APPS = ()
LOCAL_MIDDLEWARE = ()
LOCAL_PILLOWTOPS = {}

RUN_FORM_META_PILLOW = True
RUN_CASE_SEARCH_PILLOW = True
RUN_UNKNOWN_USER_PILLOW = True

# Set to True to remove the `actions` and `xform_id` fields from the
# ES Case index. These fields contribute high load to the shard
# databases.
CASE_ES_DROP_FORM_FIELDS = False

# tuple of fully qualified repeater class names that are enabled.
# Set to None to enable all or empty tuple to disable all.
REPEATERS_WHITELIST = None

# If ENABLE_PRELOGIN_SITE is set to true, redirect to Dimagi.com urls
ENABLE_PRELOGIN_SITE = False

# dimagi.com urls
PRICING_PAGE_URL = "https://www.dimagi.com/commcare/pricing/"

# Sumologic log aggregator
SUMOLOGIC_URL = None

# on both a single instance or distributed setup this should assume localhost
ELASTICSEARCH_HOST = 'localhost'
ELASTICSEARCH_PORT = 9200
<<<<<<< HEAD
ELASTICSEARCH_MAJOR_VERSION = 2
=======
ELASTICSEARCH_MAJOR_VERSION = 1
# If elasticsearch queries take more than this, they result in timeout errors
ES_SEARCH_TIMEOUT = 30
>>>>>>> dc19a6de

BITLY_LOGIN = ''
BITLY_APIKEY = ''

# this should be overridden in localsettings
INTERNAL_DATA = defaultdict(list)

COUCH_STALE_QUERY = 'update_after'  # 'ok' for cloudant
# Run reindex every 10 minutes (by default)
COUCH_REINDEX_SCHEDULE = {'timedelta': {'minutes': 10}}

MESSAGE_LOG_OPTIONS = {
    "abbreviated_phone_number_domains": ["mustmgh", "mgh-cgh-uganda"],
}

PREVIEWER_RE = '^$'

MESSAGE_STORAGE = 'django.contrib.messages.storage.session.SessionStorage'

DIGEST_LOGIN_FACTORY = 'django_digest.NoEmailLoginFactory'

# Django Compressor
COMPRESS_PRECOMPILERS = (
    ('text/less', 'corehq.apps.hqwebapp.precompilers.LessFilter'),
)
COMPRESS_ENABLED = True
COMPRESS_JS_COMPRESSOR = 'corehq.apps.hqwebapp.uglify.JsUglifySourcemapCompressor'
# use 'compressor.js.JsCompressor' for faster local compressing (will get rid of source maps)
COMPRESS_CSS_FILTERS = ['compressor.filters.css_default.CssAbsoluteFilter',
'compressor.filters.cssmin.rCSSMinFilter']

LESS_B3_PATHS = {
    'variables': '../../../hqwebapp/less/_hq/includes/variables',
    'mixins': '../../../hqwebapp/less/_hq/includes/mixins',
}

USER_AGENTS_CACHE = 'default'

# Invoicing
INVOICE_STARTING_NUMBER = 0
INVOICE_PREFIX = ''
INVOICE_TERMS = ''
INVOICE_FROM_ADDRESS = {}
BANK_ADDRESS = {}
BANK_NAME = ''
BANK_ACCOUNT_NUMBER = ''
BANK_ROUTING_NUMBER_ACH = ''
BANK_ROUTING_NUMBER_WIRE = ''
BANK_SWIFT_CODE = ''

STRIPE_PUBLIC_KEY = ''
STRIPE_PRIVATE_KEY = ''

# mapping of report engine IDs to database configurations
# values must be an alias of a DB in the Django DB configuration
# or a dict of the following format:
# {
#     'WRITE': 'django_db_alias',
#     'READ': [('django_db_alias', query_weighting_int), (...)]
# }
REPORTING_DATABASES = {
    'default': 'default',
    'ucr': 'default'
}

PL_PROXY_CLUSTER_NAME = 'commcarehq'

USE_PARTITIONED_DATABASE = False

# number of days since last access after which a saved export is considered unused
SAVED_EXPORT_ACCESS_CUTOFF = 35

# override for production
DEFAULT_PROTOCOL = 'http'

# Dropbox
DROPBOX_KEY = ''
DROPBOX_SECRET = ''
DROPBOX_APP_NAME = ''

# Amazon S3
S3_ACCESS_KEY = None
S3_SECRET_KEY = None

# Supervisor RPC
SUPERVISOR_RPC_ENABLED = False
SUBSCRIPTION_USERNAME = None
SUBSCRIPTION_PASSWORD = None

DATADOG_API_KEY = None
DATADOG_APP_KEY = None

SYNCLOGS_SQL_DB_ALIAS = 'default'

# A dict of django apps in which the reads are
# split betweeen the primary and standby db machines
# Example format:
# {
# "users":
#     [
#      ("pgmain", 5),
#      ("pgmainstandby", 5)
#     ]
# }
LOAD_BALANCED_APPS = {}

# Override with the PEM export of an RSA private key, for use with any
# encryption or signing workflows.
HQ_PRIVATE_KEY = None

# Settings for Zipline integration
ZIPLINE_API_URL = ''
ZIPLINE_API_USER = ''
ZIPLINE_API_PASSWORD = ''

# Set to the list of domain names for which we will run the ICDS SMS indicators
ICDS_SMS_INDICATOR_DOMAINS = []

KAFKA_BROKERS = ['localhost:9092']
KAFKA_API_VERSION = None

MOBILE_INTEGRATION_TEST_TOKEN = None

COMMCARE_HQ_NAME = {
    "default": "CommCare HQ",
}
COMMCARE_NAME = {
    "default": "CommCare",
}

ENTERPRISE_MODE = False

RESTRICT_DOMAIN_CREATION = False

CUSTOM_LANDING_PAGE = False

TABLEAU_URL_ROOT = "https://icds.commcarehq.org/"

SENTRY_DSN = None
SENTRY_REPOSITORY = 'dimagi/commcare-hq'
SENTRY_ORGANIZATION_SLUG = 'dimagi'
SENTRY_PROJECT_SLUG = 'commcarehq'

# used for creating releases and deploys
SENTRY_API_KEY = None

OBFUSCATE_PASSWORD_FOR_NIC_COMPLIANCE = False
RESTRICT_USED_PASSWORDS_FOR_NIC_COMPLIANCE = False
DATA_UPLOAD_MAX_MEMORY_SIZE = None
# Exports use a lot of fields to define columns. See: https://dimagi-dev.atlassian.net/browse/HI-365
DATA_UPLOAD_MAX_NUMBER_FIELDS = 5000

AUTHPROXY_URL = None
AUTHPROXY_CERT = None

# number of docs for UCR to queue asynchronously at once
# ideally # of documents it takes to process in ~30 min
ASYNC_INDICATORS_TO_QUEUE = 10000
ASYNC_INDICATOR_QUEUE_TIMES = None
DAYS_TO_KEEP_DEVICE_LOGS = 60
NO_DEVICE_LOG_ENVS = list(ICDS_ENVS) + ['production']

UCR_COMPARISONS = {}

MAX_RULE_UPDATES_IN_ONE_RUN = 10000

DEFAULT_ODATA_FEED_LIMIT = 25

# used for providing separate landing pages for different URLs
# default will be used if no hosts match
CUSTOM_LANDING_TEMPLATE = {
    # "icds-cas.gov.in": 'icds/login.html',
    # "default": 'login_and_password/login.html',
}

ES_SETTINGS = None
PHI_API_KEY = None
PHI_PASSWORD = None

STATIC_DATA_SOURCE_PROVIDERS = [
    'corehq.apps.callcenter.data_source.call_center_data_source_configuration_provider'
]

BYPASS_SESSIONS_FOR_MOBILE = False

SESSION_BYPASS_URLS = [
    r'^/a/{domain}/receiver/',
    r'^/a/{domain}/phone/restore/',
    r'^/a/{domain}/phone/search/',
    r'^/a/{domain}/phone/claim-case/',
    r'^/a/{domain}/phone/heartbeat/',
    r'^/a/{domain}/phone/keys/',
    r'^/a/{domain}/phone/admin_keys/',
    r'^/a/{domain}/apps/download/',
]

ALLOW_PHONE_AS_DEFAULT_TWO_FACTOR_DEVICE = False
RATE_LIMIT_SUBMISSIONS = False

# If set to a positive number, exports requested more than this many seconds ago
# without the email option will be quickly rejected.
# This is useful for load-shedding in times of crisis.
STALE_EXPORT_THRESHOLD = None

try:
    # try to see if there's an environmental variable set for local_settings
    custom_settings = os.environ.get('CUSTOMSETTINGS', None)
    if custom_settings:
        if custom_settings == 'demo':
            from settings_demo import *
        else:
            custom_settings_module = importlib.import_module(custom_settings)
            try:
                attrlist = custom_settings_module.__all__
            except AttributeError:
                attrlist = dir(custom_settings_module)
            for attr in attrlist:
                globals()[attr] = getattr(custom_settings_module, attr)
    else:
        from localsettings import *
except ImportError as error:
    if str(error) != "No module named 'localsettings'":
        raise error
    # fallback in case nothing else is found - used for readthedocs
    from dev_settings import *


# Unless DISABLE_SERVER_SIDE_CURSORS has explicitly been set, default to True because Django >= 1.11.1 and our
# hosting environments use pgBouncer with transaction pooling. For more information, see:
# https://docs.djangoproject.com/en/1.11/releases/1.11.1/#allowed-disabling-server-side-cursors-on-postgresql
for database in DATABASES.values():
    if (
        database['ENGINE'] == 'django.db.backends.postgresql_psycopg2' and
        database.get('DISABLE_SERVER_SIDE_CURSORS') is None
    ):
        database['DISABLE_SERVER_SIDE_CURSORS'] = True


_location = lambda x: os.path.join(FILEPATH, x)

IS_SAAS_ENVIRONMENT = SERVER_ENVIRONMENT in ('production', 'staging')

if 'KAFKA_URL' in globals():
    import warnings
    warnings.warn(inspect.cleandoc("""KAFKA_URL is deprecated

    Please replace KAFKA_URL with KAFKA_BROKERS as follows:

        KAFKA_BROKERS = ['%s']
    """) % KAFKA_URL, DeprecationWarning)

    KAFKA_BROKERS = [KAFKA_URL]

TEMPLATES = [
    {
        'BACKEND': 'django.template.backends.django.DjangoTemplates',
        'DIRS': [
            _location('corehq/apps/domain/templates/login_and_password'),
        ],
        'OPTIONS': {
            'context_processors': [
                'django.contrib.auth.context_processors.auth',
                'django.contrib.messages.context_processors.messages',
                'django.template.context_processors.debug',
                'django.template.context_processors.i18n',
                'django.template.context_processors.media',
                'django.template.context_processors.request',
                'django.template.context_processors.static',
                'django.template.context_processors.tz',

                'corehq.util.context_processors.base_template',
                'corehq.util.context_processors.current_url_name',
                'corehq.util.context_processors.domain',
                'corehq.util.context_processors.domain_billing_context',
                'corehq.util.context_processors.enterprise_mode',
                'corehq.util.context_processors.mobile_experience',
                'corehq.util.context_processors.get_demo',
                'corehq.util.context_processors.banners',
                'corehq.util.context_processors.js_api_keys',
                'corehq.util.context_processors.js_toggles',
                'corehq.util.context_processors.websockets_override',
                'corehq.util.context_processors.commcare_hq_names',
                'corehq.util.context_processors.emails',
            ],
            'debug': DEBUG,
            'loaders': [
                'django.template.loaders.filesystem.Loader',
                'django.template.loaders.app_directories.Loader',
                'django.template.loaders.eggs.Loader',
            ],
        },
    },
]

LOGGING = {
    'version': 1,
    'disable_existing_loggers': True,
    'formatters': {
        'verbose': {
            'format': '%(levelname)s %(asctime)s %(module)s %(process)d %(thread)d %(message)s'
        },
        'simple': {
            'format': '%(asctime)s %(levelname)s %(message)s'
        },
        'pillowtop': {
            'format': '%(asctime)s %(levelname)s %(module)s %(message)s'
        },
        'couch-request-formatter': {
            'format': '%(asctime)s [%(username)s:%(domain)s] %(hq_url)s %(database)s %(method)s %(status_code)s %(content_length)s %(path)s %(duration)s'
        },
        'formplayer_timing': {
            'format': '%(asctime)s, %(action)s, %(control_duration)s, %(candidate_duration)s'
        },
        'formplayer_diff': {
            'format': '%(asctime)s, %(action)s, %(request)s, %(control)s, %(candidate)s'
        },
        'ucr_timing': {
            'format': '%(asctime)s\t%(domain)s\t%(report_config_id)s\t%(filter_values)s\t%(control_duration)s\t%(candidate_duration)s'
        },
        'ucr_diff': {
            'format': '%(asctime)s\t%(domain)s\t%(report_config_id)s\t%(filter_values)s\t%(control)s\t%(diff)s'
        },
        'ucr_exception': {
            'format': '%(asctime)s\t%(domain)s\t%(report_config_id)s\t%(filter_values)s\t%(candidate)s'
        },
        'kafka_audit': {
            'format': '%(asctime)s,%(message)s'
        },
    },
    'filters': {
        'hqcontext': {
            '()': 'corehq.util.log.HQRequestFilter',
        },
        'exclude_static': {
            '()': 'corehq.util.log.SuppressStaticLogs',
        },
    },
    'handlers': {
        'pillowtop': {
            'level': 'INFO',
            'class': 'logging.StreamHandler',
            'formatter': 'pillowtop'
        },
        'console': {
            'level': 'INFO',
            'class': 'logging.StreamHandler',
            'formatter': 'simple'
        },
        'file': {
            'level': 'INFO',
            'class': 'logging.handlers.RotatingFileHandler',
            'formatter': 'verbose',
            'filename': DJANGO_LOG_FILE,
            'maxBytes': 10 * 1024 * 1024,  # 10 MB
            'backupCount': 20  # Backup 200 MB of logs
        },
        'couch-request-handler': {
            'level': 'DEBUG',
            'class': 'logging.handlers.RotatingFileHandler',
            'formatter': 'couch-request-formatter',
            'filters': ['hqcontext'],
            'filename': COUCH_LOG_FILE,
            'maxBytes': 10 * 1024 * 1024,  # 10 MB
            'backupCount': 20  # Backup 200 MB of logs
        },
        'accountinglog': {
            'level': 'INFO',
            'class': 'logging.handlers.RotatingFileHandler',
            'formatter': 'verbose',
            'filename': ACCOUNTING_LOG_FILE,
            'maxBytes': 10 * 1024 * 1024,  # 10 MB
            'backupCount': 20  # Backup 200 MB of logs
        },
        'analyticslog': {
            'level': 'DEBUG',
            'class': 'logging.handlers.RotatingFileHandler',
            'formatter': 'verbose',
            'filename': ANALYTICS_LOG_FILE,
            'maxBytes': 10 * 1024 * 1024,  # 10 MB
            'backupCount': 20  # Backup 200 MB of logs
        },
        'formplayer_diff': {
            'level': 'INFO',
            'class': 'logging.handlers.RotatingFileHandler',
            'formatter': 'formplayer_diff',
            'filename': FORMPLAYER_DIFF_FILE,
            'maxBytes': 10 * 1024 * 1024,  # 10 MB
            'backupCount': 20  # Backup 200 MB of logs
        },
        'formplayer_timing': {
            'level': 'INFO',
            'class': 'logging.handlers.RotatingFileHandler',
            'formatter': 'formplayer_timing',
            'filename': FORMPLAYER_TIMING_FILE,
            'maxBytes': 10 * 1024 * 1024,  # 10 MB
            'backupCount': 20  # Backup 200 MB of logs
        },
        'mail_admins': {
            'level': 'ERROR',
            'class': 'corehq.util.log.HqAdminEmailHandler',
        },
        'notify_exception': {
            'level': 'ERROR',
            'class': 'corehq.util.log.NotifyExceptionEmailer',
        },
        'null': {
            'class': 'logging.NullHandler',
        },
        'soft_asserts': {
            "level": "DEBUG",
            'class': 'logging.handlers.RotatingFileHandler',
            'formatter': 'verbose',
            'filename': SOFT_ASSERTS_LOG_FILE,
            'maxBytes': 10 * 1024 * 1024,  # 10 MB
            'backupCount': 200  # Backup 2000 MB of logs
        },
        'main_couch_sql_datamigration': {
            'level': 'INFO',
            'class': 'logging.handlers.RotatingFileHandler',
            'formatter': 'simple',
            'filename': MAIN_COUCH_SQL_DATAMIGRATION,
            'maxBytes': 10 * 1024 * 1024,
            'backupCount': 20
        },
    },
    'root': {
        'level': 'INFO',
        'handlers': ['console', 'file'],
    },
    'loggers': {
        'couchdbkit.request': {
            'handlers': ['couch-request-handler'],
            'level': 'DEBUG',
            'propagate': False,
        },
        'django': {
            'handlers': ['file'],
            'level': 'ERROR',
            'propagate': True,
        },
        'django.server': {
            'handlers': ['console'],
            'level': 'INFO',
            'propagate': False,
            'filters': ['exclude_static'],
        },
        'django.security.DisallowedHost': {
            'handlers': ['null'],
            'propagate': False,
        },
        'notify': {
            'handlers': ['file'],
            'level': 'ERROR',
            'propagate': True,
        },
        'celery.task': {
            'handlers': ['console', 'file'],
            'level': 'INFO',
            'propagate': True
        },
        'pillowtop': {
            'handlers': ['pillowtop'],
            'level': 'INFO',
            'propagate': False,
        },
        'smsbillables': {
            'handlers': ['file', 'console', 'mail_admins'],
            'level': 'INFO',
            'propagate': False,
        },
        'accounting': {
            'handlers': ['accountinglog', 'console', 'mail_admins'],
            'level': 'INFO',
            'propagate': False,
        },
        'analytics': {
            'handlers': ['analyticslog'],
            'level': 'DEBUG',
            'propagate': False
        },
        'elasticsearch': {
            'handlers': ['file'],
            'level': 'ERROR',
            'propagate': True,
        },
        'formplayer_timing': {
            'handlers': ['formplayer_timing'],
            'level': 'INFO',
            'propogate': True,
        },
        'formplayer_diff': {
            'handlers': ['formplayer_diff'],
            'level': 'INFO',
            'propogate': True,
        },
        'boto3': {
            'handlers': ['console'],
            'level': 'WARNING',
            'propagate': True
        },
        'botocore': {
            'handlers': ['console'],
            'level': 'WARNING',
            'propagate': True
        },
        'soft_asserts': {
            'handlers': ['soft_asserts', 'console'],
            'level': 'DEBUG',
            'propagate': False,
        },
        'kafka': {
            'handlers': ['file'],
            'level': 'ERROR',
            'propagate': False,
        },
    }
}

if LOCAL_LOGGING_CONFIG:
    for key, config in LOCAL_LOGGING_CONFIG.items():
        if key in ('handlers', 'loggers', 'formatters', 'filters'):
            LOGGING[key].update(config)
        else:
            LOGGING[key] = config

fix_logger_obfuscation_ = globals().get("FIX_LOGGER_ERROR_OBFUSCATION")
helper.fix_logger_obfuscation(fix_logger_obfuscation_, LOGGING)

if DEBUG:
    INSTALLED_APPS = INSTALLED_APPS + ('corehq.apps.mocha',)
    import warnings
    warnings.simplefilter('default')
    os.environ['PYTHONWARNINGS'] = 'd'  # Show DeprecationWarning
else:
    TEMPLATES[0]['OPTIONS']['loaders'] = [[
        'django.template.loaders.cached.Loader',
        TEMPLATES[0]['OPTIONS']['loaders']
    ]]

if helper.is_testing():
    helper.assign_test_db_names(DATABASES)


DATABASE_ROUTERS = globals().get('DATABASE_ROUTERS', [])
if 'corehq.sql_db.routers.MultiDBRouter' not in DATABASE_ROUTERS:
    DATABASE_ROUTERS.append('corehq.sql_db.routers.MultiDBRouter')

INDICATOR_CONFIG = {
}

COMPRESS_URL = STATIC_CDN + STATIC_URL

####### Couch Forms & Couch DB Kit Settings #######
NEW_USERS_GROUPS_DB = 'users'
USERS_GROUPS_DB = NEW_USERS_GROUPS_DB

NEW_FIXTURES_DB = 'fixtures'
FIXTURES_DB = NEW_FIXTURES_DB

NEW_DOMAINS_DB = 'domains'
DOMAINS_DB = NEW_DOMAINS_DB

NEW_APPS_DB = 'apps'
APPS_DB = NEW_APPS_DB

META_DB = 'meta'

_serializer = 'corehq.util.python_compatibility.Py3PickleSerializer'
for _name in ["default", "redis"]:
    if _name not in CACHES:  # noqa: F405
        continue
    _options = CACHES[_name].setdefault('OPTIONS', {})  # noqa: F405
    assert _options.get('SERIALIZER', _serializer) == _serializer, (
        "Refusing to change SERIALIZER. Remove that option from "
        "localsettings or whereever redis caching is configured. {}"
        .format(_options)
    )
    _options['SERIALIZER'] = _serializer
del _name, _options, _serializer


COUCHDB_APPS = [
    'api',
    'appstore',
    'builds',
    'case',
    'casegroups',
    'cleanup',
    'cloudcare',
    'commtrack',
    'consumption',
    'couch',
    # This is necessary for abstract classes in dimagi.utils.couch.undo;
    # otherwise breaks tests
    'couchdbkit_aggregate',
    'couchforms',
    'couchexport',
    'custom_data_fields',
    'hqadmin',
    'dhis2',
    'ext',
    'facilities',
    'fluff_filter',
    'hqcase',
    'hqmedia',
    'case_importer',
    'indicators',
    'locations',
    'mobile_auth',
    'openmrs',
    'pillowtop',
    'pillow_retry',
    'products',
    'programs',
    'reminders',
    'reports',
    'saved_reports',
    'sms',
    'smsforms',
    'telerivet',
    'toggle',
    'translations',
    'utils',  # dimagi-utils
    'formplayer',
    'phonelog',
    'registration',
    'crs_reports',
    'grapevine',
    'openclinica',

    # custom reports
    'pact',
    'accounting',
    'succeed',
    'ilsgateway',
    ('auditcare', 'auditcare'),
    ('repeaters', 'receiverwrapper'),
    ('userreports', META_DB),
    ('custom_data_fields', META_DB),
    # needed to make couchdbkit happy
    ('fluff', 'fluff-bihar'),
    ('mc', 'fluff-mc'),
    ('m4change', 'm4change'),
    ('export', META_DB),
    ('callcenter', META_DB),

    # users and groups
    ('groups', USERS_GROUPS_DB),
    ('users', USERS_GROUPS_DB),

    # fixtures
    ('fixtures', FIXTURES_DB),

    # domains
    ('domain', DOMAINS_DB),

    # applications
    ('app_manager', APPS_DB),
]

COUCH_SETTINGS_HELPER = helper.CouchSettingsHelper(
    COUCH_DATABASES,
    COUCHDB_APPS,
    [NEW_USERS_GROUPS_DB, NEW_FIXTURES_DB, NEW_DOMAINS_DB, NEW_APPS_DB],
    UNIT_TESTING
)
COUCH_DATABASE = COUCH_SETTINGS_HELPER.main_db_url
COUCHDB_DATABASES = COUCH_SETTINGS_HELPER.make_couchdb_tuples()
EXTRA_COUCHDB_DATABASES = COUCH_SETTINGS_HELPER.get_extra_couchdbs()

# note: the only reason LOCAL_APPS come before INSTALLED_APPS is because of
# a weird travis issue with kafka. if for any reason this order causes problems
# it can be reverted whenever that's figured out.
# https://github.com/dimagi/commcare-hq/pull/10034#issuecomment-174868270
INSTALLED_APPS = LOCAL_APPS + INSTALLED_APPS

seen = set()
INSTALLED_APPS = [x for x in INSTALLED_APPS if x not in seen and not seen.add(x)]

MIDDLEWARE += LOCAL_MIDDLEWARE

### Shared drive settings ###
SHARED_DRIVE_CONF = helper.SharedDriveConfiguration(
    SHARED_DRIVE_ROOT,
    RESTORE_PAYLOAD_DIR_NAME,
    TRANSFER_FILE_DIR_NAME,
    SHARED_TEMP_DIR_NAME,
    SHARED_BLOB_DIR_NAME
)
TRANSFER_MAPPINGS = {
    SHARED_DRIVE_CONF.transfer_dir: '/{}'.format(TRANSFER_FILE_DIR_NAME),  # e.g. '/mnt/shared/downloads': '/downloads',
}

# these are the official django settings
# which really we should be using over the custom ones
EMAIL_HOST = EMAIL_SMTP_HOST
EMAIL_PORT = EMAIL_SMTP_PORT
EMAIL_HOST_USER = EMAIL_LOGIN
EMAIL_HOST_PASSWORD = EMAIL_PASSWORD
# EMAIL_USE_TLS is set above
# so it can be overridden in localsettings (e.g. in a dev environment)

NO_HTML_EMAIL_MESSAGE = """
This is an email from CommCare HQ. You're seeing this message because your
email client chose to display the plaintext version of an email that CommCare
HQ can only provide in HTML.  Please set your email client to view this email
in HTML or read this email in a client that supports HTML email.

Thanks,
The CommCare HQ Team"""

MESSAGE_TAGS = {
    messages.INFO: 'alert-info',
    messages.DEBUG: '',
    messages.SUCCESS: 'alert-success',
    messages.WARNING: 'alert-warning',
    messages.ERROR: 'alert-danger',
}

COMMCARE_USER_TERM = "Mobile Worker"
WEB_USER_TERM = "Web User"

DEFAULT_CURRENCY = "USD"
DEFAULT_CURRENCY_SYMBOL = "$"

CUSTOM_SMS_HANDLERS = [
    'custom.ilsgateway.tanzania.handler.handle',
]

SMS_HANDLERS = [
    'corehq.apps.commtrack.sms.handle',
    'corehq.apps.sms.handlers.keyword.sms_keyword_handler',
    'corehq.apps.sms.handlers.form_session.form_session_handler',
    'corehq.apps.sms.handlers.fallback.fallback_handler',
]


SMS_LOADED_SQL_BACKENDS = [
    'corehq.messaging.smsbackends.apposit.models.SQLAppositBackend',
    'corehq.messaging.smsbackends.grapevine.models.SQLGrapevineBackend',
    'corehq.messaging.smsbackends.http.models.SQLHttpBackend',
    'corehq.messaging.smsbackends.icds_nic.models.SQLICDSBackend',
    'corehq.messaging.smsbackends.mach.models.SQLMachBackend',
    'corehq.messaging.smsbackends.megamobile.models.SQLMegamobileBackend',
    'corehq.messaging.smsbackends.push.models.PushBackend',
    'corehq.messaging.smsbackends.starfish.models.StarfishBackend',
    'corehq.messaging.smsbackends.sislog.models.SQLSislogBackend',
    'corehq.messaging.smsbackends.smsgh.models.SQLSMSGHBackend',
    'corehq.messaging.smsbackends.telerivet.models.SQLTelerivetBackend',
    'corehq.messaging.smsbackends.test.models.SQLTestSMSBackend',
    'corehq.messaging.smsbackends.tropo.models.SQLTropoBackend',
    'corehq.messaging.smsbackends.twilio.models.SQLTwilioBackend',
    'corehq.messaging.smsbackends.unicel.models.SQLUnicelBackend',
    'corehq.messaging.smsbackends.yo.models.SQLYoBackend',
    'corehq.messaging.smsbackends.vertex.models.VertexBackend',
    'corehq.messaging.smsbackends.start_enterprise.models.StartEnterpriseBackend',
    'corehq.messaging.smsbackends.ivory_coast_mtn.models.IvoryCoastMTNBackend',
    'corehq.messaging.smsbackends.karix.models.KarixBackend',
    'corehq.messaging.smsbackends.airtel_tcl.models.AirtelTCLBackend',
]

# The number of seconds to use as a timeout when making gateway requests
SMS_GATEWAY_TIMEOUT = 5

# These are functions that can be called
# to retrieve custom content in a reminder event.
# If the function is not in here, it will not be called.
# Used by the old reminders framework
ALLOWED_CUSTOM_CONTENT_HANDLERS = {
    "UCLA_GENERAL_HEALTH": "custom.ucla.api.general_health_message_bank_content",
    "UCLA_MENTAL_HEALTH": "custom.ucla.api.mental_health_message_bank_content",
    "UCLA_SEXUAL_HEALTH": "custom.ucla.api.sexual_health_message_bank_content",
    "UCLA_MED_ADHERENCE": "custom.ucla.api.med_adherence_message_bank_content",
    "UCLA_SUBSTANCE_USE": "custom.ucla.api.substance_use_message_bank_content",
}

# Used by the new reminders framework
AVAILABLE_CUSTOM_SCHEDULING_CONTENT = {
    "ICDS_STATIC_NEGATIVE_GROWTH_MESSAGE":
        ["custom.icds.messaging.custom_content.static_negative_growth_indicator",
         "ICDS: Static/Negative Growth Indicator"],
    "ICDS_MISSED_CF_VISIT_TO_AWW":
        ["custom.icds.messaging.custom_content.missed_cf_visit_to_aww",
         "ICDS: Missed CF Visit for AWW recipient"],
    "ICDS_MISSED_CF_VISIT_TO_LS":
        ["custom.icds.messaging.custom_content.missed_cf_visit_to_ls",
         "ICDS: Missed CF Visit for LS recipient"],
    "ICDS_MISSED_PNC_VISIT_TO_LS":
        ["custom.icds.messaging.custom_content.missed_pnc_visit_to_ls",
         "ICDS: Missed PNC Visit for LS recipient"],
    "ICDS_CHILD_ILLNESS_REPORTED":
        ["custom.icds.messaging.custom_content.child_illness_reported",
         "ICDS: Child Illness Reported"],
    "ICDS_CF_VISITS_COMPLETE":
        ["custom.icds.messaging.custom_content.cf_visits_complete",
         "ICDS: CF Visits Complete"],
    "ICDS_AWW_1":
        ["custom.icds.messaging.custom_content.aww_1",
         "ICDS: Weekly AWC Submission Performance to AWW"],
    "ICDS_AWW_2":
        ["custom.icds.messaging.custom_content.aww_2",
         "ICDS: Monthly AWC Aggregate Performance to AWW"],
    "ICDS_LS_1":
        ["custom.icds.messaging.custom_content.ls_1",
         "ICDS: Monthly AWC Aggregate Performance to LS"],
    "ICDS_LS_2":
        ["custom.icds.messaging.custom_content.ls_2",
         "ICDS: Weekly AWC VHND Performance to LS"],
    "ICDS_LS_6":
        ["custom.icds.messaging.custom_content.ls_6",
         "ICDS: Weekly AWC Submission Performance to LS"],
    "ICDS_PHASE2_AWW_1":
        ["custom.icds.messaging.custom_content.phase2_aww_1",
         "ICDS: AWC VHND Performance to AWW"],
    "UCLA_GENERAL_HEALTH":
        ["custom.ucla.api.general_health_message_bank_content_new",
         "UCLA: General Health Message Bank"],
    "UCLA_MENTAL_HEALTH":
        ["custom.ucla.api.mental_health_message_bank_content_new",
         "UCLA: Mental Health Message Bank"],
    "UCLA_SEXUAL_HEALTH":
        ["custom.ucla.api.sexual_health_message_bank_content_new",
         "UCLA: Sexual Health Message Bank"],
    "UCLA_MED_ADHERENCE":
        ["custom.ucla.api.med_adherence_message_bank_content_new",
         "UCLA: Med Adherence Message Bank"],
    "UCLA_SUBSTANCE_USE":
        ["custom.ucla.api.substance_use_message_bank_content_new",
         "UCLA: Substance Use Message Bank"],
}

# Used by the old reminders framework
AVAILABLE_CUSTOM_REMINDER_RECIPIENTS = {
    'HOST_CASE_OWNER_LOCATION':
        ['corehq.apps.reminders.custom_recipients.host_case_owner_location',
         "Custom: Extension Case -> Host Case -> Owner (which is a location)"],
    'HOST_CASE_OWNER_LOCATION_PARENT':
        ['corehq.apps.reminders.custom_recipients.host_case_owner_location_parent',
         "Custom: Extension Case -> Host Case -> Owner (which is a location) -> Parent location"],
    'CASE_OWNER_LOCATION_PARENT':
        ['custom.abt.messaging.custom_recipients.abt_case_owner_location_parent_old_framework',
         "Abt: The case owner's location's parent location"],
}

# Used by the new reminders framework
AVAILABLE_CUSTOM_SCHEDULING_RECIPIENTS = {
    'ICDS_MOTHER_PERSON_CASE_FROM_CCS_RECORD_CASE':
        ['custom.icds.messaging.custom_recipients.recipient_mother_person_case_from_ccs_record_case',
         "ICDS: Mother person case from ccs_record case"],
    'ICDS_MOTHER_PERSON_CASE_FROM_CCS_RECORD_CASE_EXCL_MIGRATED_OR_OPTED_OUT':
        ['custom.icds.messaging.custom_recipients'
         '.recipient_mother_person_case_from_ccs_record_case_excl_migrated_or_opted_out',
         "ICDS: Mother person case from ccs_record case (excluding migrated and not registered mothers)"],
    'ICDS_MOTHER_PERSON_CASE_FROM_CHILD_HEALTH_CASE':
        ['custom.icds.messaging.custom_recipients.recipient_mother_person_case_from_child_health_case',
         "ICDS: Mother person case from child_health case"],
    'ICDS_MOTHER_PERSON_CASE_FROM_CHILD_PERSON_CASE':
        ['custom.icds.messaging.custom_recipients.recipient_mother_person_case_from_child_person_case',
         "ICDS: Mother person case from child person case"],
    'ICDS_SUPERVISOR_FROM_AWC_OWNER':
        ['custom.icds.messaging.custom_recipients.supervisor_from_awc_owner',
         "ICDS: Supervisor Location from AWC Owner"],
    'HOST_CASE_OWNER_LOCATION':
        ['corehq.messaging.scheduling.custom_recipients.host_case_owner_location',
         "Custom: Extension Case -> Host Case -> Owner (which is a location)"],
    'HOST_CASE_OWNER_LOCATION_PARENT':
        ['corehq.messaging.scheduling.custom_recipients.host_case_owner_location_parent',
         "Custom: Extension Case -> Host Case -> Owner (which is a location) -> Parent location"],
    'CASE_OWNER_LOCATION_PARENT':
        ['custom.abt.messaging.custom_recipients.abt_case_owner_location_parent_new_framework',
         "Abt: The case owner's location's parent location"],
}

AVAILABLE_CUSTOM_RULE_CRITERIA = {
    'ICDS_PERSON_CASE_IS_UNDER_6_YEARS_OLD':
        'custom.icds.rules.custom_criteria.person_case_is_under_6_years_old',
    'ICDS_PERSON_CASE_IS_UNDER_19_YEARS_OLD':
        'custom.icds.rules.custom_criteria.person_case_is_under_19_years_old',
    'ICDS_CCS_RECORD_CASE_HAS_FUTURE_EDD':
        'custom.icds.rules.custom_criteria.ccs_record_case_has_future_edd',
    'ICDS_CCS_RECORD_CASE_AVAILING_SERVICES':
        'custom.icds.rules.custom_criteria.ccs_record_case_is_availing_services',
    'ICDS_IS_USERCASE_OF_AWW':
        'custom.icds.rules.custom_criteria.is_usercase_of_aww',
    'ICDS_IS_USERCASE_OF_LS':
        'custom.icds.rules.custom_criteria.is_usercase_of_ls',
}

AVAILABLE_CUSTOM_RULE_ACTIONS = {
    'ICDS_ESCALATE_TECH_ISSUE':
        'custom.icds.rules.custom_actions.escalate_tech_issue',
}

# These are custom templates which can wrap default the sms/chat.html template
CUSTOM_CHAT_TEMPLATES = {}

CASE_WRAPPER = 'corehq.apps.hqcase.utils.get_case_wrapper'

PILLOWTOPS = {
    'core': [
        {
            'name': 'CaseToElasticsearchPillow',
            'class': 'pillowtop.pillow.interface.ConstructedPillow',
            'instance': 'corehq.pillows.case.get_case_to_elasticsearch_pillow',
        },
        {
            'name': 'XFormToElasticsearchPillow',
            'class': 'pillowtop.pillow.interface.ConstructedPillow',
            'instance': 'corehq.pillows.xform.get_xform_to_elasticsearch_pillow',
        },
        {
            'name': 'case-pillow',
            'class': 'pillowtop.pillow.interface.ConstructedPillow',
            'instance': 'corehq.pillows.case.get_case_pillow',
            'params': {
                'ucr_division': '0f'
            }
        },
        {
            'name': 'xform-pillow',
            'class': 'pillowtop.pillow.interface.ConstructedPillow',
            'instance': 'corehq.pillows.xform.get_xform_pillow',
            'params': {
                'ucr_division': '0f'
            }
        },
        {
            'name': 'UserPillow',
            'class': 'pillowtop.pillow.interface.ConstructedPillow',
            'instance': 'corehq.pillows.user.get_user_pillow_old',
        },
        {
            'name': 'user-pillow',
            'class': 'pillowtop.pillow.interface.ConstructedPillow',
            'instance': 'corehq.pillows.user.get_user_pillow',
        },
        {
            'name': 'ApplicationToElasticsearchPillow',
            'class': 'pillowtop.pillow.interface.ConstructedPillow',
            'instance': 'corehq.pillows.application.get_app_to_elasticsearch_pillow',
        },
        {
            'name': 'GroupPillow',
            'class': 'pillowtop.pillow.interface.ConstructedPillow',
            'instance': 'corehq.pillows.group.get_group_pillow_old',
        },
        {
            'name': 'GroupToUserPillow',
            'class': 'pillowtop.pillow.interface.ConstructedPillow',
            'instance': 'corehq.pillows.groups_to_user.get_group_to_user_pillow',
        },
        {
            'name': 'group-pillow',
            'class': 'pillowtop.pillow.interface.ConstructedPillow',
            'instance': 'corehq.pillows.groups_to_user.get_group_pillow',
        },
        {
            'name': 'SqlSMSPillow',
            'class': 'pillowtop.pillow.interface.ConstructedPillow',
            'instance': 'corehq.pillows.sms.get_sql_sms_pillow',
        },
        {
            'name': 'UserGroupsDbKafkaPillow',
            'class': 'pillowtop.pillow.interface.ConstructedPillow',
            'instance': 'corehq.apps.change_feed.pillow.get_user_groups_db_kafka_pillow',
        },
        {
            'name': 'KafkaDomainPillow',
            'class': 'pillowtop.pillow.interface.ConstructedPillow',
            'instance': 'corehq.pillows.domain.get_domain_kafka_to_elasticsearch_pillow',
        },
        {
            'name': 'FormSubmissionMetadataTrackerPillow',
            'class': 'pillowtop.pillow.interface.ConstructedPillow',
            'instance': 'corehq.pillows.app_submission_tracker.get_form_submission_metadata_tracker_pillow',
        },
        {
            'name': 'UpdateUserSyncHistoryPillow',
            'class': 'pillowtop.pillow.interface.ConstructedPillow',
            'instance': 'corehq.pillows.synclog.get_user_sync_history_pillow',
        },
        {
            'name': 'kafka-ucr-main',
            'class': 'corehq.apps.userreports.pillow.ConfigurableReportKafkaPillow',
            'instance': 'corehq.apps.userreports.pillow.get_kafka_ucr_pillow',
            'params': {
                'ucr_division': '0f'
            }
        },
        {
            'name': 'kafka-ucr-static',
            'class': 'corehq.apps.userreports.pillow.ConfigurableReportKafkaPillow',
            'instance': 'corehq.apps.userreports.pillow.get_kafka_ucr_static_pillow',
            'params': {
                'ucr_division': '0f'
            }
        },
        {
            'name': 'ReportCaseToElasticsearchPillow',
            'class': 'pillowtop.pillow.interface.ConstructedPillow',
            'instance': 'corehq.pillows.reportcase.get_report_case_to_elasticsearch_pillow',
        },
        {
            'name': 'ReportXFormToElasticsearchPillow',
            'class': 'pillowtop.pillow.interface.ConstructedPillow',
            'instance': 'corehq.pillows.reportxform.get_report_xform_to_elasticsearch_pillow',
        },
        {
            'name': 'UnknownUsersPillow',
            'class': 'pillowtop.pillow.interface.ConstructedPillow',
            'instance': 'corehq.pillows.user.get_unknown_users_pillow',
        },
        {
            'name': 'case_messaging_sync_pillow',
            'class': 'pillowtop.pillow.interface.ConstructedPillow',
            'instance': 'corehq.messaging.pillow.get_case_messaging_sync_pillow',
        },
    ],
    'core_ext': [
        {
            'name': 'AppDbChangeFeedPillow',
            'class': 'pillowtop.pillow.interface.ConstructedPillow',
            'instance': 'corehq.apps.change_feed.pillow.get_application_db_kafka_pillow',
        },
        {
            'name': 'DefaultChangeFeedPillow',
            'class': 'pillowtop.pillow.interface.ConstructedPillow',
            'instance': 'corehq.apps.change_feed.pillow.get_default_couch_db_change_feed_pillow',
        },
        {
            'name': 'DomainDbKafkaPillow',
            'class': 'pillowtop.pillow.interface.ConstructedPillow',
            'instance': 'corehq.apps.change_feed.pillow.get_domain_db_kafka_pillow',
        },
        {
            'name': 'location-ucr-pillow',
            'class': 'pillowtop.pillow.interface.ConstructedPillow',
            'instance': 'corehq.apps.userreports.pillow.get_location_pillow',
        },
    ],
    'cache': [
        {
            'name': 'CacheInvalidatePillow',
            'class': 'pillowtop.pillow.interface.ConstructedPillow',
            'instance': 'corehq.pillows.cacheinvalidate.get_main_cache_invalidation_pillow',
        },
        {
            'name': 'UserCacheInvalidatePillow',
            'class': 'pillowtop.pillow.interface.ConstructedPillow',
            'instance': 'corehq.pillows.cacheinvalidate.get_user_groups_cache_invalidation_pillow',
        },
    ],
    'fluff': [
        'custom.m4change.models.M4ChangeFormFluffPillow',
        'custom.intrahealth.models.IntraHealthFormFluffPillow',
        'custom.intrahealth.models.RecouvrementFluffPillow',
        'custom.succeed.models.UCLAPatientFluffPillow',
    ],
    'experimental': [
        {
            'name': 'CaseSearchToElasticsearchPillow',
            'class': 'pillowtop.pillow.interface.ConstructedPillow',
            'instance': 'corehq.pillows.case_search.get_case_search_to_elasticsearch_pillow',
        },
        {
            'name': 'LedgerToElasticsearchPillow',
            'class': 'pillowtop.pillow.interface.ConstructedPillow',
            'instance': 'corehq.pillows.ledger.get_ledger_to_elasticsearch_pillow',
        },
    ]
}

STATIC_UCR_REPORTS = [
    os.path.join('custom', '_legacy', 'mvp', 'ucr', 'reports', 'deidentified_va_report.json'),
    os.path.join('custom', 'abt', 'reports', 'incident_report.json'),
    os.path.join('custom', 'abt', 'reports', 'sms_indicator_report.json'),
    os.path.join('custom', 'abt', 'reports', 'spray_progress_country.json'),
    os.path.join('custom', 'abt', 'reports', 'spray_progress_level_1.json'),
    os.path.join('custom', 'abt', 'reports', 'spray_progress_level_2.json'),
    os.path.join('custom', 'abt', 'reports', 'spray_progress_level_3.json'),
    os.path.join('custom', 'abt', 'reports', 'spray_progress_level_4.json'),
    os.path.join('custom', 'abt', 'reports', 'supervisory_report.json'),
    os.path.join('custom', 'abt', 'reports', 'supervisory_report_v2.json'),
    os.path.join('custom', 'abt', 'reports', 'supervisory_report_v2019.json'),
    os.path.join('custom', 'icds_reports', 'ucr', 'reports', 'dashboard', '*.json'),
    os.path.join('custom', 'icds_reports', 'ucr', 'reports', 'asr', '*.json'),
    os.path.join('custom', 'icds_reports', 'ucr', 'reports', 'asr', 'ucr_v2', '*.json'),
    os.path.join('custom', 'icds_reports', 'ucr', 'reports', 'mpr', '*.json'),
    os.path.join('custom', 'icds_reports', 'ucr', 'reports', 'mpr', 'dashboard', '*.json'),
    os.path.join('custom', 'icds_reports', 'ucr', 'reports', 'mpr', 'ucr_v2', '*.json'),
    os.path.join('custom', 'icds_reports', 'ucr', 'reports', 'ls', '*.json'),
    os.path.join('custom', 'icds_reports', 'ucr', 'reports', 'other', '*.json'),
    os.path.join('custom', 'echis_reports', 'ucr', 'reports', '*.json'),
    os.path.join('custom', 'aaa', 'ucr', 'reports', '*.json'),
    os.path.join('custom', 'ccqa', 'ucr', 'reports', 'patients.json'),  # For testing static UCRs
]


STATIC_DATA_SOURCES = [
    os.path.join('custom', 'up_nrhm', 'data_sources', 'location_hierarchy.json'),
    os.path.join('custom', 'up_nrhm', 'data_sources', 'asha_facilitators.json'),
    os.path.join('custom', 'succeed', 'data_sources', 'submissions.json'),
    os.path.join('custom', 'succeed', 'data_sources', 'patient_task_list.json'),
    os.path.join('custom', 'abt', 'reports', 'data_sources', 'sms_case.json'),
    os.path.join('custom', 'abt', 'reports', 'data_sources', 'supervisory.json'),
    os.path.join('custom', 'abt', 'reports', 'data_sources', 'supervisory_v2.json'),
    os.path.join('custom', 'abt', 'reports', 'data_sources', 'supervisory_v2019.json'),
    os.path.join('custom', 'abt', 'reports', 'data_sources', 'late_pmt.json'),
    os.path.join('custom', '_legacy', 'mvp', 'ucr', 'reports', 'data_sources', 'va_datasource.json'),
    os.path.join('custom', 'reports', 'mc', 'data_sources', 'malaria_consortium.json'),
    os.path.join('custom', 'reports', 'mc', 'data_sources', 'weekly_forms.json'),
    os.path.join('custom', 'icds_reports', 'ucr', 'data_sources', 'awc_locations.json'),
    os.path.join('custom', 'icds_reports', 'ucr', 'data_sources', 'awc_mgt_forms.json'),
    os.path.join('custom', 'icds_reports', 'ucr', 'data_sources', 'ccs_record_cases.json'),
    os.path.join('custom', 'icds_reports', 'ucr', 'data_sources', 'ccs_record_cases_monthly_v2.json'),
    os.path.join('custom', 'icds_reports', 'ucr', 'data_sources', 'child_cases_monthly_v2.json'),
    os.path.join('custom', 'icds_reports', 'ucr', 'data_sources', 'child_delivery_forms.json'),
    os.path.join('custom', 'icds_reports', 'ucr', 'data_sources', 'child_health_cases.json'),
    os.path.join('custom', 'icds_reports', 'ucr', 'data_sources', 'daily_feeding_forms.json'),
    os.path.join('custom', 'icds_reports', 'ucr', 'data_sources', 'gm_forms.json'),
    os.path.join('custom', 'icds_reports', 'ucr', 'data_sources', 'hardware_cases.json'),
    os.path.join('custom', 'icds_reports', 'ucr', 'data_sources', 'home_visit_forms.json'),
    os.path.join('custom', 'icds_reports', 'ucr', 'data_sources', 'household_cases.json'),
    os.path.join('custom', 'icds_reports', 'ucr', 'data_sources', 'infrastructure_form.json'),
    os.path.join('custom', 'icds_reports', 'ucr', 'data_sources', 'infrastructure_form_v2.json'),
    os.path.join('custom', 'icds_reports', 'ucr', 'data_sources', 'it_report_follow_issue.json'),
    os.path.join('custom', 'icds_reports', 'ucr', 'data_sources', 'ls_home_visit_forms_filled.json'),
    os.path.join('custom', 'icds_reports', 'ucr', 'data_sources', 'ls_app_usage_forms.json'),
    os.path.join('custom', 'icds_reports', 'ucr', 'data_sources', 'ls_vhnd_form.json'),
    os.path.join('custom', 'icds_reports', 'ucr', 'data_sources', 'person_cases_v3.json'),
    os.path.join('custom', 'icds_reports', 'ucr', 'data_sources', 'tasks_cases.json'),
    os.path.join('custom', 'icds_reports', 'ucr', 'data_sources', 'tech_issue_cases.json'),
    os.path.join('custom', 'icds_reports', 'ucr', 'data_sources', 'thr_forms_v2.json'),
    os.path.join('custom', 'icds_reports', 'ucr', 'data_sources', 'usage_forms.json'),
    os.path.join('custom', 'icds_reports', 'ucr', 'data_sources', 'vhnd_form.json'),
    os.path.join('custom', 'icds_reports', 'ucr', 'data_sources', 'visitorbook_forms.json'),
    os.path.join('custom', 'icds_reports', 'ucr', 'data_sources', 'adolescent_girl_register_form_ucr.json'),
    os.path.join('custom', 'icds_reports', 'ucr', 'data_sources', 'dashboard', 'complementary_feeding_forms.json'),
    os.path.join('custom', 'icds_reports', 'ucr', 'data_sources', 'dashboard', 'dashboard_growth_monitoring.json'),
    os.path.join('custom', 'icds_reports', 'ucr', 'data_sources', 'dashboard', 'postnatal_care_forms.json'),
    os.path.join('custom', 'icds_reports', 'ucr', 'data_sources', 'dashboard', 'commcare_user_cases.json'),
    os.path.join('custom', 'icds_reports', 'ucr', 'data_sources', 'dashboard', 'delivery_forms.json'),
    os.path.join('custom', 'icds_reports', 'ucr', 'data_sources', 'dashboard', 'pregnant_tasks.json'),
    os.path.join('custom', 'icds_reports', 'ucr', 'data_sources', 'dashboard', 'child_tasks.json'),
    os.path.join('custom', 'icds_reports', 'ucr', 'data_sources', 'dashboard', 'thr_forms.json'),
    os.path.join('custom', 'icds_reports', 'ucr', 'data_sources', 'dashboard', 'birth_preparedness_forms.json'),
    os.path.join('custom', 'icds_reports', 'ucr', 'data_sources', 'dashboard', 'daily_feeding_forms.json'),
    os.path.join('custom', 'icds_reports', 'ucr', 'data_sources', 'primary_private_school_form_ucr.json'),
    os.path.join('custom', 'icds_reports', 'ucr', 'data_sources', 'cbe_form.json'),
    os.path.join('custom', 'icds_reports', 'ucr', 'data_sources', 'migrations_form.json'),
    os.path.join('custom', 'champ', 'ucr_data_sources', 'champ_cameroon.json'),
    os.path.join('custom', 'champ', 'ucr_data_sources', 'enhanced_peer_mobilization.json'),
    os.path.join('custom', 'intrahealth', 'ucr', 'data_sources', 'commande_combined.json'),
    os.path.join('custom', 'intrahealth', 'ucr', 'data_sources', 'livraison_combined.json'),
    os.path.join('custom', 'intrahealth', 'ucr', 'data_sources', 'operateur_combined.json'),
    os.path.join('custom', 'intrahealth', 'ucr', 'data_sources', 'operateur_combined2.json'),
    os.path.join('custom', 'intrahealth', 'ucr', 'data_sources', 'rapture_combined.json'),
    os.path.join('custom', 'intrahealth', 'ucr', 'data_sources', 'recouvrement_combined.json'),
    os.path.join('custom', 'intrahealth', 'ucr', 'data_sources', 'visite_de_l_operateur.json'),
    os.path.join('custom', 'intrahealth', 'ucr', 'data_sources', 'visite_de_l_operateur_per_product.json'),
    os.path.join('custom', 'intrahealth', 'ucr', 'data_sources', 'yeksi_naa_reports_logisticien.json'),
    os.path.join('custom', 'intrahealth', 'ucr', 'data_sources', 'visite_de_l_operateur_per_program.json'),
    os.path.join('custom', 'intrahealth', 'ucr', 'data_sources', 'visite_de_l_operateur_product_consumption.json'),
    os.path.join('custom', 'intrahealth', 'ucr', 'data_sources', 'indicateurs_de_base.json'),
    os.path.join('custom', 'inddex', 'ucr', 'data_sources', '*.json'),

    os.path.join('custom', 'echis_reports', 'ucr', 'data_sources', '*.json'),
    os.path.join('custom', 'aaa', 'ucr', 'data_sources', '*.json'),
    os.path.join('custom', 'ccqa', 'ucr', 'data_sources', 'patients.json'),  # For testing static UCRs
]

for k, v in LOCAL_PILLOWTOPS.items():
    plist = PILLOWTOPS.get(k, [])
    plist.extend(v)
    PILLOWTOPS[k] = plist

COUCH_CACHE_BACKENDS = [
    'corehq.apps.cachehq.cachemodels.DomainGenerationCache',
    'corehq.apps.cachehq.cachemodels.UserGenerationCache',
    'corehq.apps.cachehq.cachemodels.GroupGenerationCache',
    'corehq.apps.cachehq.cachemodels.UserRoleGenerationCache',
    'corehq.apps.cachehq.cachemodels.ReportGenerationCache',
    'corehq.apps.cachehq.cachemodels.DefaultConsumptionGenerationCache',
    'corehq.apps.cachehq.cachemodels.InvitationGenerationCache',
    'corehq.apps.cachehq.cachemodels.UserReportsDataSourceCache',
    'dimagi.utils.couch.cache.cache_core.gen.GlobalCache',
]

# Custom fully indexed domains for ReportCase index/pillowtop
# Adding a domain will not automatically index that domain's existing cases
ES_CASE_FULL_INDEX_DOMAINS = [
    'pact',
    'commtrack-public-demo',
    'crs-remind',
    'succeed',
]

# Custom fully indexed domains for ReportXForm index/pillowtop --
# only those domains that don't require custom pre-processing before indexing,
# otherwise list in XFORM_PILLOW_HANDLERS
# Adding a domain will not automatically index that domain's existing forms
ES_XFORM_FULL_INDEX_DOMAINS = [
    'commtrack-public-demo',
    'pact',
    'succeed'
]

CUSTOM_UCR_EXPRESSIONS = [
    ('abt_supervisor', 'custom.abt.reports.expressions.abt_supervisor_expression'),
    ('abt_supervisor_v2', 'custom.abt.reports.expressions.abt_supervisor_v2_expression'),
    ('abt_supervisor_v2019', 'custom.abt.reports.expressions.abt_supervisor_v2019_expression'),
    ('succeed_referenced_id', 'custom.succeed.expressions.succeed_referenced_id'),
    ('location_type_name', 'corehq.apps.locations.ucr_expressions.location_type_name'),
    ('location_parent_id', 'corehq.apps.locations.ucr_expressions.location_parent_id'),
    ('ancestor_location', 'corehq.apps.locations.ucr_expressions.ancestor_location'),
    ('eqa_expression', 'custom.eqa.expressions.eqa_expression'),
    ('cqi_action_item', 'custom.eqa.expressions.cqi_action_item'),
    ('eqa_percent_expression', 'custom.eqa.expressions.eqa_percent_expression'),
]

CUSTOM_UCR_EXPRESSION_LISTS = [
    ('mvp.ucr.reports.expressions.CUSTOM_UCR_EXPRESSIONS'),
    ('custom.icds_reports.ucr.expressions.CUSTOM_UCR_EXPRESSIONS'),
    ('corehq.apps.userreports.expressions.extension_expressions.CUSTOM_UCR_EXPRESSIONS'),
]

CUSTOM_UCR_REPORT_FILTERS = [
    ('village_choice_list', 'custom.icds_reports.ucr.filter_spec.build_village_choice_list_filter_spec')
]

CUSTOM_UCR_REPORT_FILTER_VALUES = [
    ('village_choice_list', 'custom.icds_reports.ucr.filter_value.VillageFilterValue')
]

CUSTOM_MODULES = [
    'custom.apps.crs_reports',
    'custom.ilsgateway',
]

CUSTOM_DASHBOARD_PAGE_URL_NAMES = {
    'ews-ghana': 'dashboard_page',
    'ils-gateway': 'ils_dashboard_report'
}

DOMAIN_MODULE_MAP = {
    'mc-inscale': 'custom.reports.mc',
    'pact': 'pact',

    'ipm-senegal': 'custom.intrahealth',
    'icds-test': 'custom.icds_reports',
    'icds-cas': 'custom.icds_reports',
    'icds-dashboard-qa': 'custom.icds_reports',
    'reach-test': 'custom.aaa',
    'reach-dashboard-qa': 'custom.aaa',
    'testing-ipm-senegal': 'custom.intrahealth',
    'up-nrhm': 'custom.up_nrhm',

    'crs-remind': 'custom.apps.crs_reports',

    'm4change': 'custom.m4change',
    'succeed': 'custom.succeed',
    'test-pathfinder': 'custom.m4change',
    'champ-cameroon': 'custom.champ',

    # From DOMAIN_MODULE_CONFIG on production
    'test-pna': 'custom.intrahealth',

    #vectorlink domains
    'abtmali': 'custom.abt',
    'airs': 'custom.abt',
    'airs-testing': 'custom.abt',
    'airsbenin': 'custom.abt',
    'airsethiopia': 'custom.abt',
    'airskenya': 'custom.abt',
    'airsmadagascar': 'custom.abt',
    'airsmozambique': 'custom.abt',
    'airsrwanda': 'custom.abt',
    'airstanzania': 'custom.abt',
    'airszambia': 'custom.abt',
    'airszimbabwe': 'custom.abt',
    'vectorlink-benin': 'custom.abt',
    'vectorlink-burkina-faso': 'custom.abt',
    'vectorlink-ethiopia': 'custom.abt',
    'vectorlink-ghana': 'custom.abt',
    'vectorlink-kenya': 'custom.abt',
    'vectorlink-madagascar': 'custom.abt',
    'vectorlink-malawi': 'custom.abt',
    'vectorlink-mali': 'custom.abt',
    'vectorlink-mozambique': 'custom.abt',
    'vectorlink-rwanda': 'custom.abt',
    'vectorlink-tanzania': 'custom.abt',
    'vectorlink-uganda': 'custom.abt',
    'vectorlink-zambia': 'custom.abt',
    'vectorlink-zimbabwe': 'custom.abt',

    'inddex-reports': 'custom.inddex',

    'ccqa': 'custom.ccqa',
}

THROTTLE_SCHED_REPORTS_PATTERNS = (
    # Regex patterns matching domains whose scheduled reports use a
    # separate queue so that they don't hold up the background queue.
    'ews-ghana$',
    'mvp-',
)

# Domains that we want to tag in datadog
DATADOG_DOMAINS = {
    # ("env", "domain"),
    ("production", "born-on-time-2"),
    ("production", "hki-nepal-suaahara-2"),
    ("production", "malawi-fp-study"),
    ("production", "no-lean-season"),
    ("production", "rec"),
    ("production", "isth-production"),
    ("production", "sauti-1"),
    ("production", "ndoh-wbot"),
}

#### Django Compressor Stuff after localsettings overrides ####

# This makes sure that Django Compressor does not run at all
# when LESS_DEBUG is set to True.
if LESS_DEBUG:
    COMPRESS_ENABLED = False
    COMPRESS_PRECOMPILERS = ()

COMPRESS_OFFLINE_CONTEXT = {
    'base_template': BASE_TEMPLATE,
    'login_template': LOGIN_TEMPLATE,
    'original_template': BASE_ASYNC_TEMPLATE,
    'less_debug': LESS_DEBUG,
}

COMPRESS_CSS_HASHING_METHOD = 'content'


if 'locmem' not in CACHES:
    CACHES['locmem'] = {'BACKEND': 'django.core.cache.backends.locmem.LocMemCache'}
if 'dummy' not in CACHES:
    CACHES['dummy'] = {'BACKEND': 'django.core.cache.backends.dummy.DummyCache'}

try:
    from datadog import initialize
except ImportError:
    pass
else:
    initialize(DATADOG_API_KEY, DATADOG_APP_KEY)

if UNIT_TESTING or DEBUG or 'ddtrace.contrib.django' not in INSTALLED_APPS:
    try:
        from ddtrace import tracer
        tracer.enabled = False
    except ImportError:
        pass

REST_FRAMEWORK = {
    'DATETIME_FORMAT': '%Y-%m-%dT%H:%M:%S.%fZ',
}

if not SENTRY_DSN:
    pub_key = globals().get('SENTRY_PUBLIC_KEY')
    priv_key = globals().get('SENTRY_PRIVATE_KEY')
    project_id = globals().get('SENTRY_PROJECT_ID')
    if pub_key and priv_key and project_id:
        SENTRY_DSN = 'https://{pub_key}:{priv_key}@sentry.io/{project_id}'.format(
            pub_key=pub_key,
            priv_key=priv_key,
            project_id=project_id
        )

        import warnings
        warnings.warn(inspect.cleandoc(f"""SENTRY configuration has changed

            Please replace SENTRY_PUBLIC_KEY, SENTRY_PRIVATE_KEY, SENTRY_PROJECT_ID with SENTRY_DSN:

            SENTRY_DSN = {SENTRY_DSN}

            The following settings are also recommended:
                SENTRY_ORGANIZATION_SLUG
                SENTRY_PROJECT_SLUG
                SENTRY_REPOSITORY

            SENTRY_QUERY_URL is not longer needed.
            """), DeprecationWarning)

if SENTRY_DSN:
    if 'SENTRY_QUERY_URL' not in globals():
        SENTRY_QUERY_URL = f'https://sentry.io/{SENTRY_ORGANIZATION_SLUG}/{SENTRY_PROJECT_SLUG}/?query='
    helper.configure_sentry(BASE_DIR, SERVER_ENVIRONMENT, SENTRY_DSN)
    SENTRY_CONFIGURED = True
else:
    SENTRY_CONFIGURED = False


CSRF_COOKIE_HTTPONLY = True
if RESTRICT_USED_PASSWORDS_FOR_NIC_COMPLIANCE:
    AUTH_PASSWORD_VALIDATORS = [
        {
            'NAME': 'custom.nic_compliance.password_validation.UsedPasswordValidator',
        }
    ]

PACKAGE_MONITOR_REQUIREMENTS_FILE = os.path.join(FILEPATH, 'requirements', 'requirements.txt')<|MERGE_RESOLUTION|>--- conflicted
+++ resolved
@@ -752,13 +752,9 @@
 # on both a single instance or distributed setup this should assume localhost
 ELASTICSEARCH_HOST = 'localhost'
 ELASTICSEARCH_PORT = 9200
-<<<<<<< HEAD
 ELASTICSEARCH_MAJOR_VERSION = 2
-=======
-ELASTICSEARCH_MAJOR_VERSION = 1
 # If elasticsearch queries take more than this, they result in timeout errors
 ES_SEARCH_TIMEOUT = 30
->>>>>>> dc19a6de
 
 BITLY_LOGIN = ''
 BITLY_APIKEY = ''
