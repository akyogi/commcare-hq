--- conflicted
+++ resolved
@@ -280,13 +280,8 @@
     'custom.apps.crs_reports',
     'custom.hope',
     'custom.openlmis',
-<<<<<<< HEAD
     'custom.m4change',
     'custom.succeed'
-=======
-
-    'custom.m4change'
->>>>>>> b5002afb
 )
 
 TEST_APPS = ()
@@ -832,9 +827,7 @@
     'psi',
     'trialconnect',
     'accounting',
-<<<<<<< HEAD
     'succeed',
-=======
     ('auditcare', 'auditcare'),
     ('couchlog', 'couchlog'),
     ('receiverwrapper', 'receiverwrapper'),
@@ -846,7 +839,6 @@
     ('care_sa', 'fluff-care_sa'),
     ('cvsu', 'fluff-cvsu'),
     ('mc', 'fluff-mc'),
->>>>>>> b5002afb
 ]
 
 COUCHDB_APPS += LOCAL_COUCHDB_APPS
