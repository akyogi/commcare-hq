#!/usr/bin/env python
# vim: ai ts=4 sts=4 et sw=4 encoding=utf-8

import os
import logging
from django.contrib import messages


CACHE_BACKEND = 'memcached://127.0.0.1:11211/'

DEBUG = True
TEMPLATE_DEBUG = DEBUG

ADMINS = ()
MANAGERS = ADMINS


# default to the system's timezone settings
TIME_ZONE = "UTC"


# Language code for this installation. All choices can be found here:
# http://www.i18nguy.com/unicode/language-identifiers.html
LANGUAGE_CODE = 'en-us'

SITE_ID = 1

# If you set this to False, Django will make some optimizations so as not
# to load the internationalization machinery.
USE_I18N = True

# Django i18n searches for translation files (django.po) within this dir
LOCALE_PATHS=['contrib/locale']

# Absolute path to the directory that holds media.
# Example: "/home/media/media.lawrence.com/"
MEDIA_ROOT = ''
STATIC_ROOT = ''

# URL that handles the media served from MEDIA_ROOT. Make sure to use a
# trailing slash if there is a path component (optional in other cases).
# Examples: "http://media.lawrence.com", "http://example.com/media/"
MEDIA_URL = '/media/'
STATIC_URL = '/static/'

FILEPATH = os.path.abspath(os.path.dirname(__file__))

STATICFILES_FINDERS = (
    "django.contrib.staticfiles.finders.FileSystemFinder",
    "django.contrib.staticfiles.finders.AppDirectoriesFinder"
)

STATICFILES_DIRS = (
    ('formdesigner', os.path.join(FILEPATH,'submodules', 'formdesigner')),
)

DJANGO_LOG_FILE = "%s/%s" % (FILEPATH, "commcarehq.django.log")

# URL prefix for admin media -- CSS, JavaScript and images. Make sure to use a
# trailing slash.
# Examples: "http://foo.com/media/", "/media/".
ADMIN_MEDIA_PREFIX = '/media/'

# Make this unique, and don't share it with anybody.
SECRET_KEY = '2rgmwtyq$thj49+-6u7x9t39r7jflu&1ljj3x2c0n0fl$)04_0'

# List of callables that know how to import templates from various sources.
TEMPLATE_LOADERS = (
    'django.template.loaders.filesystem.load_template_source',
    'django.template.loaders.app_directories.load_template_source',
    'django.template.loaders.eggs.Loader',
#     'django.template.loaders.eggs.load_template_source',
)

MIDDLEWARE_CLASSES = [
    'django.middleware.common.CommonMiddleware',
    'django.contrib.sessions.middleware.SessionMiddleware',
    'django.middleware.locale.LocaleMiddleware',
    'django.contrib.auth.middleware.AuthenticationMiddleware',
    'django.contrib.messages.middleware.MessageMiddleware',
    'corehq.middleware.OpenRosaMiddleware',
    'corehq.apps.domain.middleware.DomainMiddleware',
    'corehq.apps.users.middleware.UsersMiddleware',
    'casexml.apps.phone.middleware.SyncTokenMiddleware',
    'auditcare.middleware.AuditMiddleware',
]

ROOT_URLCONF = "urls"

TEMPLATE_CONTEXT_PROCESSORS = [
    "django.core.context_processors.auth",
    "django.core.context_processors.debug",
    "django.core.context_processors.i18n",
    "django.core.context_processors.media",
    "django.core.context_processors.request",
    "django.contrib.messages.context_processors.messages",
    'django.core.context_processors.static',
    "corehq.util.context_processors.base_template", # sticks the base template inside all responses
    "corehq.util.context_processors.google_analytics",
]

TEMPLATE_DIRS = [
    # Put strings here, like "/home/html/django_templates" or "C:/www/django/templates".
    # Always use forward slashes, even on Windows.
    # Don't forget to use absolute paths, not relative paths.
]

DEFAULT_APPS = (
    'corehq.apps.userhack', # this has to be above auth
    'django.contrib.admin',
    'django.contrib.auth',
    'django.contrib.contenttypes',
    'django.contrib.sessions',
    'django.contrib.sites',
    #'django.contrib.messages', # don't need this for messages and it's causing some error
    'django.contrib.staticfiles', 
    'south',
    'djcelery',    # pip install django-celery
    'djtables',    # pip install djtables
    #'ghettoq',     # pip install ghettoq
    'djkombu',     # pip install django-kombu
    'couchdbkit.ext.django',
)

HQ_APPS = (
    'django_digest',
    'django_rest_interface',
    'django_granular_permissions',
    'django_tables',
    'django_user_registration',
    'auditcare',
    'djangocouch',
    'djangocouchuser',
    'hqscripts',
    'casexml.apps.case',
    'casexml.apps.phone',
    'corehq.apps.cleanup',
    'corehq.apps.cloudcare',
    'corehq.apps.appstore',
    'corehq.apps.domain',
    'corehq.apps.domainsync',
    'corehq.apps.hqadmin',
    'corehq.apps.hqcase',
    'corehq.apps.hqcouchlog',
    'corehq.apps.hqwebapp',
    'corehq.apps.docs',
    'corehq.apps.hqmedia',
    'corehq.apps.locations',
    'corehq.apps.commtrack',
    'couchforms',
    'couchexport',
    'couchlog',
    'formtranslate',
    'receiver',
    'langcodes',
    'corehq.apps.receiverwrapper',
    'corehq.apps.migration',
    'corehq.apps.app_manager',
    'corehq.apps.orgs',
    'corehq.apps.fixtures',
    'corehq.apps.importer',
    'corehq.apps.reminders',
    'corehq.apps.prescriptions',
    'corehq.apps.translations',
    'corehq.apps.users',
    'corehq.apps.settings',
    'corehq.apps.ota',
    'corehq.apps.groups',
    'corehq.apps.sms',
    'corehq.apps.smsforms',
    'corehq.apps.ivr',
    'corehq.apps.tropo',
    'corehq.apps.yo',
    'corehq.apps.registration',
    'corehq.apps.unicel',
    'corehq.apps.reports',
    'corehq.apps.data_interfaces',
    'corehq.apps.adm',
    'corehq.apps.hq_bootstrap',
    'corehq.apps.builds',
    'corehq.apps.orgs',
    'corehq.apps.api',
    'corehq.apps.indicators',
    'corehq.couchapps',
    'corehq.apps.selenium',
    'sofabed.forms',
    'soil',
    'corehq.apps.hqsofabed',
    'touchforms.formplayer',
    'hqbilling',
    'phonelog',
    'hutch',
    'loadtest',
    'pillowtop',

    # custom reports
    'a5288',
    'bihar',
    'dca',
    'hsph',
    'mvp',
    'pathfinder',
    'pathindia',
)

REFLEXIVE_URL_BASE = "localhost:8000"

INSTALLED_APPS = DEFAULT_APPS + HQ_APPS

TABS = [
    ("corehq.apps.appstore.views.project_info", "Info", lambda request: request.project.is_snapshot),
    ("corehq.apps.reports.views.default", "Reports", lambda request: not request.project.is_snapshot),
    ("corehq.apps.data_interfaces.views.default", "Manage Data", lambda request: request.couch_user.can_edit_data()),
    ("corehq.apps.app_manager.views.default", "Applications"),
    ("corehq.apps.cloudcare.views.default", "CloudCare", lambda request: request.couch_user.can_edit_data()),
    ("corehq.apps.sms.views.messaging", "Messages", lambda request: not request.project.is_snapshot),
    ("corehq.apps.settings.views.default", "Settings & Users", lambda request: request.couch_user.can_edit_commcare_users() or request.couch_user.can_edit_web_users()),
    ("corehq.apps.hqadmin.views.default", "Admin Reports", "is_superuser"),
]

# after login, django redirects to this URL
# rather than the default 'accounts/profile'
LOGIN_REDIRECT_URL='/'

####### Domain settings  #######

DOMAIN_MAX_REGISTRATION_REQUESTS_PER_DAY=99
DOMAIN_SELECT_URL="/domain/select/"
LOGIN_URL="/accounts/login/"
# For the registration app
# One week to confirm a registered user account
ACCOUNT_ACTIVATION_DAYS=7
# If a user tries to access domain admin pages but isn't a domain
# administrator, here's where he/she is redirected
DOMAIN_NOT_ADMIN_REDIRECT_PAGE_NAME="homepage"

# domain syncs
# e.g.
#               { sourcedomain1: { "domain": targetdomain1,
#                      "transform": path.to.transformfunction1 },
#                 sourcedomain2: {...} }
DOMAIN_SYNCS = { }
# if you want to deidentify app names, put a dictionary in your settings
# of source names to deidentified names
DOMAIN_SYNC_APP_NAME_MAP = {}
DOMAIN_SYNC_DATABASE_NAME = "commcarehq-public"


####### Release Manager App settings  #######
RELEASE_FILE_PATH=os.path.join("data","builds")

## soil heartbead config ##
SOIL_HEARTBEAT_CACHE_KEY = "django-soil-heartbeat"


####### Shared/Global/UI Settings ######

# restyle some templates
BASE_TEMPLATE="hqwebapp/base.html"
LOGIN_TEMPLATE="login_and_password/login.html"
LOGGEDOUT_TEMPLATE="loggedout.html"

# email settings: these ones are the custom hq ones
EMAIL_LOGIN="user@domain.com"
EMAIL_PASSWORD="changeme"
EMAIL_SMTP_HOST="smtp.gmail.com"
EMAIL_SMTP_PORT=587


PAGINATOR_OBJECTS_PER_PAGE = 15
PAGINATOR_MAX_PAGE_LINKS = 5

# OpenRosa Standards
OPENROSA_VERSION = "1.0"

# OTA restore fixture generators
FIXTURE_GENERATORS = [
    "corehq.apps.users.fixturegenerators.user_groups",
    "corehq.apps.fixtures.fixturegenerators.item_lists",
]

GET_URL_BASE  = 'dimagi.utils.web.get_url_base'

SMS_GATEWAY_URL = "http://localhost:8001/"
SMS_GATEWAY_PARAMS = "user=my_username&password=my_password&id=%(phone_number)s&text=%(message)s"

# celery
BROKER_URL = 'django://' #default django db based


SKIP_SOUTH_TESTS = True
#AUTH_PROFILE_MODULE = 'users.HqUserProfile'
TEST_RUNNER = 'testrunner.HqTestSuiteRunner'
HQ_ACCOUNT_ROOT = "commcarehq.org" # this is what gets appended to @domain after your accounts

XFORMS_PLAYER_URL = "http://localhost:4444/"  # touchform's setting

####### Couchlog config ######

SUPPORT_EMAIL = "commcarehq-support@dimagi.com"
COUCHLOG_BLUEPRINT_HOME = "%s%s" % (STATIC_URL, "hqwebapp/stylesheets/blueprint/")
COUCHLOG_DATATABLES_LOC = "%s%s" % (STATIC_URL, "hqwebapp/datatables-1.9/js/jquery.dataTables.min.js")

# These allow HQ to override what shows up in couchlog (add a domain column)
COUCHLOG_TABLE_CONFIG = {"id_column":       0,
             "archived_column": 1,
             "date_column":     2,
             "message_column":  4,
             "actions_column":  8,
             "email_column":    9,
             "no_cols":         10}
COUCHLOG_DISPLAY_COLS = ["id", "archived?", "date", "exception type",
             "message", "domain", "user", "url", "actions", "report"]
COUCHLOG_RECORD_WRAPPER = "corehq.apps.hqcouchlog.wrapper"
COUCHLOG_DATABASE_NAME = "commcarehq-couchlog"

# couchlog/case search
LUCENE_ENABLED = False

# sofabed
FORMDATA_MODEL = 'hqsofabed.HQFormData'



# unicel sms config
UNICEL_CONFIG = {"username": "Dimagi",
                 "password": "changeme",
                 "sender": "Promo" }

# mach sms config
MACH_CONFIG = {"username": "Dimagi",
               "password": "changeme",
               "service_profile": "changeme"
               }

#auditcare parameters
AUDIT_MODEL_SAVE = [
    'corehq.apps.app_manager.Application',
    'corehq.apps.app_manager.RemoteApp',
]
AUDIT_VIEWS = [
    'corehq.apps.domain.views.registration_request',
    'corehq.apps.domain.views.registration_confirm',
    'corehq.apps.domain.views.password_change',
    'corehq.apps.domain.views.password_change_done',
    'corehq.apps.reports.views.submit_history',
    'corehq.apps.reports.views.active_cases',
    'corehq.apps.reports.views.submit_history',
    'corehq.apps.reports.views.default',
    'corehq.apps.reports.views.submission_log',
    'corehq.apps.reports.views.form_data',
    'corehq.apps.reports.views.export_data',
    'corehq.apps.reports.views.excel_report_data',
    'corehq.apps.reports.views.daily_submissions',
]

# Don't use google analytics unless overridden in localsettings
GOOGLE_ANALYTICS_ID = ''

# for touchforms maps
GMAPS_API_KEY = "changeme"

# for touchforms authentication
TOUCHFORMS_API_USER = "changeme"
TOUCHFORMS_API_PASSWORD = "changeme"

# import local settings if we find them
LOCAL_APPS = ()
LOCAL_MIDDLEWARE_CLASSES = ()
LOCAL_PILLOWTOPS = []

try:
    #try to see if there's an environmental variable set for local_settings
    if os.environ.has_key('CUSTOMSETTINGS') and os.environ['CUSTOMSETTINGS'] == "demo":
        # this sucks, but is a workaround for supporting different settings
        # in the same environment
        from settings_demo import *
    else:
        from localsettings import *
except ImportError:
    pass

####### South Settings #######
#SKIP_SOUTH_TESTS=True
#SOUTH_TESTS_MIGRATE=False

####### Couch Forms & Couch DB Kit Settings #######
from settingshelper import get_dynamic_db_settings, make_couchdb_tuple
_dynamic_db_settings = get_dynamic_db_settings(COUCH_SERVER_ROOT, COUCH_USERNAME, COUCH_PASSWORD, COUCH_DATABASE_NAME, INSTALLED_APPS)

# create local server and database configs
COUCH_SERVER = _dynamic_db_settings["COUCH_SERVER"]
COUCH_DATABASE = _dynamic_db_settings["COUCH_DATABASE"]

# other urls that depend on the server
XFORMS_POST_URL = _dynamic_db_settings["XFORMS_POST_URL"]


COUCHDB_APPS = [
        'adm',
        'api',
        'app_manager',
        'appstore',
        'orgs',
        'auditcare',
        'builds',
        'case',
        'cleanup',
        'cloudcare',
        'commtrack',
        'couch', # This is necessary for abstract classes in dimagi.utils.couch.undo; otherwise breaks tests
        'couchforms',
        'couchexport',
        'hqadmin',
        'domain',
        'forms',
        'fixtures',
        'groups',
        'hqcase',
        'hqmedia',
        'importer',
        'indicators',
        'locations',
        'migration',
        'phone',
        'receiverwrapper',
        'reminders',
        'prescriptions',
        'reports',
        'sms',
        'smsforms',
        'translations',
        'users',
        'formplayer',
        'phonelog',
        'registration',
        'hutch',
        'hqbilling',
        'couchlog',

        # custom reports
        'bihar',
        'dca',
        'hsph',
        'mvp',
        'pathfinder',
        'pathindia',
]


COUCHDB_DATABASES = [make_couchdb_tuple(app_label, COUCH_DATABASE) for app_label in COUCHDB_APPS ]

INSTALLED_APPS += LOCAL_APPS

MIDDLEWARE_CLASSES += LOCAL_MIDDLEWARE_CLASSES

LOGGING = {
    'version': 1,
    'disable_existing_loggers': True,
    'formatters': {
        'verbose': {
            'format': '%(levelname)s %(asctime)s %(module)s %(process)d %(thread)d %(message)s'
        },
        'simple': {
            'format': '%(levelname)s %(message)s'
        },
    },
    'handlers': {
        'console':{
            'level':'INFO',
            'class':'logging.StreamHandler',
            'formatter': 'simple'
        },
        'file' : {
            'level': 'INFO',
            'class': 'logging.FileHandler',
            'formatter': 'verbose',
            'filename': DJANGO_LOG_FILE
        },
        'couchlog':{
            'level':'WARNING',
            'class':'couchlog.handlers.CouchHandler',
        },
        'mail_admins': {
            'level': 'ERROR',
            'class': 'django.utils.log.AdminEmailHandler',
        }
    },
    'loggers': {
        '': {
            'handlers':['console', 'file', 'couchlog'],
            'propagate': True,
            'level':'INFO',
        },
        'django.request': {
            'handlers': ['mail_admins'],
            'level': 'ERROR',
            'propagate': True,
        },
        'notify': {
            'handlers': ['mail_admins'],
            'level': 'ERROR',
            'propagate': True,
        },
        'celery.task': {
            'handlers': ['console', 'file', 'couchlog'],
            'level': 'INFO',
            'propagate': True
        }
    }
}

# these are the official django settings
# which really we should be using over the custom ones
EMAIL_HOST = EMAIL_SMTP_HOST
EMAIL_PORT = EMAIL_SMTP_PORT
EMAIL_HOST_USER = EMAIL_LOGIN
EMAIL_HOST_PASSWORD = EMAIL_PASSWORD
EMAIL_USE_TLS = True

DATA_INTERFACE_MAP = {
    'Case Management' : [
        'corehq.apps.data_interfaces.interfaces.CaseReassignmentInterface',
        'corehq.apps.importer.base.ImportCases',
    ]
}
APPSTORE_INTERFACE_MAP = {
    'App Store' : [
        'corehq.apps.appstore.interfaces.CommCareExchangeAdvanced'
    ]
}

PROJECT_REPORT_MAP = {
    "Monitor Workers" : [
        'corehq.apps.reports.standard.monitoring.CaseActivityReport',
        'corehq.apps.reports.standard.monitoring.SubmissionsByFormReport',
        'corehq.apps.reports.standard.monitoring.DailySubmissionsReport',
        'corehq.apps.reports.standard.monitoring.DailyFormCompletionsReport',
        'corehq.apps.reports.standard.monitoring.FormCompletionTrendsReport',
        'corehq.apps.reports.standard.monitoring.FormCompletionVsSubmissionTrendsReport',
        'corehq.apps.reports.standard.monitoring.SubmissionTimesReport',
        'corehq.apps.reports.standard.monitoring.SubmitDistributionReport',
    ],
    "Inspect Data" : [
        'corehq.apps.reports.standard.inspect.SubmitHistory',
        'corehq.apps.reports.standard.inspect.CaseListReport',
        'corehq.apps.reports.standard.inspect.MapReport',
    ],
    "Raw Data" : [
        'corehq.apps.reports.standard.export.ExcelExportReport',
        'corehq.apps.reports.standard.export.CaseExportReport',
        'corehq.apps.reports.standard.export.DeidExportReport',
    ],
    "Manage Deployments" : [
        'corehq.apps.reports.standard.deployments.ApplicationStatusReport',
        'corehq.apps.receiverwrapper.reports.SubmissionErrorReport',
        'phonelog.reports.FormErrorReport',
        'phonelog.reports.DeviceLogDetailsReport'
    ],
    "Commtrack": [
        'corehq.apps.reports.commtrack.psi_prototype.VisitReport',
        'corehq.apps.reports.commtrack.psi_prototype.SalesAndConsumptionReport',
    ],
}

CUSTOM_REPORT_MAP = {
    ## legacy custom reports. do not follow practices followed here
    "pathfinder": {
        'Custom Reports': [
                   'pathfinder.models.PathfinderHBCReport',
                   'pathfinder.models.PathfinderProviderReport',
                   'pathfinder.models.PathfinderWardSummaryReport'
                    ]
                },
    "dca-malawi": {
        'Custom Reports': [
                   'dca.reports.ProjectOfficerReport',
                   'dca.reports.PortfolioComparisonReport',
                   'dca.reports.PerformanceReport',
                   'dca.reports.PerformanceRatiosReport'
                   ]
                },
    "eagles-fahu": {
        'Custom Reports': [
                   'dca.reports.ProjectOfficerReport',
                   'dca.reports.PortfolioComparisonReport',
                   'dca.reports.PerformanceReport',
                   'dca.reports.PerformanceRatiosReport'],
                },
    ## end legacy custom reports
    "hsph": {
        'Field Management Reports': [
                    'hsph.reports.field_management.DCOActivityReport',
                    'hsph.reports.field_management.FieldDataCollectionActivityReport',
                    'hsph.reports.field_management.HVFollowUpStatusReport',
                    'hsph.reports.field_management.HVFollowUpStatusSummaryReport',
                    'hsph.reports.field_management.DCOProcessDataReport'
                    ],
        'Project Management Reports': [
                    'hsph.reports.project_management.ProjectStatusDashboardReport',
                    'hsph.reports.project_management.ImplementationStatusDashboardReport'
                    ],
        'Call Center Reports': [
                    'hsph.reports.call_center.DCCActivityReport',
                    'hsph.reports.call_center.CallCenterFollowUpSummaryReport'
                    ],
        'Data Summary Reports': [
                    'hsph.reports.data_summary.PrimaryOutcomeReport',
                    'hsph.reports.data_summary.SecondaryOutcomeReport']
    },
    "pathindia": {
        'Custom Reports': [
                    'pathindia.reports.PathIndiaKrantiReport'
        ]
    },
    "mvp-sauri": {
        "Custom Reports": [
                    'mvp.reports.mvis.HealthCoordinatorReport',
                    'mvp.reports.chw.CHWManagerReport'
        ]
    },
    "mvp-potou": {
        "Custom Reports": [
                    'mvp.reports.mvis.HealthCoordinatorReport',
                    'mvp.reports.chw.CHWManagerReport'
        ]
    },
    # todo: giovanni, you should fix this report at some point.
    "a5288": {
        "Custom Reports": ["a5288.reports.MissedCallbackReport"]
    },
    "a5288-test": {
        "Custom Reports": ["a5288.reports.MissedCallbackReport"]
    },
    "care-bihar": {
        "Custom Reports": [
            "bihar.reports.supervisor.MainNavReport",
            "bihar.reports.supervisor.WorkerRankReport",
            "bihar.reports.supervisor.DueListReport",
            "bihar.reports.supervisor.ToolsReport",
            "bihar.reports.supervisor.SubCenterSelectionReport",
            "bihar.reports.indicators.reports.IndicatorSelectNav",
            "bihar.reports.indicators.reports.IndicatorNav",
            "bihar.reports.indicators.reports.IndicatorSummaryReport",
            "bihar.reports.indicators.reports.IndicatorClientList",
            "bihar.reports.indicators.reports.IndicatorCharts",
        ]
    }
#    "test": [
#        'corehq.apps.reports.deid.FormDeidExport',
#    ]
}

BILLING_REPORT_MAP = {
    "Manage SMS Backend Rates": [
        "hqbilling.reports.backend_rates.DimagiRateReport",
        "hqbilling.reports.backend_rates.MachRateReport",
        "hqbilling.reports.backend_rates.TropoRateReport",
        "hqbilling.reports.backend_rates.UnicelRateReport"
    ],
    "Billing Details": [
        "hqbilling.reports.details.SMSDetailReport",
        "hqbilling.reports.details.MonthlyBillReport"
    ],
    "Billing Tools": [
        "hqbilling.reports.tools.BillableCurrencyReport",
        "hqbilling.reports.tools.TaxRateReport"
    ]
}

ADM_SECTION_MAP = {
    "Supervisor Report": [
        'corehq.apps.adm.reports.supervisor.SupervisorReportsADMSection',
    ],
}

ADM_ADMIN_INTERFACE_MAP = {
    "ADM Default Columns": [
        'corehq.apps.adm.admin.columns.ReducedADMColumnInterface',
        'corehq.apps.adm.admin.columns.DaysSinceADMColumnInterface',
        'corehq.apps.adm.admin.columns.ConfigurableADMColumnInterface'
    ],
    "ADM Default Reports": [
        'corehq.apps.adm.admin.reports.ADMReportAdminInterface',
    ]
}

MESSAGE_TAGS = {
    messages.INFO: 'alert-info',
    messages.DEBUG: '',
    messages.SUCCESS: 'alert-success',
    messages.WARNING: 'alert-error',
    messages.ERROR: 'alert-error',
}

COMMCARE_USER_TERM = "Mobile Worker"
WEB_USER_TERM = "Web User"

DEFAULT_CURRENCY = "USD"

SMS_HANDLERS = [
    'corehq.apps.commtrack.sms.handle',
    'corehq.apps.sms.api.form_session_handler',
]

SELENIUM_APP_SETTING_DEFAULTS = {
    'cloudcare': {
        # over-generous defaults for now
        'OPEN_FORM_WAIT_TIME': 20,
        'SUBMIT_FORM_WAIT_TIME': 20
    },

    'reports': {
        'MAX_PRELOAD_TIME': 20,
        'MAX_LOAD_TIME': 30,
    },
}
<<<<<<< HEAD
=======
PILLOWTOPS = [] + LOCAL_PILLOWTOPS
>>>>>>> 91bf66c5
<|MERGE_RESOLUTION|>--- conflicted
+++ resolved
@@ -715,7 +715,5 @@
         'MAX_LOAD_TIME': 30,
     },
 }
-<<<<<<< HEAD
-=======
+
 PILLOWTOPS = [] + LOCAL_PILLOWTOPS
->>>>>>> 91bf66c5
