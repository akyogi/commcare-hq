#!/usr/bin/env python
# vim: ai ts=4 sts=4 et sw=4 encoding=utf-8

import os
import logging
from django.contrib import messages


CACHE_BACKEND = 'memcached://127.0.0.1:11211/'

DEBUG = True
TEMPLATE_DEBUG = DEBUG

ADMINS = ()
MANAGERS = ADMINS


# default to the system's timezone settings
TIME_ZONE = "UTC"


# Language code for this installation. All choices can be found here:
# http://www.i18nguy.com/unicode/language-identifiers.html
LANGUAGE_CODE = 'en-us'

SITE_ID = 1

# If you set this to False, Django will make some optimizations so as not
# to load the internationalization machinery.
USE_I18N = True

# Django i18n searches for translation files (django.po) within this dir
LOCALE_PATHS=['contrib/locale']

# Absolute path to the directory that holds media.
# Example: "/home/media/media.lawrence.com/"
MEDIA_ROOT = ''
STATIC_ROOT = ''

# URL that handles the media served from MEDIA_ROOT. Make sure to use a
# trailing slash if there is a path component (optional in other cases).
# Examples: "http://media.lawrence.com", "http://example.com/media/"
MEDIA_URL = '/media/'
STATIC_URL = '/static/'

FILEPATH = os.path.abspath(os.path.dirname(__file__))

STATICFILES_FINDERS = (
    "django.contrib.staticfiles.finders.FileSystemFinder",
    "django.contrib.staticfiles.finders.AppDirectoriesFinder"
)

STATICFILES_DIRS = (
    ('formdesigner', os.path.join(FILEPATH,'submodules', 'formdesigner')),
)

DJANGO_LOG_FILE = "%s/%s" % (FILEPATH, "commcarehq.django.log")

# URL prefix for admin media -- CSS, JavaScript and images. Make sure to use a
# trailing slash.
# Examples: "http://foo.com/media/", "/media/".
ADMIN_MEDIA_PREFIX = '/media/'

# Make this unique, and don't share it with anybody.
SECRET_KEY = '2rgmwtyq$thj49+-6u7x9t39r7jflu&1ljj3x2c0n0fl$)04_0'

# List of callables that know how to import templates from various sources.
TEMPLATE_LOADERS = (
    'django.template.loaders.filesystem.load_template_source',
    'django.template.loaders.app_directories.load_template_source',
    'django.template.loaders.eggs.Loader',
#     'django.template.loaders.eggs.load_template_source',
)

MIDDLEWARE_CLASSES = [
    'django.middleware.common.CommonMiddleware',
    'django.contrib.sessions.middleware.SessionMiddleware',
    'django.middleware.locale.LocaleMiddleware',
    'django.contrib.auth.middleware.AuthenticationMiddleware',
    'django.contrib.messages.middleware.MessageMiddleware',
    'corehq.middleware.OpenRosaMiddleware',
    'corehq.apps.domain.middleware.DomainMiddleware',
    'corehq.apps.users.middleware.UsersMiddleware',
    'casexml.apps.phone.middleware.SyncTokenMiddleware',
    'auditcare.middleware.AuditMiddleware',
]

ROOT_URLCONF = "urls"

TEMPLATE_CONTEXT_PROCESSORS = [
    "django.core.context_processors.auth",
    "django.core.context_processors.debug",
    "django.core.context_processors.i18n",
    "django.core.context_processors.media",
    "django.core.context_processors.request",
    "django.contrib.messages.context_processors.messages",
    'django.core.context_processors.static',
    "corehq.util.context_processors.base_template", # sticks the base template inside all responses
    "corehq.util.context_processors.google_analytics",
]

TEMPLATE_DIRS = [
    # Put strings here, like "/home/html/django_templates" or "C:/www/django/templates".
    # Always use forward slashes, even on Windows.
    # Don't forget to use absolute paths, not relative paths.
]

DEFAULT_APPS = (
    'corehq.apps.userhack', # this has to be above auth
    'django.contrib.admin',
    'django.contrib.auth',
    'django.contrib.contenttypes',
    'django.contrib.sessions',
    'django.contrib.sites',
    #'django.contrib.messages', # don't need this for messages and it's causing some error
    'django.contrib.staticfiles', 
    'south',
    'djcelery',    # pip install django-celery
    'djtables',    # pip install djtables
    #'ghettoq',     # pip install ghettoq
    'djkombu',     # pip install django-kombu
    'couchdbkit.ext.django',
)

HQ_APPS = (
    'django_digest',
    'django_rest_interface',
    'django_granular_permissions',
    'django_tables',
    'django_user_registration',
    'auditcare',
    'djangocouch',
    'djangocouchuser',
    'hqscripts',
    'casexml.apps.case',
    'casexml.apps.phone',
    'corehq.apps.cleanup',
    'corehq.apps.cloudcare',
    'corehq.apps.appstore',
    'corehq.apps.domain',
    'corehq.apps.domainsync',
    'corehq.apps.hqadmin',
    'corehq.apps.hqcase',
    'corehq.apps.hqcouchlog',
    'corehq.apps.hqwebapp',
    'corehq.apps.docs',
    'corehq.apps.hqmedia',
    'corehq.apps.locations',
    'corehq.apps.commtrack',
    'couchforms',
    'couchexport',
    'couchlog',
    'formtranslate',
    'receiver',
    'langcodes',
    'corehq.apps.receiverwrapper',
    'corehq.apps.migration',
    'corehq.apps.app_manager',
    'corehq.apps.orgs',
    'corehq.apps.fixtures',
    'corehq.apps.importer',
    'corehq.apps.reminders',
    'corehq.apps.prescriptions',
    'corehq.apps.translations',
    'corehq.apps.users',
    'corehq.apps.settings',
    'corehq.apps.ota',
    'corehq.apps.groups',
    'corehq.apps.sms',
    'corehq.apps.smsforms',
    'corehq.apps.ivr',
    'corehq.apps.tropo',
    'corehq.apps.yo',
    'corehq.apps.registration',
    'corehq.apps.unicel',
    'corehq.apps.reports',
    'corehq.apps.data_interfaces',
    'corehq.apps.adm',
    'corehq.apps.hq_bootstrap',
    'corehq.apps.builds',
    'corehq.apps.orgs',
    'corehq.apps.api',
    'corehq.apps.indicators',
    'corehq.couchapps',
    'corehq.apps.selenium',
    'sofabed.forms',
    'soil',
    'corehq.apps.hqsofabed',
    'touchforms.formplayer',
    'hqbilling',
    'phonelog',
    'hutch',
    'loadtest',
    
    # custom reports
    'a5288',
    'bihar',
    'dca',
    'hsph',
    'mvp',
    'pathfinder',
    'pathindia',
)

REFLEXIVE_URL_BASE = "localhost:8000"

INSTALLED_APPS = DEFAULT_APPS + HQ_APPS

TABS = [
    ("corehq.apps.appstore.views.project_info", "Info", lambda request: request.project.is_snapshot),
    ("corehq.apps.reports.views.default", "Reports", lambda request: not request.project.is_snapshot),
    ("corehq.apps.data_interfaces.views.default", "Manage Data", lambda request: request.couch_user.can_edit_data()),
    ("corehq.apps.app_manager.views.default", "Applications"),
    ("corehq.apps.cloudcare.views.default", "CloudCare", lambda request: request.couch_user.can_edit_data()),
    ("corehq.apps.sms.views.messaging", "Messages", lambda request: not request.project.is_snapshot),
    ("corehq.apps.settings.views.default", "Settings & Users", lambda request: request.couch_user.can_edit_commcare_users() or request.couch_user.can_edit_web_users()),
    ("corehq.apps.hqadmin.views.default", "Admin Reports", "is_superuser"),
]

# after login, django redirects to this URL
# rather than the default 'accounts/profile'
LOGIN_REDIRECT_URL='/'

####### Domain settings  #######

DOMAIN_MAX_REGISTRATION_REQUESTS_PER_DAY=99
DOMAIN_SELECT_URL="/domain/select/"
LOGIN_URL="/accounts/login/"
# For the registration app
# One week to confirm a registered user account
ACCOUNT_ACTIVATION_DAYS=7
# If a user tries to access domain admin pages but isn't a domain
# administrator, here's where he/she is redirected
DOMAIN_NOT_ADMIN_REDIRECT_PAGE_NAME="homepage"

# domain syncs
# e.g.
#               { sourcedomain1: { "domain": targetdomain1,
#                                  "transform": path.to.transformfunction1 },
#                 sourcedomain2: {...} }
DOMAIN_SYNCS = { }
# if you want to deidentify app names, put a dictionary in your settings
# of source names to deidentified names
DOMAIN_SYNC_APP_NAME_MAP = {}
DOMAIN_SYNC_DATABASE_NAME = "commcarehq-public"


####### Release Manager App settings  #######
RELEASE_FILE_PATH=os.path.join("data","builds")

## soil heartbead config ##
SOIL_HEARTBEAT_CACHE_KEY = "django-soil-heartbeat"


####### Shared/Global/UI Settings ######

# restyle some templates
BASE_TEMPLATE="hqwebapp/base.html"
LOGIN_TEMPLATE="login_and_password/login.html"
LOGGEDOUT_TEMPLATE="loggedout.html"

# email settings: these ones are the custom hq ones
EMAIL_LOGIN="user@domain.com"
EMAIL_PASSWORD="changeme"
EMAIL_SMTP_HOST="smtp.gmail.com"
EMAIL_SMTP_PORT=587


PAGINATOR_OBJECTS_PER_PAGE = 15
PAGINATOR_MAX_PAGE_LINKS = 5

# OpenRosa Standards
OPENROSA_VERSION = "1.0"

# OTA restore fixture generators
FIXTURE_GENERATORS = [
    "corehq.apps.users.fixturegenerators.user_groups",
    "corehq.apps.fixtures.fixturegenerators.item_lists",
]

GET_URL_BASE  = 'dimagi.utils.web.get_url_base'

SMS_GATEWAY_URL = "http://localhost:8001/"
SMS_GATEWAY_PARAMS = "user=my_username&password=my_password&id=%(phone_number)s&text=%(message)s"

# celery
BROKER_URL = 'django://' #default django db based


SKIP_SOUTH_TESTS = True
#AUTH_PROFILE_MODULE = 'users.HqUserProfile'
TEST_RUNNER = 'testrunner.HqTestSuiteRunner'
HQ_ACCOUNT_ROOT = "commcarehq.org" # this is what gets appended to @domain after your accounts

XFORMS_PLAYER_URL = "http://localhost:4444/"  # touchform's setting

####### Couchlog config ######

SUPPORT_EMAIL = "commcarehq-support@dimagi.com"
COUCHLOG_BLUEPRINT_HOME = "%s%s" % (STATIC_URL, "hqwebapp/stylesheets/blueprint/")
COUCHLOG_DATATABLES_LOC = "%s%s" % (STATIC_URL, "hqwebapp/datatables-1.9/js/jquery.dataTables.min.js")

# These allow HQ to override what shows up in couchlog (add a domain column)
COUCHLOG_TABLE_CONFIG = {"id_column":       0,
                         "archived_column": 1,
                         "date_column":     2,
                         "message_column":  4,
                         "actions_column":  8,
                         "email_column":    9,
                         "no_cols":         10}
COUCHLOG_DISPLAY_COLS = ["id", "archived?", "date", "exception type",
                         "message", "domain", "user", "url", "actions", "report"]
COUCHLOG_RECORD_WRAPPER = "corehq.apps.hqcouchlog.wrapper"
COUCHLOG_DATABASE_NAME = "commcarehq-couchlog"

# couchlog/case search
LUCENE_ENABLED = False

# sofabed
FORMDATA_MODEL = 'hqsofabed.HQFormData'



# unicel sms config
UNICEL_CONFIG = {"username": "Dimagi",
                 "password": "changeme",
                 "sender": "Promo" }

# mach sms config
MACH_CONFIG = {"username": "Dimagi",
               "password": "changeme",
               "service_profile": "changeme"
               }

#auditcare parameters
AUDIT_MODEL_SAVE = [
    'corehq.apps.app_manager.Application',
    'corehq.apps.app_manager.RemoteApp',
]
AUDIT_VIEWS = [
    'corehq.apps.domain.views.registration_request',
    'corehq.apps.domain.views.registration_confirm',
    'corehq.apps.domain.views.password_change',
    'corehq.apps.domain.views.password_change_done',
    'corehq.apps.reports.views.submit_history',
    'corehq.apps.reports.views.active_cases',
    'corehq.apps.reports.views.submit_history',
    'corehq.apps.reports.views.default',
    'corehq.apps.reports.views.submission_log',
    'corehq.apps.reports.views.form_data',
    'corehq.apps.reports.views.export_data',
    'corehq.apps.reports.views.excel_report_data',
    'corehq.apps.reports.views.daily_submissions',
]

# Don't use google analytics unless overridden in localsettings
GOOGLE_ANALYTICS_ID = ''

# for touchforms maps
GMAPS_API_KEY = "changeme"

# for touchforms authentication
TOUCHFORMS_API_USER = "changeme"
TOUCHFORMS_API_PASSWORD = "changeme"

# import local settings if we find them
LOCAL_APPS = ()
LOCAL_MIDDLEWARE_CLASSES = ()

try:
    #try to see if there's an environmental variable set for local_settings
    if os.environ.has_key('CUSTOMSETTINGS') and os.environ['CUSTOMSETTINGS'] == "demo":
        # this sucks, but is a workaround for supporting different settings
        # in the same environment
        from settings_demo import *
    else:
        from localsettings import *
except ImportError:
    pass

####### South Settings #######
#SKIP_SOUTH_TESTS=True
#SOUTH_TESTS_MIGRATE=False

####### Couch Forms & Couch DB Kit Settings #######
from settingshelper import get_dynamic_db_settings, make_couchdb_tuple
_dynamic_db_settings = get_dynamic_db_settings(COUCH_SERVER_ROOT, COUCH_USERNAME, COUCH_PASSWORD, COUCH_DATABASE_NAME, INSTALLED_APPS)

# create local server and database configs
COUCH_SERVER = _dynamic_db_settings["COUCH_SERVER"]
COUCH_DATABASE = _dynamic_db_settings["COUCH_DATABASE"]

# other urls that depend on the server
XFORMS_POST_URL = _dynamic_db_settings["XFORMS_POST_URL"]


COUCHDB_APPS = [
        'adm',
        'api',
        'app_manager',
        'appstore',
        'orgs',
        'auditcare',
        'builds',
        'case',
        'cleanup',
        'cloudcare',
        'commtrack',
        'couch', # This is necessary for abstract classes in dimagi.utils.couch.undo; otherwise breaks tests
        'couchforms',
        'couchexport',
        'hqadmin',
        'domain',
        'forms',
        'fixtures',
        'groups',
        'hqcase',
        'hqmedia',
        'importer',
        'indicators',
        'locations',
        'migration',
        'phone',
        'receiverwrapper',
        'reminders',
        'prescriptions',
        'reports',
        'sms',
        'smsforms',
        'translations',
        'users',
        'formplayer',
        'phonelog',
        'registration',
        'hutch',
        'hqbilling',
        'couchlog',
        
        # custom reports
        'bihar',
        'dca',
        'hsph',
        'mvp',
        'pathfinder',
        'pathindia',
]


COUCHDB_DATABASES = [make_couchdb_tuple(app_label, COUCH_DATABASE) for app_label in COUCHDB_APPS ]

INSTALLED_APPS += LOCAL_APPS

MIDDLEWARE_CLASSES += LOCAL_MIDDLEWARE_CLASSES

LOGGING = {
    'version': 1,
    'disable_existing_loggers': True,
    'formatters': {
        'verbose': {
            'format': '%(levelname)s %(asctime)s %(module)s %(process)d %(thread)d %(message)s'
        },
        'simple': {
            'format': '%(levelname)s %(message)s'
        },
    },
    'handlers': {
        'console':{
            'level':'INFO',
            'class':'logging.StreamHandler',
            'formatter': 'simple'
        },
        'file' : {
            'level': 'INFO',
            'class': 'logging.FileHandler',
            'formatter': 'verbose',
            'filename': DJANGO_LOG_FILE
        },
        'couchlog':{
            'level':'WARNING',
            'class':'couchlog.handlers.CouchHandler',
        },
        'mail_admins': {
            'level': 'ERROR',
            'class': 'django.utils.log.AdminEmailHandler',
        }
    },
    'loggers': {
        '': {
            'handlers':['console', 'file', 'couchlog'],
            'propagate': True,
            'level':'INFO',
        },
        'django.request': {
            'handlers': ['mail_admins'],
            'level': 'ERROR',
            'propagate': True,
        },
        'notify': {
            'handlers': ['mail_admins'],
            'level': 'ERROR',
            'propagate': True,
        },
        'celery.task': {
            'handlers': ['console', 'file', 'couchlog'],
            'level': 'INFO',
            'propagate': True
        }
    }
}

# these are the official django settings
# which really we should be using over the custom ones
EMAIL_HOST = EMAIL_SMTP_HOST
EMAIL_PORT = EMAIL_SMTP_PORT
EMAIL_HOST_USER = EMAIL_LOGIN
EMAIL_HOST_PASSWORD = EMAIL_PASSWORD
EMAIL_USE_TLS = True

DATA_INTERFACE_MAP = {
    'Case Management' : [
        'corehq.apps.data_interfaces.interfaces.CaseReassignmentInterface',
        'corehq.apps.importer.base.ImportCases',
    ]
}
APPSTORE_INTERFACE_MAP = {
    'App Store' : [
        'corehq.apps.appstore.interfaces.CommCareExchangeAdvanced'
    ]
}

PROJECT_REPORT_MAP = {
    "Monitor Workers" : [
        'corehq.apps.reports.standard.monitoring.CaseActivityReport',
        'corehq.apps.reports.standard.monitoring.SubmissionsByFormReport',
        'corehq.apps.reports.standard.monitoring.DailySubmissionsReport',
        'corehq.apps.reports.standard.monitoring.DailyFormCompletionsReport',
        'corehq.apps.reports.standard.monitoring.FormCompletionTrendsReport',
        'corehq.apps.reports.standard.monitoring.FormCompletionVsSubmissionTrendsReport',
        'corehq.apps.reports.standard.monitoring.SubmissionTimesReport',
        'corehq.apps.reports.standard.monitoring.SubmitDistributionReport',
    ],
    "Inspect Data" : [
        'corehq.apps.reports.standard.inspect.SubmitHistory',
        'corehq.apps.reports.standard.inspect.CaseListReport',
        'corehq.apps.reports.standard.inspect.MapReport',
    ],
    "Raw Data" : [
        'corehq.apps.reports.standard.export.ExcelExportReport',
        'corehq.apps.reports.standard.export.CaseExportReport',
        'corehq.apps.reports.standard.export.DeidExportReport',
    ],
    "Manage Deployments" : [
        'corehq.apps.reports.standard.deployments.ApplicationStatusReport',
        'corehq.apps.receiverwrapper.reports.SubmissionErrorReport',
        'phonelog.reports.FormErrorReport',
        'phonelog.reports.DeviceLogDetailsReport'
    ],
    "Commtrack": [
        'corehq.apps.reports.commtrack.psi_prototype.VisitReport',
        'corehq.apps.reports.commtrack.psi_prototype.SalesAndConsumptionReport',
    ],
}

CUSTOM_REPORT_MAP = {
    ## legacy custom reports. do not follow practices followed here
    "pathfinder": {
        'Custom Reports': [
                   'pathfinder.models.PathfinderHBCReport',
                   'pathfinder.models.PathfinderProviderReport',
                   'pathfinder.models.PathfinderWardSummaryReport'
                    ]
                },
    "dca-malawi": {
        'Custom Reports': [
                   'dca.reports.ProjectOfficerReport',
                   'dca.reports.PortfolioComparisonReport',
                   'dca.reports.PerformanceReport',
                   'dca.reports.PerformanceRatiosReport'
                   ]
                },
    "eagles-fahu": {
        'Custom Reports': [
                   'dca.reports.ProjectOfficerReport',
                   'dca.reports.PortfolioComparisonReport',
                   'dca.reports.PerformanceReport',
                   'dca.reports.PerformanceRatiosReport'],
                },
    ## end legacy custom reports
    "hsph": {
        'Field Management Reports': [
                    'hsph.reports.field_management.DCOActivityReport',
                    'hsph.reports.field_management.FieldDataCollectionActivityReport',
                    'hsph.reports.field_management.HVFollowUpStatusReport',
                    'hsph.reports.field_management.HVFollowUpStatusSummaryReport',
                    'hsph.reports.field_management.DCOProcessDataReport'
                    ],
        'Project Management Reports': [
                    'hsph.reports.project_management.ProjectStatusDashboardReport',
                    'hsph.reports.project_management.ImplementationStatusDashboardReport'
                    ],
        'Call Center Reports': [
                    'hsph.reports.call_center.DCCActivityReport',
                    'hsph.reports.call_center.CallCenterFollowUpSummaryReport'
                    ],
        'Data Summary Reports': [
                    'hsph.reports.data_summary.PrimaryOutcomeReport',
                    'hsph.reports.data_summary.SecondaryOutcomeReport']
    },
    "pathindia": {
        'Custom Reports': [
                    'pathindia.reports.PathIndiaKrantiReport'
        ]
    },
    "mvp-sauri": {
        "Custom Reports": [
                    'mvp.reports.MVISHealthCoordinatorReport'
        ]
    },
    "mvp-potou": {
        "Custom Reports": [
                    'mvp.reports.MVISHealthCoordinatorReport'
        ]
    },
    # todo: giovanni, you should fix this report at some point.
    "a5288": {
        "Custom Reports": ["a5288.reports.MissedCallbackReport"]
    },
    "a5288-test": {
        "Custom Reports": ["a5288.reports.MissedCallbackReport"]
    },
    "care-bihar": {
        "Custom Reports": ["bihar.reports.supervisor.FamilyPlanningReport",
                           "bihar.reports.supervisor.TeamDetailsReport",
                           "bihar.reports.supervisor.TeamNavReport",
                           "bihar.reports.supervisor.MotherListReport",
                           "bihar.reports.supervisor.PregnanciesRegistered",
                           "bihar.reports.supervisor.NoBPCounseling",
                           "bihar.reports.supervisor.RecentDeliveries",]
    }
#    "test": [
#        'corehq.apps.reports.deid.FormDeidExport',
#    ]
}

BILLING_REPORT_MAP = {
    "Manage SMS Backend Rates": [
        "hqbilling.reports.backend_rates.DimagiRateReport",
        "hqbilling.reports.backend_rates.MachRateReport",
        "hqbilling.reports.backend_rates.TropoRateReport",
        "hqbilling.reports.backend_rates.UnicelRateReport"
    ],
    "Billing Details": [
        "hqbilling.reports.details.SMSDetailReport",
        "hqbilling.reports.details.MonthlyBillReport"
    ],
    "Billing Tools": [
        "hqbilling.reports.tools.BillableCurrencyReport",
        "hqbilling.reports.tools.TaxRateReport"
    ]
}

ADM_SECTION_MAP = {
    "Supervisor Report": [
        'corehq.apps.adm.reports.supervisor.SupervisorReportsADMSection',
    ],
}

ADM_ADMIN_INTERFACE_MAP = {
    "ADM Default Columns": [
        'corehq.apps.adm.admin.columns.ReducedADMColumnInterface',
        'corehq.apps.adm.admin.columns.DaysSinceADMColumnInterface',
        'corehq.apps.adm.admin.columns.ConfigurableADMColumnInterface'
    ],
    "ADM Default Reports": [
        'corehq.apps.adm.admin.reports.ADMReportAdminInterface',
    ]
}

MESSAGE_TAGS = {
    messages.INFO: 'alert-info',
    messages.DEBUG: '',
    messages.SUCCESS: 'alert-success',
    messages.WARNING: 'alert-error',
    messages.ERROR: 'alert-error',
}

COMMCARE_USER_TERM = "Mobile Worker"
WEB_USER_TERM = "Web User"
DEFAULT_CURRENCY = "USD"

<<<<<<< HEAD
SMS_HANDLERS = [
    'corehq.apps.commtrack.sms.handle',
    'corehq.apps.sms.api.form_session_handler',
]
=======
SELENIUM_APP_SETTING_DEFAULTS = {
    'cloudcare': {
        # over-generous defaults for now
        'OPEN_FORM_WAIT_TIME': 20,
        'SUBMIT_FORM_WAIT_TIME': 20
    },

    'reports': {
        'MAX_PRELOAD_TIME': 20,
        'MAX_LOAD_TIME': 30,
    },
}
>>>>>>> 3aef5b15
<|MERGE_RESOLUTION|>--- conflicted
+++ resolved
@@ -686,14 +686,14 @@
 
 COMMCARE_USER_TERM = "Mobile Worker"
 WEB_USER_TERM = "Web User"
+
 DEFAULT_CURRENCY = "USD"
 
-<<<<<<< HEAD
 SMS_HANDLERS = [
     'corehq.apps.commtrack.sms.handle',
     'corehq.apps.sms.api.form_session_handler',
 ]
-=======
+
 SELENIUM_APP_SETTING_DEFAULTS = {
     'cloudcare': {
         # over-generous defaults for now
@@ -706,4 +706,3 @@
         'MAX_LOAD_TIME': 30,
     },
 }
->>>>>>> 3aef5b15
