--- conflicted
+++ resolved
@@ -147,18 +147,11 @@
 class V2CaseXMLGenerator(CaseXMLGeneratorBase):
     def get_root_element(self):
         root = safe_element("case")
-<<<<<<< HEAD
         root.attrib = {
             "xmlns": V2_NAMESPACE,
             "case_id": self.case.get_id,
-            "user_id": self.case.user_id,
+            "user_id": self.case.user_id or '',
             "date_modified": json_format_datetime(self.case.modified_on)}
-=======
-        root.attrib = {"xmlns": V2_NAMESPACE,
-                       "case_id": self.case.get_id,
-                       "user_id": self.case.user_id or '',
-                       "date_modified": date_to_xml_string(self.case.modified_on)}
->>>>>>> ccbb0e59
         return root
 
     def get_case_type_element(self):
