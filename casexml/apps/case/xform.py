"""
Work on cases based on XForms. In our world XForms are special couch documents.
"""
import logging

from couchdbkit.resource import ResourceNotFound
from casexml.apps.case.exceptions import IllegalCaseId, NoDomainProvided
from casexml.apps.case import settings
from dimagi.utils.couch.database import iter_docs

from casexml.apps.case import const
from casexml.apps.case.models import CommCareCase
from casexml.apps.case.xml.parser import case_update_from_block


class CaseDbCache(object):
    """
    A temp object we use to keep a cache of in-memory cases around
    so we can get the latest updates even if they haven't been saved
    to the database. Also provides some type checking safety.
    """
    def __init__(self, domain=None):
        self.cache = {}
        self.domain = domain

    def validate_doc(self, doc):
        # some forms recycle case ids as other ids (like xform ids)
        # disallow that hard.
        if doc.doc_type not in ["CommCareCase", "CommCareCase-Deleted"]:
            raise IllegalCaseId(
                "Bad case doc type! "
                "This usually means you are using a bad value for case_id."
            )
        if self.domain and doc.domain != self.domain:
            raise IllegalCaseId("Bad case id")

    def get(self, case_id):
        if case_id in self.cache:
            return self.cache[case_id]
<<<<<<< HEAD
        try:
=======

        try: 
>>>>>>> cfba4d6f
            case_doc = CommCareCase.get(case_id)
        except ResourceNotFound:
            return None

        self.validate_doc(case_doc)

        return case_doc
        
    def set(self, case_id, case):
        self.cache[case_id] = case
        
    def doc_exist(self, case_id):
        return case_id in self.cache or CommCareCase.get_db().doc_exist(case_id)


def get_and_check_xform_domain(xform):
    try:
        domain = xform.domain
    except AttributeError:
        domain = None

    if not domain and settings.CASEXML_FORCE_DOMAIN_CHECK:
        raise NoDomainProvided()

    return domain


def get_or_update_cases(xform):
    """
    Given an xform document, update any case blocks found within it,
    returning a dictionary mapping the case ids affected to the
    couch case document objects
    """
    case_blocks = extract_case_blocks(xform)

    domain = get_and_check_xform_domain(xform)

    case_db = CaseDbCache(domain=domain)
    for case_block in case_blocks:
        case_doc = _get_or_update_model(case_block, xform, case_db)
        if case_doc:
            case_doc.xform_ids.append(xform.get_id)
            case_db.set(case_doc.case_id, case_doc)
        else:
            logging.error(
                "XForm %s had a case block that wasn't able to create a case! "
                "This usually means it had a missing ID" % xform.get_id
            )
    
    # once we've gotten through everything, validate all indices
    def _validate_indices(case):
        if case.indices:
            for index in case.indices:
                if not case_db.doc_exist(index.referenced_id):
                    raise Exception(
                        ("Submitted index against an unknown case id: %s. "
                         "This is not allowed. Most likely your case "
                         "database is corrupt and you should restore your "
                         "phone directly from the server.") % index.referenced_id)
    [_validate_indices(case) for case in case_db.cache.values()]
    return case_db.cache


def _get_or_update_model(case_block, xform, case_db):
    """
    Gets or updates an existing case, based on a block of data in a 
    submitted form.  Doesn't save anything.
    """
    
    case_update = case_update_from_block(case_block)
<<<<<<< HEAD
    case_doc = case_dbcache.get(case_update.id)

    if case_doc == None:
        case_doc = CommCareCase.from_case_update(case_update, xformdoc)
        return case_doc
=======
    case = case_db.get(case_update.id)
    
    if case is None:
        case = CommCareCase.from_case_update(case_update, xform)
        return case
>>>>>>> cfba4d6f
    else:
        case.update_from_case_update(case_update, xform)
        return case


def is_excluded(doc):
    # exclude anything matching a certain set of conditions from case processing.
    # as of today, the only things that meet these requirements are device logs.
    device_report_xmlns = "http://code.javarosa.org/devicereport"
    try: 
        return (hasattr(doc, "xmlns") and doc.xmlns == device_report_xmlns) or \
               ("@xmlns" in doc and doc["@xmlns"] == device_report_xmlns)
    except TypeError:
        # wasn't iterable, don't exclude
        return False


def extract_case_blocks(doc):
    """
    Extract all case blocks from a document, returning an array of dictionaries
    with the data in each case. 
    """
    if doc is None or is_excluded(doc):
        return []
    
    block_list = []
    if isinstance(doc, list):
        for item in doc:
            block_list.extend(extract_case_blocks(item))
    else:
        try:
            items = doc.items()
        except AttributeError:
            # if not dict-like
            return []
        else:
            for key, value in items:
                if const.CASE_TAG == key:
                    # we explicitly don't support nested cases yet, so no need
                    # to check further
                    # BUT, it could be a list
                    if isinstance(value, list):
                        for item in value:
                            block_list.append(item)
                    else:
                        block_list.append(value)
                else:
                    # recursive call
                    block_list.extend(extract_case_blocks(value))
    
    # filter out anything without a case id property
    def _has_case_id(case_block):
        return (const.CASE_TAG_ID in case_block or
                const.CASE_ATTR_ID in case_block)
    return [block for block in block_list if _has_case_id(block)]


def cases_referenced_by_xform(xform):
    """
    JSON repr of XFormInstance -> [CommCareCase]
    """
    def extract_case_id(case_block):
        return (case_block.get(const.CASE_TAG_ID) or
                case_block.get(const.CASE_ATTR_ID))

    case_ids = [extract_case_id(case_block)
                for case_block in extract_case_blocks(xform)]

    cases = [CommCareCase.wrap(doc)
             for doc in iter_docs(CommCareCase.get_db(), case_ids)]

    domain = get_and_check_xform_domain(xform)
    if domain:
        for case in cases:
            assert case.domain == domain

    return cases<|MERGE_RESOLUTION|>--- conflicted
+++ resolved
@@ -37,12 +37,7 @@
     def get(self, case_id):
         if case_id in self.cache:
             return self.cache[case_id]
-<<<<<<< HEAD
         try:
-=======
-
-        try: 
->>>>>>> cfba4d6f
             case_doc = CommCareCase.get(case_id)
         except ResourceNotFound:
             return None
@@ -113,19 +108,11 @@
     """
     
     case_update = case_update_from_block(case_block)
-<<<<<<< HEAD
-    case_doc = case_dbcache.get(case_update.id)
-
-    if case_doc == None:
-        case_doc = CommCareCase.from_case_update(case_update, xformdoc)
-        return case_doc
-=======
     case = case_db.get(case_update.id)
     
     if case is None:
         case = CommCareCase.from_case_update(case_update, xform)
         return case
->>>>>>> cfba4d6f
     else:
         case.update_from_case_update(case_update, xform)
         return case
