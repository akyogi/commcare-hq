<<<<<<< HEAD
tree cae6f89935c4d85948b695fc966aece2f8bf3be7
parent 7f6256a59234f961ae8bf60bddcb492827e68868
author Daniel Roberts <droberts@dimagi.com> 1336171530 -0400
committer Daniel Roberts <droberts@dimagi.com> 1336171530 -0400

made empty owner_id default to user_id in a 2.0 OTA restore
=======
tree a9279031c31d46b3e3642062189110629e16edab
parent bf524d0c5f552bdd7e86bb73bb9f912381cb8ed9
author Cory Zue <czue@dimagi.com> 1336372679 +0530
committer Cory Zue <czue@dimagi.com> 1336372679 +0530

fix order of expected/actual in test xml comparison
>>>>>>> bc2fc5f4
<|MERGE_RESOLUTION|>--- conflicted
+++ resolved
@@ -1,15 +1,6 @@
-<<<<<<< HEAD
-tree cae6f89935c4d85948b695fc966aece2f8bf3be7
-parent 7f6256a59234f961ae8bf60bddcb492827e68868
-author Daniel Roberts <droberts@dimagi.com> 1336171530 -0400
-committer Daniel Roberts <droberts@dimagi.com> 1336171530 -0400
-
-made empty owner_id default to user_id in a 2.0 OTA restore
-=======
 tree a9279031c31d46b3e3642062189110629e16edab
 parent bf524d0c5f552bdd7e86bb73bb9f912381cb8ed9
 author Cory Zue <czue@dimagi.com> 1336372679 +0530
 committer Cory Zue <czue@dimagi.com> 1336372679 +0530
 
-fix order of expected/actual in test xml comparison
->>>>>>> bc2fc5f4
+fix order of expected/actual in test xml comparison