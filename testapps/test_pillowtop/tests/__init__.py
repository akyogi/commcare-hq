from .test_changes import *
<<<<<<< HEAD
=======
from .test_require_elastic import *
>>>>>>> 64a84c63
from .test_settings import *<|MERGE_RESOLUTION|>--- conflicted
+++ resolved
@@ -1,6 +1,3 @@
 from .test_changes import *
-<<<<<<< HEAD
-=======
 from .test_require_elastic import *
->>>>>>> 64a84c63
 from .test_settings import *