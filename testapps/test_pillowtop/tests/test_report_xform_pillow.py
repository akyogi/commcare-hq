from django.test import TestCase, override_settings
from elasticsearch.exceptions import ConnectionError

<<<<<<< HEAD
from corehq.apps.change_feed import topics
from corehq.apps.change_feed.consumer.feed import change_meta_from_kafka_message
from corehq.apps.change_feed.pillow import get_default_couch_db_change_feed_pillow
from corehq.apps.change_feed.tests.utils import get_test_kafka_consumer
from corehq.apps.change_feed.topics import get_multi_topic_offset
=======
>>>>>>> 081a0a44
from corehq.apps.es import FormES
from corehq.elastic import get_es_new
from corehq.form_processor.interfaces.processor import FormProcessorInterface
from corehq.form_processor.tests.utils import FormProcessorTestUtils, run_with_all_backends
from corehq.form_processor.utils import TestFormMetadata
from corehq.pillows.mappings.reportxform_mapping import REPORT_XFORM_INDEX_INFO
from corehq.pillows.reportxform import get_report_xforms_reindexer
from corehq.util.elastic import ensure_index_deleted
from corehq.util.test_utils import trap_extra_setup, get_form_ready_to_save
from pillowtop.es_utils import initialize_index_and_mapping
from testapps.test_pillowtop.utils import process_couch_changes
from testapps.test_pillowtop.utils import process_kafka_changes

DOMAIN = 'report-xform-pillowtest-domain'


@override_settings(ES_XFORM_FULL_INDEX_DOMAINS=[DOMAIN])
class ReportXformPillowTest(TestCase):

    def setUp(self):
        super(ReportXformPillowTest, self).setUp()
        FormProcessorTestUtils.delete_all_xforms()
        with trap_extra_setup(ConnectionError):
            self.elasticsearch = get_es_new()
            ensure_index_deleted(REPORT_XFORM_INDEX_INFO.index)
            initialize_index_and_mapping(self.elasticsearch, REPORT_XFORM_INDEX_INFO)

    def tearDown(self):
        FormProcessorTestUtils.delete_all_xforms()
        ensure_index_deleted(REPORT_XFORM_INDEX_INFO.index)
        super(ReportXformPillowTest, self).tearDown()

    @run_with_all_backends
    def test_report_xform_pillow(self):
        form, metadata = self._create_form_and_sync_to_es(DOMAIN)

        # confirm change made it to elasticserach
        results = FormES("report_xforms").run()
        self.assertEqual(1, results.total, results.hits)
        form_doc = results.hits[0]
        self.assertEqual(DOMAIN, form_doc['domain'])
        self.assertEqual(metadata.xmlns, form_doc['xmlns'])
        self.assertEqual('XFormInstance', form_doc['doc_type'])
        self.assertEqual(form.form_id, form_doc['_id'])

    @run_with_all_backends
    def test_unsupported_domain(self):
        form, metadata = self._create_form_and_sync_to_es('unsupported-domain')

        # confirm change made it to elasticserach
        results = FormES("report_xforms").run()
        self.assertEqual(0, results.total)

<<<<<<< HEAD
    @run_with_all_backends
    def test_report_xform_kafka_pillow(self):
        consumer = get_test_kafka_consumer(topics.FORM, topics.FORM_SQL)
        # have to get the seq id before the change is processed
        kafka_seq = get_multi_topic_offset([topics.FORM, topics.FORM_SQL])
        couch_seq = get_current_seq(XFormInstance.get_db())

        # make a form
        metadata = TestFormMetadata(domain=DOMAIN)
        form = get_form_ready_to_save(metadata)
        FormProcessorInterface(domain=DOMAIN).save_processed_models([form])

        if not should_use_sql_backend(DOMAIN):
            # publish couch changes to kafka
            couch_producer_pillow = get_default_couch_db_change_feed_pillow('test-report-xform-couch-pillow')
            couch_producer_pillow.process_changes(since=couch_seq, forever=False)

        # confirm change made it to kafka
        message = consumer.next()
        change_meta = change_meta_from_kafka_message(message.value)
        self.assertEqual(form.form_id, change_meta.document_id)
        self.assertEqual(DOMAIN, change_meta.domain)

        # send to elasticsearch
        report_xform_kafka_pillow = get_report_xform_to_elasticsearch_pillow()
        report_xform_kafka_pillow.process_changes(since=kafka_seq, forever=False)
        self.elasticsearch.indices.refresh(REPORT_XFORM_INDEX_INFO.index)

        # confirm change made it to elasticserach
        results = FormES("report_xforms").remove_default_filters().run()
        self.assertEqual(1, results.total, results.hits)
        form_doc = results.hits[0]
        self.assertEqual(DOMAIN, form_doc['domain'])
        self.assertEqual(metadata.xmlns, form_doc['xmlns'])
        self.assertEqual('XFormInstance', form_doc['doc_type'])
        self.assertEqual(form.form_id, form_doc['_id'])

    def _sync_couch_xforms_to_es(self, since=0):
        ReportXFormPillow().process_changes(since=since, forever=False)
=======
    def _create_form_and_sync_to_es(self, domain):
        with process_kafka_changes('ReportXFormToElasticsearchPillow'):
            with process_couch_changes('DefaultChangeFeedPillow'):
                metadata = TestFormMetadata(domain=domain)
                form = get_form_ready_to_save(metadata)
                FormProcessorInterface(domain=domain).save_processed_models([form])
>>>>>>> 081a0a44
        self.elasticsearch.indices.refresh(REPORT_XFORM_INDEX_INFO.index)
        return form, metadata


@override_settings(ES_XFORM_FULL_INDEX_DOMAINS=[DOMAIN])
class ReportXformReindexerTest(TestCase):

    def setUp(self):
        super(ReportXformReindexerTest, self).setUp()
        FormProcessorTestUtils.delete_all_xforms()
        with trap_extra_setup(ConnectionError):
            self.elasticsearch = get_es_new()
            ensure_index_deleted(REPORT_XFORM_INDEX_INFO.index)

    def tearDown(self):
        FormProcessorTestUtils.delete_all_xforms()
        ensure_index_deleted(REPORT_XFORM_INDEX_INFO.index)
        super(ReportXformReindexerTest, self).tearDown()

    @run_with_all_backends
    def test_report_xform_reindexer(self):
        forms_included = set()
        for i in range(3):
            form = self._create_form(DOMAIN)
            forms_included.add(form.form_id)

        # excluded form
        self._create_form('unsupported')

        reindexer = get_report_xforms_reindexer()
        reindexer.reindex()

        # verify there
        results = FormES("report_xforms").run()
        self.assertEqual(3, results.total, results.hits)
        form_ids_in_es = {form_doc['_id'] for form_doc in results.hits}
        self.assertEqual(forms_included, form_ids_in_es)

    def _create_form(self, domain):
        metadata = TestFormMetadata(domain=domain)
        form = get_form_ready_to_save(metadata)
        FormProcessorInterface(domain=domain).save_processed_models([form])
        return form<|MERGE_RESOLUTION|>--- conflicted
+++ resolved
@@ -1,14 +1,6 @@
 from django.test import TestCase, override_settings
 from elasticsearch.exceptions import ConnectionError
 
-<<<<<<< HEAD
-from corehq.apps.change_feed import topics
-from corehq.apps.change_feed.consumer.feed import change_meta_from_kafka_message
-from corehq.apps.change_feed.pillow import get_default_couch_db_change_feed_pillow
-from corehq.apps.change_feed.tests.utils import get_test_kafka_consumer
-from corehq.apps.change_feed.topics import get_multi_topic_offset
-=======
->>>>>>> 081a0a44
 from corehq.apps.es import FormES
 from corehq.elastic import get_es_new
 from corehq.form_processor.interfaces.processor import FormProcessorInterface
@@ -62,54 +54,12 @@
         results = FormES("report_xforms").run()
         self.assertEqual(0, results.total)
 
-<<<<<<< HEAD
-    @run_with_all_backends
-    def test_report_xform_kafka_pillow(self):
-        consumer = get_test_kafka_consumer(topics.FORM, topics.FORM_SQL)
-        # have to get the seq id before the change is processed
-        kafka_seq = get_multi_topic_offset([topics.FORM, topics.FORM_SQL])
-        couch_seq = get_current_seq(XFormInstance.get_db())
-
-        # make a form
-        metadata = TestFormMetadata(domain=DOMAIN)
-        form = get_form_ready_to_save(metadata)
-        FormProcessorInterface(domain=DOMAIN).save_processed_models([form])
-
-        if not should_use_sql_backend(DOMAIN):
-            # publish couch changes to kafka
-            couch_producer_pillow = get_default_couch_db_change_feed_pillow('test-report-xform-couch-pillow')
-            couch_producer_pillow.process_changes(since=couch_seq, forever=False)
-
-        # confirm change made it to kafka
-        message = consumer.next()
-        change_meta = change_meta_from_kafka_message(message.value)
-        self.assertEqual(form.form_id, change_meta.document_id)
-        self.assertEqual(DOMAIN, change_meta.domain)
-
-        # send to elasticsearch
-        report_xform_kafka_pillow = get_report_xform_to_elasticsearch_pillow()
-        report_xform_kafka_pillow.process_changes(since=kafka_seq, forever=False)
-        self.elasticsearch.indices.refresh(REPORT_XFORM_INDEX_INFO.index)
-
-        # confirm change made it to elasticserach
-        results = FormES("report_xforms").remove_default_filters().run()
-        self.assertEqual(1, results.total, results.hits)
-        form_doc = results.hits[0]
-        self.assertEqual(DOMAIN, form_doc['domain'])
-        self.assertEqual(metadata.xmlns, form_doc['xmlns'])
-        self.assertEqual('XFormInstance', form_doc['doc_type'])
-        self.assertEqual(form.form_id, form_doc['_id'])
-
-    def _sync_couch_xforms_to_es(self, since=0):
-        ReportXFormPillow().process_changes(since=since, forever=False)
-=======
     def _create_form_and_sync_to_es(self, domain):
         with process_kafka_changes('ReportXFormToElasticsearchPillow'):
             with process_couch_changes('DefaultChangeFeedPillow'):
                 metadata = TestFormMetadata(domain=domain)
                 form = get_form_ready_to_save(metadata)
                 FormProcessorInterface(domain=domain).save_processed_models([form])
->>>>>>> 081a0a44
         self.elasticsearch.indices.refresh(REPORT_XFORM_INDEX_INFO.index)
         return form, metadata
 
